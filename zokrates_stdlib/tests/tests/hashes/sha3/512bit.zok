<<<<<<< HEAD
import "hashes/sha3/512bit" as sha3_512;
=======
from "hashes/sha3/512bit" import sha3_512
>>>>>>> 2b50599c

def main():
    // Python:
    // >>> from Crypto.Hash import SHA3_512
    // >>> digest = SHA3_512.new()
    // >>> digest.update(b'\x2a')
    // >>> digest.hexdigest()
    // '0f8e235b563113abb8a914eb6efc4a31280f1d2341920dfb88bdd20a00d7e47d601a353e5821142acf0dd9ec53bfe4bfe9a2a16f98933142e1c6938c8939b3a0'

    u64[8] h1 = sha3_512::<1>([0x2a])
    assert(h1 == [
        0x0f8e235b563113ab, 0xb8a914eb6efc4a31, 0x280f1d2341920dfb, 0x88bdd20a00d7e47d,
        0x601a353e5821142a, 0xcf0dd9ec53bfe4bf, 0xe9a2a16f98933142, 0xe1c6938c8939b3a0
    ])

    // Python:
    // >>> from Crypto.Hash import SHA3_512
    // >>> digest = SHA3_512.new()
    // >>> digest.update(b'\x2a' * 8)
    // >>> digest.hexdigest()
    // '5e908c2962bcd38fddd1ae4ed4c44eb3396cad53eb36564881979435e18a8e71eda1cbea2fe0fc6ded0672756312b12f8dad38e7528af173ea10095a28cd5555'

<<<<<<< HEAD
def main() {
    u64[8] h = sha3_512([42; 20]);
    assert(h == [
        0x73A0967B68DE5CE1, 0x093CBD7482FD4DE9, 0xCCC9C782E2EDC71B, 0x583D26FE16FB19E3,
        0x322A2A024B7F6E16, 0x3FBB1A15161686DD, 0x3A39233F9CF8616E, 0x7C74E91FA1AA3B2B
    ]);
    return;
}
=======
    u64[8] h2 = sha3_512::<8>([0x2a; 8])
    assert(h2 == [
        0x5e908c2962bcd38f, 0xddd1ae4ed4c44eb3, 0x396cad53eb365648, 0x81979435e18a8e71,
        0xeda1cbea2fe0fc6d, 0xed0672756312b12f, 0x8dad38e7528af173, 0xea10095a28cd5555
    ])

    // Python:
    // >>> from Crypto.Hash import SHA3_512
    // >>> input = "hello world".encode()
    // >>> input.hex()
    // '68656c6c6f20776f726c64'
    // >>> digest = SHA3_512.new()
    // >>> digest.update(input)
    // >>> digest.hexdigest()
    // '840006653e9ac9e95117a15c915caab81662918e925de9e004f774ff82d7079a40d4d27b1b372657c61d46d470304c88c788b3a4527ad074d1dccbee5dbaa99a'

    u64[8] h3 = sha3_512::<11>([0x68, 0x65, 0x6c, 0x6c, 0x6f, 0x20, 0x77, 0x6f, 0x72, 0x6c, 0x64])
    assert(h3 == [
        0x840006653e9ac9e9, 0x5117a15c915caab8, 0x1662918e925de9e0, 0x04f774ff82d7079a,
        0x40d4d27b1b372657, 0xc61d46d470304c88, 0xc788b3a4527ad074, 0xd1dccbee5dbaa99a
    ])

    return
>>>>>>> 2b50599c
<|MERGE_RESOLUTION|>--- conflicted
+++ resolved
@@ -1,10 +1,6 @@
-<<<<<<< HEAD
-import "hashes/sha3/512bit" as sha3_512;
-=======
-from "hashes/sha3/512bit" import sha3_512
->>>>>>> 2b50599c
+from "hashes/sha3/512bit" import sha3_512;
 
-def main():
+def main() {
     // Python:
     // >>> from Crypto.Hash import SHA3_512
     // >>> digest = SHA3_512.new()
@@ -12,11 +8,11 @@
     // >>> digest.hexdigest()
     // '0f8e235b563113abb8a914eb6efc4a31280f1d2341920dfb88bdd20a00d7e47d601a353e5821142acf0dd9ec53bfe4bfe9a2a16f98933142e1c6938c8939b3a0'
 
-    u64[8] h1 = sha3_512::<1>([0x2a])
+    u64[8] h1 = sha3_512::<1>([0x2a]);
     assert(h1 == [
         0x0f8e235b563113ab, 0xb8a914eb6efc4a31, 0x280f1d2341920dfb, 0x88bdd20a00d7e47d,
         0x601a353e5821142a, 0xcf0dd9ec53bfe4bf, 0xe9a2a16f98933142, 0xe1c6938c8939b3a0
-    ])
+    ]);
 
     // Python:
     // >>> from Crypto.Hash import SHA3_512
@@ -25,21 +21,11 @@
     // >>> digest.hexdigest()
     // '5e908c2962bcd38fddd1ae4ed4c44eb3396cad53eb36564881979435e18a8e71eda1cbea2fe0fc6ded0672756312b12f8dad38e7528af173ea10095a28cd5555'
 
-<<<<<<< HEAD
-def main() {
-    u64[8] h = sha3_512([42; 20]);
-    assert(h == [
-        0x73A0967B68DE5CE1, 0x093CBD7482FD4DE9, 0xCCC9C782E2EDC71B, 0x583D26FE16FB19E3,
-        0x322A2A024B7F6E16, 0x3FBB1A15161686DD, 0x3A39233F9CF8616E, 0x7C74E91FA1AA3B2B
-    ]);
-    return;
-}
-=======
-    u64[8] h2 = sha3_512::<8>([0x2a; 8])
+    u64[8] h2 = sha3_512::<8>([0x2a; 8]);
     assert(h2 == [
         0x5e908c2962bcd38f, 0xddd1ae4ed4c44eb3, 0x396cad53eb365648, 0x81979435e18a8e71,
         0xeda1cbea2fe0fc6d, 0xed0672756312b12f, 0x8dad38e7528af173, 0xea10095a28cd5555
-    ])
+    ]);
 
     // Python:
     // >>> from Crypto.Hash import SHA3_512
@@ -51,11 +37,11 @@
     // >>> digest.hexdigest()
     // '840006653e9ac9e95117a15c915caab81662918e925de9e004f774ff82d7079a40d4d27b1b372657c61d46d470304c88c788b3a4527ad074d1dccbee5dbaa99a'
 
-    u64[8] h3 = sha3_512::<11>([0x68, 0x65, 0x6c, 0x6c, 0x6f, 0x20, 0x77, 0x6f, 0x72, 0x6c, 0x64])
+    u64[8] h3 = sha3_512::<11>([0x68, 0x65, 0x6c, 0x6c, 0x6f, 0x20, 0x77, 0x6f, 0x72, 0x6c, 0x64]);
     assert(h3 == [
         0x840006653e9ac9e9, 0x5117a15c915caab8, 0x1662918e925de9e0, 0x04f774ff82d7079a,
         0x40d4d27b1b372657, 0xc61d46d470304c88, 0xc788b3a4527ad074, 0xd1dccbee5dbaa99a
-    ])
+    ]);
 
-    return
->>>>>>> 2b50599c
+    return;
+}