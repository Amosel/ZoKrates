--- conflicted
+++ resolved
@@ -20,10 +20,6 @@
 
 	u32[8] d = pedersen(e)
 
-<<<<<<< HEAD
-	d == [0x06dfaca0, 0xd82c07ae, 0x33787b2f, 0x66531802, 0x9f789f16, 0x89218926, 0x29f14d70, 0x2a28280b]
-=======
-	assert(d == [false, false, false, false, false, true, true, false, true, true, false, true, true, true, true, true, true, false, true, false, true, true, false, false, true, false, true, false, false, false, false, false, true, true, false, true, true, false, false, false, false, false, true, false, true, true, false, false, false, false, false, false, false, true, true, true, true, false, true, false, true, true, true, false, false, false, true, true, false, false, true, true, false, true, true, true, true, false, false, false, false, true, true, true, true, false, true, true, false, false, true, false, true, true, true, true, false, true, true, false, false, true, true, false, false, true, false, true, false, false, true, true, false, false, false, true, true, false, false, false, false, false, false, false, false, false, true, false, true, false, false, true, true, true, true, true, false, true, true, true, true, false, false, false, true, false, false, true, true, true, true, true, false, false, false, true, false, true, true, false, true, false, false, false, true, false, false, true, false, false, true, false, false, false, false, true, true, false, false, false, true, false, false, true, false, false, true, false, false, true, true, false, false, false, true, false, true, false, false, true, true, true, true, true, false, false, false, true, false, true, false, false, true, true, false, true, false, true, true, true, false, false, false, false, false, false, true, false, true, false, true, false, false, false, true, false, true, false, false, false, false, false, true, false, true, false, false, false, false, false, false, false, true, false, true, true])
->>>>>>> 26f4d72e
+	assert(d == [0x06dfaca0, 0xd82c07ae, 0x33787b2f, 0x66531802, 0x9f789f16, 0x89218926, 0x29f14d70, 0x2a28280b])
 	
 	return