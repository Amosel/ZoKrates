import "ecc/edwardsAdd" as add;
import "ecc/edwardsOnCurve" as onCurve;
from "ecc/babyjubjubParams" import BabyJubJubParams;

// Function that implements scalar multiplication for a fixed base point
// Curve parameters are defined with the last argument
// The exponent is hard-coded to a 256bit scalar, hence we allow wrapping around the group for certain
// curve parameters.
// Note that the exponent array is not check to be boolean in this gadget
// Reference: https://github.com/zcash-hackworks/sapling-crypto/blob/master/src/jubjub/fs.rs#L555
def main(bool[256] exponent, field[2] pt, BabyJubJubParams context) -> field[2] {
    field[2] infinity = context.INFINITY;

    field[2] doubledP = pt;
    field[2] accumulatedP = infinity;

<<<<<<< HEAD
    field[2] mut doubledP = pt
    field[2] mut accumulatedP = infinity
=======
    for u32 i in 0..256 {
        u32 j = 255 - i;
        field[2] candidateP = add(accumulatedP, doubledP, context);
        accumulatedP = exponent[j] ? candidateP : accumulatedP;
        doubledP = add(doubledP, doubledP, context);
    }
>>>>>>> 70f4291b

    assert(onCurve(accumulatedP, context));
    return accumulatedP;
}<|MERGE_RESOLUTION|>--- conflicted
+++ resolved
@@ -11,20 +11,15 @@
 def main(bool[256] exponent, field[2] pt, BabyJubJubParams context) -> field[2] {
     field[2] infinity = context.INFINITY;
 
-    field[2] doubledP = pt;
-    field[2] accumulatedP = infinity;
+    field[2] mut doubledP = pt;
+    field[2] mut accumulatedP = infinity;
 
-<<<<<<< HEAD
-    field[2] mut doubledP = pt
-    field[2] mut accumulatedP = infinity
-=======
     for u32 i in 0..256 {
         u32 j = 255 - i;
         field[2] candidateP = add(accumulatedP, doubledP, context);
         accumulatedP = exponent[j] ? candidateP : accumulatedP;
         doubledP = add(doubledP, doubledP, context);
     }
->>>>>>> 70f4291b
 
     assert(onCurve(accumulatedP, context));
     return accumulatedP;
