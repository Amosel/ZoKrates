--- conflicted
+++ resolved
@@ -3,14 +3,10 @@
 import "EMBED/u32_to_bits" as to_bits
 import "../bool/pack256"
 
-<<<<<<< HEAD
 // pack 256 big-endian bits into one field element
 // Note: This is not a injective operation as `p` is smaller than `2**256 - 1 for bn128
 // For example, `[0, 0,..., 0]` and `bits(p)` both point to `0`
-def main(u32[8] input) -> (field):
-=======
 def main(u32[8] input) -> field:
->>>>>>> 079b5cfa
 
 	bool[256] bits = [...to_bits(input[0]), ...to_bits(input[1]), ...to_bits(input[2]), ...to_bits(input[3]), ...to_bits(input[4]), ...to_bits(input[5]), ...to_bits(input[6]), ...to_bits(input[7])]
 
