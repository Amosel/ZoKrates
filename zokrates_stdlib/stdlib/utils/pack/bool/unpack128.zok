#pragma curve bn128

import "EMBED/unpack" as unpack

<<<<<<< HEAD
// Unpack a field element as 128 big-endian bits
// Precondition: the input is smaller or equal to `2**128 - 1`
def main(field i) -> (bool[128]):
=======
def main(field i) -> bool[128]:
>>>>>>> 079b5cfa

    bool[254] b = unpack(i)

    assert(b[0..126] == [false; 126])

    return b[126..254]<|MERGE_RESOLUTION|>--- conflicted
+++ resolved
@@ -2,13 +2,9 @@
 
 import "EMBED/unpack" as unpack
 
-<<<<<<< HEAD
 // Unpack a field element as 128 big-endian bits
 // Precondition: the input is smaller or equal to `2**128 - 1`
-def main(field i) -> (bool[128]):
-=======
 def main(field i) -> bool[128]:
->>>>>>> 079b5cfa
 
     bool[254] b = unpack(i)
 
