--- conflicted
+++ resolved
@@ -396,11 +396,7 @@
     #[derive(Debug, FromPest, PartialEq, Clone)]
     #[pest_ast(rule(Rule::iteration_statement))]
     pub struct IterationStatement<'ast> {
-<<<<<<< HEAD
         pub index: TypedIdentifier<'ast>,
-=======
-        pub id: TypedIdentifier<'ast>,
->>>>>>> 70f4291b
         pub from: Expression<'ast>,
         pub to: Expression<'ast>,
         pub statements: Vec<Statement<'ast>>,
@@ -1423,105 +1419,6 @@
     }
 
     #[test]
-<<<<<<< HEAD
-    fn multidef() {
-        let source = r#"def main() -> (field): field a, b = foo(1, 2 + 3)
-"#;
-        assert_eq!(
-            generate_ast(source),
-            Ok(File {
-                pragma: None,
-                declarations: vec![SymbolDeclaration::Function(FunctionDefinition {
-                    generics: vec![],
-                    id: IdentifierExpression {
-                        value: String::from("main"),
-                        span: Span::new(source, 4, 8).unwrap()
-                    },
-                    parameters: vec![],
-                    returns: vec![Type::Basic(BasicType::Field(FieldType {
-                        span: Span::new(source, 15, 20).unwrap()
-                    }))],
-                    statements: vec![Statement::Definition(DefinitionStatement {
-                        lhs: vec![
-                            TypedIdentifierOrAssignee::TypedIdentifier(TypedIdentifier {
-                                ty: Type::Basic(BasicType::Field(FieldType {
-                                    span: Span::new(source, 23, 28).unwrap()
-                                })),
-                                mutable: None,
-                                identifier: IdentifierExpression {
-                                    value: String::from("a"),
-                                    span: Span::new(source, 29, 30).unwrap(),
-                                },
-                                span: Span::new(source, 23, 30).unwrap()
-                            }),
-                            TypedIdentifierOrAssignee::Assignee(Assignee {
-                                id: IdentifierExpression {
-                                    value: String::from("b"),
-                                    span: Span::new(source, 32, 33).unwrap(),
-                                },
-                                accesses: vec![],
-                                span: Span::new(source, 32, 34).unwrap()
-                            }),
-                        ],
-                        expression: Expression::Postfix(PostfixExpression {
-                            base: Box::new(Expression::Identifier(IdentifierExpression {
-                                value: String::from("foo"),
-                                span: Span::new(source, 36, 39).unwrap()
-                            })),
-                            accesses: vec![Access::Call(CallAccess {
-                                explicit_generics: None,
-                                arguments: Arguments {
-                                    expressions: vec![
-                                        Expression::Literal(LiteralExpression::DecimalLiteral(
-                                            DecimalLiteralExpression {
-                                                suffix: None,
-                                                value: DecimalNumber {
-                                                    span: Span::new(source, 40, 41).unwrap()
-                                                },
-                                                span: Span::new(source, 40, 41).unwrap()
-                                            }
-                                        )),
-                                        Expression::add(
-                                            Expression::Literal(LiteralExpression::DecimalLiteral(
-                                                DecimalLiteralExpression {
-                                                    suffix: None,
-                                                    value: DecimalNumber {
-                                                        span: Span::new(source, 43, 44).unwrap()
-                                                    },
-                                                    span: Span::new(source, 43, 44).unwrap()
-                                                }
-                                            )),
-                                            Expression::Literal(LiteralExpression::DecimalLiteral(
-                                                DecimalLiteralExpression {
-                                                    suffix: None,
-                                                    value: DecimalNumber {
-                                                        span: Span::new(source, 47, 48).unwrap()
-                                                    },
-                                                    span: Span::new(source, 47, 48).unwrap()
-                                                }
-                                            )),
-                                            Span::new(source, 43, 48).unwrap()
-                                        ),
-                                    ],
-                                    span: Span::new(source, 40, 48).unwrap()
-                                },
-                                span: Span::new(source, 39, 49).unwrap()
-                            })],
-                            span: Span::new(source, 36, 49).unwrap(),
-                        }),
-                        span: Span::new(source, 23, 49).unwrap()
-                    })],
-                    span: Span::new(source, 0, 50).unwrap(),
-                })],
-                eoi: EOI {},
-                span: Span::new(source, 0, 50).unwrap()
-            })
-        );
-    }
-
-    #[test]
-=======
->>>>>>> 70f4291b
     fn playground() {
         let source = r#"
         import "foo" as bar;
