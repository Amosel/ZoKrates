--- conflicted
+++ resolved
@@ -29,10 +29,7 @@
 pairing = { git = "https://github.com/matterinc/pairing", tag = "0.16.2" }
 ff = { git = 'https://github.com/matterinc/ff', features = ["derive"], tag = "0.5" }
 zokrates_field = { version = "0.3.0", path = "../zokrates_field" }
-<<<<<<< HEAD
 zokrates_embed = { path = "../zokrates_embed" }
-=======
->>>>>>> 2305cf06
 rand = "0.4"
 wasmi = "0.4.2"
 parity-wasm = "0.35.3"
