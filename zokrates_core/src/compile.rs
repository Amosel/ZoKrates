--- conflicted
+++ resolved
@@ -150,43 +150,22 @@
 ) -> Result<CompilationArtifacts<T>, CompileErrors> {
     let arena = Arena::new();
 
-<<<<<<< HEAD
-    let source = arena.alloc(source);
-    let compiled = compile_program(source, location.clone(), resolver, &arena)?;
-
-    // check semantics
-    let typed_ast = Checker::check(compiled).map_err(|errors| {
-        CompileErrors(errors.into_iter().map(|e| CompileError::from(e)).collect())
-    })?;
-
-    let abi = typed_ast.abi();
-
-    // analyse (unroll and constant propagation)
-    let typed_ast = typed_ast.analyse();
-    println!("analysed");
-=======
     let (typed_ast, abi) = check_with_arena(source, location, resolver, &arena)?;
->>>>>>> 73417870
 
     // flatten input program
     let program_flattened = Flattener::flatten(typed_ast);
-    println!("flattened");
 
     // analyse (constant propagation after call resolution)
     let program_flattened = program_flattened.analyse();
-    println!("analysed");
 
     // convert to ir
     let ir_prog = ir::Prog::from(program_flattened);
-    println!("converted");
 
     // optimize
     let optimized_ir_prog = ir_prog.optimize();
-    println!("optimized");
 
     // analyse (check for unused constraints)
     let optimized_ir_prog = optimized_ir_prog.analyse();
-    println!("analysed");
 
     Ok(CompilationArtifacts {
         prog: optimized_ir_prog,
