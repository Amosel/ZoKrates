--- conflicted
+++ resolved
@@ -7,74 +7,6 @@
 
 pub type ExecutionResult<T> = Result<Witness<T>, Error>;
 
-<<<<<<< HEAD
-#[derive(Clone, Debug, PartialEq)]
-pub struct Witness<T: Field>(pub BTreeMap<FlatVariable, T>);
-
-impl<T: Field> Witness<T> {
-    pub fn return_values(&self) -> Vec<T> {
-        let out = self
-            .0
-            .iter()
-            .filter(|(k, _)| k.is_output())
-            .collect::<HashMap<_, _>>();
-
-        (0..out.len())
-            .map(|i| *out.get(&FlatVariable::public(i)).unwrap())
-            .cloned()
-            .collect()
-    }
-
-    pub fn format_outputs(&self) -> String {
-        self.0
-            .iter()
-            .filter_map(|(variable, value)| match variable {
-                variable if variable.is_output() => Some(format!("{} {}", variable, value)),
-                _ => None,
-            })
-            .collect::<Vec<String>>()
-            .join("\n")
-    }
-
-    pub fn empty() -> Self {
-        Witness(BTreeMap::new())
-    }
-
-    pub fn into_human_readable(self) -> impl Iterator<Item = (String, String)> {
-        self.0
-            .into_iter()
-            .map(|(var, val)| (var.to_string(), val.to_dec_string()))
-    }
-
-    pub fn from_human_readable<I: Iterator<Item = (String, String)>>(i: I) -> Witness<T> {
-        Witness(
-            i.map(|(var, val)| {
-                (
-                    FlatVariable::from_human_readable(&var),
-                    T::from_dec_string(val),
-                )
-            })
-            .collect(),
-        )
-    }
-}
-
-impl<T: Field> fmt::Display for Witness<T> {
-    fn fmt(&self, f: &mut fmt::Formatter) -> fmt::Result {
-        write!(
-            f,
-            "{}",
-            self.0
-                .iter()
-                .map(|(k, v)| format!("{} {}", k, v.to_dec_string()))
-                .collect::<Vec<_>>()
-                .join("\n")
-        )
-    }
-}
-
-=======
->>>>>>> 2305cf06
 impl<T: Field> Prog<T> {
     pub fn execute<U: Into<T> + Clone>(&self, inputs: &Vec<U>) -> ExecutionResult<T> {
         let main = &self.main;
@@ -192,29 +124,4 @@
     fn fmt(&self, f: &mut fmt::Formatter) -> fmt::Result {
         write!(f, "{}", self)
     }
-}
-
-#[cfg(test)]
-mod tests {
-
-    use super::*;
-    use zokrates_field::field::FieldPrime;
-
-    #[test]
-    fn human_readable_witness() {
-        let witness = Witness(
-            vec![
-                (FlatVariable::public(0), 3),
-                (FlatVariable::new(0), 2),
-                (FlatVariable::one(), 1),
-            ]
-            .into_iter()
-            .map(|(x, y)| (x, FieldPrime::from(y)))
-            .collect(),
-        );
-        assert_eq!(
-            witness.clone(),
-            Witness::from_human_readable(witness.into_human_readable())
-        );
-    }
 }