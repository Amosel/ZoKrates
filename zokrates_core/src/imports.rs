--- conflicted
+++ resolved
@@ -195,15 +195,9 @@
                             symbols.push(
                                 SymbolDeclaration {
                                     id: &alias,
-<<<<<<< HEAD
                                     symbol: Symbol::There(
                                         SymbolImport::with_id_in_module(
-                                            "main",
-=======
-                                    symbol: FunctionSymbol::There(
-                                        FunctionImport::with_id_in_module(
                                             import.symbol.unwrap_or("main"),
->>>>>>> ff21034f
                                             import.source.clone(),
                                         )
                                         .start_end(pos.0, pos.1),
