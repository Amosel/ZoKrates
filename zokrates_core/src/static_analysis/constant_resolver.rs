--- conflicted
+++ resolved
@@ -109,13 +109,8 @@
 #[cfg(test)]
 mod tests {
     use super::*;
-<<<<<<< HEAD
-    use zokrates_ast::typed::types::DeclarationSignature;
+    use zokrates_ast::typed::types::{DeclarationSignature, GTupleType};
     use zokrates_ast::typed::{
-=======
-    use crate::typed_absy::types::{DeclarationSignature, GTupleType};
-    use crate::typed_absy::{
->>>>>>> 70f4291b
         DeclarationArrayType, DeclarationFunctionKey, DeclarationType, FieldElementExpression,
         GType, Identifier, TypedConstant, TypedExpression, TypedFunction, TypedFunctionSymbol,
         TypedStatement,
