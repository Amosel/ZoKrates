//! Module containing static analysis
//!
//! @file mod.rs
//! @author Thibaut Schaeffer <thibaut@schaeff.fr>
//! @date 2018

mod branch_isolator;
mod condition_redefiner;
mod constant_argument_checker;
mod constant_resolver;
mod flat_propagation;
mod flatten_complex_types;
mod log_ignorer;
mod out_of_bounds;
mod propagation;
mod reducer;
mod struct_concretizer;
mod uint_optimizer;
mod variable_write_remover;
mod zir_propagation;

use self::branch_isolator::Isolator;
use self::condition_redefiner::ConditionRedefiner;
use self::constant_argument_checker::ConstantArgumentChecker;
use self::flatten_complex_types::Flattener;
use self::log_ignorer::LogIgnorer;
use self::out_of_bounds::OutOfBoundsChecker;
use self::propagation::Propagator;
use self::reducer::reduce_program;
use self::struct_concretizer::StructConcretizer;
use self::uint_optimizer::UintOptimizer;
use self::variable_write_remover::VariableWriteRemover;
use crate::compile::CompileConfig;
use crate::static_analysis::constant_resolver::ConstantResolver;
use crate::static_analysis::zir_propagation::ZirPropagator;
use std::fmt;
use zokrates_ast::typed::{abi::Abi, TypedProgram};
use zokrates_ast::zir::ZirProgram;
use zokrates_field::Field;

#[derive(Debug)]
pub enum Error {
    Reducer(self::reducer::Error),
    Propagation(self::propagation::Error),
    ZirPropagation(self::zir_propagation::Error),
    NonConstantArgument(self::constant_argument_checker::Error),
    OutOfBounds(self::out_of_bounds::Error),
}

impl From<reducer::Error> for Error {
    fn from(e: self::reducer::Error) -> Self {
        Error::Reducer(e)
    }
}

impl From<propagation::Error> for Error {
    fn from(e: propagation::Error) -> Self {
        Error::Propagation(e)
    }
}

impl From<zir_propagation::Error> for Error {
    fn from(e: zir_propagation::Error) -> Self {
        Error::ZirPropagation(e)
    }
}

impl From<out_of_bounds::Error> for Error {
    fn from(e: out_of_bounds::Error) -> Self {
        Error::OutOfBounds(e)
    }
}

impl From<constant_argument_checker::Error> for Error {
    fn from(e: constant_argument_checker::Error) -> Self {
        Error::NonConstantArgument(e)
    }
}

impl fmt::Display for Error {
    fn fmt(&self, f: &mut fmt::Formatter) -> fmt::Result {
        match self {
            Error::Reducer(e) => write!(f, "{}", e),
            Error::Propagation(e) => write!(f, "{}", e),
            Error::ZirPropagation(e) => write!(f, "{}", e),
            Error::NonConstantArgument(e) => write!(f, "{}", e),
            Error::OutOfBounds(e) => write!(f, "{}", e),
        }
    }
}

pub fn analyse<'ast, T: Field>(
    p: TypedProgram<'ast, T>,
    config: &CompileConfig,
) -> Result<(ZirProgram<'ast, T>, Abi), Error> {
    // inline user-defined constants
    log::debug!("Static analyser: Inline constants");
    let r = ConstantResolver::inline(p);
    log::trace!("\n{}", r);

    // isolate branches
    let r = if config.isolate_branches {
        log::debug!("Static analyser: Isolate branches");
        let r = Isolator::isolate(r);
        log::trace!("\n{}", r);
<<<<<<< HEAD

        // isolate branches
        let r = if config.isolate_branches {
            log::debug!("Static analyser: Isolate branches");
            let r = Isolator::isolate(r);
            log::trace!("\n{}", r);
            r
        } else {
            log::debug!("Static analyser: Branch isolation skipped");
            r
        };

        // include logs
        let r = if config.debug {
            log::debug!("Static analyser: Include logs");
            r
        } else {
            log::debug!("Static analyser: Ignore logs");
            let r = LogIgnorer::ignore(r);
            log::trace!("\n{}", r);
            r
        };

        // reduce the program to a single function
        log::debug!("Static analyser: Reduce program");
        let r = reduce_program(r).map_err(Error::from)?;
        log::trace!("\n{}", r);

        log::debug!("Static analyser: Propagate");
        let r = Propagator::propagate(r)?;
        log::trace!("\n{}", r);

        log::debug!("Static analyser: Concretize structs");
        let r = StructConcretizer::concretize(r);
        log::trace!("\n{}", r);

        // generate abi
        log::debug!("Static analyser: Generate abi");
        let abi = r.abi();

        // propagate
        log::debug!("Static analyser: Propagate");
        let r = Propagator::propagate(r).map_err(Error::from)?;
        log::trace!("\n{}", r);

        // remove assignment to variable index
        log::debug!("Static analyser: Remove variable index");
        let r = VariableWriteRemover::apply(r);
        log::trace!("\n{}", r);

        // detect non constant shifts and constant lt bounds
        log::debug!("Static analyser: Detect non constant arguments");
        let r = ConstantArgumentChecker::check(r).map_err(Error::from)?;
        log::trace!("\n{}", r);

        // detect out of bounds reads and writes
        log::debug!("Static analyser: Detect out of bound accesses");
        let r = OutOfBoundsChecker::check(r).map_err(Error::from)?;
        log::trace!("\n{}", r);

        // redefine conditions
        log::debug!("Static analyser: Redefine conditions");
        let r = ConditionRedefiner::redefine(r);
        log::trace!("\n{}", r);

        // convert to zir, removing complex types
        log::debug!("Static analyser: Convert to zir");
        let zir = Flattener::flatten(r);
        log::trace!("\n{}", zir);

        // apply propagation in zir
        log::debug!("Static analyser: Apply propagation in zir");
        let zir = ZirPropagator::propagate(zir).map_err(Error::from)?;
        log::trace!("\n{}", zir);

        // optimize uint expressions
        log::debug!("Static analyser: Optimize uints");
        let zir = UintOptimizer::optimize(zir);
        log::trace!("\n{}", zir);

        Ok((zir, abi))
    }
=======
        r
    } else {
        log::debug!("Static analyser: Branch isolation skipped");
        r
    };

    // reduce the program to a single function
    log::debug!("Static analyser: Reduce program");
    let r = reduce_program(r).map_err(Error::from)?;
    log::trace!("\n{}", r);

    log::debug!("Static analyser: Propagate");
    let r = Propagator::propagate(r)?;
    log::trace!("\n{}", r);

    log::debug!("Static analyser: Concretize structs");
    let r = StructConcretizer::concretize(r);
    log::trace!("\n{}", r);

    // generate abi
    log::debug!("Static analyser: Generate abi");
    let abi = r.abi();

    // propagate
    log::debug!("Static analyser: Propagate");
    let r = Propagator::propagate(r).map_err(Error::from)?;
    log::trace!("\n{}", r);

    // remove assignment to variable index
    log::debug!("Static analyser: Remove variable index");
    let r = VariableWriteRemover::apply(r);
    log::trace!("\n{}", r);

    // detect non constant shifts and constant lt bounds
    log::debug!("Static analyser: Detect non constant arguments");
    let r = ConstantArgumentChecker::check(r).map_err(Error::from)?;
    log::trace!("\n{}", r);

    // detect out of bounds reads and writes
    log::debug!("Static analyser: Detect out of bound accesses");
    let r = OutOfBoundsChecker::check(r).map_err(Error::from)?;
    log::trace!("\n{}", r);

    // redefine conditions
    log::debug!("Static analyser: Redefine conditions");
    let r = ConditionRedefiner::redefine(r);
    log::trace!("\n{}", r);

    // convert to zir, removing complex types
    log::debug!("Static analyser: Convert to zir");
    let zir = Flattener::flatten(r);
    log::trace!("\n{}", zir);

    // apply propagation in zir
    log::debug!("Static analyser: Apply propagation in zir");
    let zir = ZirPropagator::propagate(zir).map_err(Error::from)?;
    log::trace!("\n{}", zir);

    // optimize uint expressions
    log::debug!("Static analyser: Optimize uints");
    let zir = UintOptimizer::optimize(zir);
    log::trace!("\n{}", zir);

    Ok((zir, abi))
>>>>>>> 4606d42a
}<|MERGE_RESOLUTION|>--- conflicted
+++ resolved
@@ -103,93 +103,20 @@
         log::debug!("Static analyser: Isolate branches");
         let r = Isolator::isolate(r);
         log::trace!("\n{}", r);
-<<<<<<< HEAD
-
-        // isolate branches
-        let r = if config.isolate_branches {
-            log::debug!("Static analyser: Isolate branches");
-            let r = Isolator::isolate(r);
-            log::trace!("\n{}", r);
-            r
-        } else {
-            log::debug!("Static analyser: Branch isolation skipped");
-            r
-        };
-
-        // include logs
-        let r = if config.debug {
-            log::debug!("Static analyser: Include logs");
-            r
-        } else {
-            log::debug!("Static analyser: Ignore logs");
-            let r = LogIgnorer::ignore(r);
-            log::trace!("\n{}", r);
-            r
-        };
-
-        // reduce the program to a single function
-        log::debug!("Static analyser: Reduce program");
-        let r = reduce_program(r).map_err(Error::from)?;
-        log::trace!("\n{}", r);
-
-        log::debug!("Static analyser: Propagate");
-        let r = Propagator::propagate(r)?;
-        log::trace!("\n{}", r);
-
-        log::debug!("Static analyser: Concretize structs");
-        let r = StructConcretizer::concretize(r);
-        log::trace!("\n{}", r);
-
-        // generate abi
-        log::debug!("Static analyser: Generate abi");
-        let abi = r.abi();
-
-        // propagate
-        log::debug!("Static analyser: Propagate");
-        let r = Propagator::propagate(r).map_err(Error::from)?;
-        log::trace!("\n{}", r);
-
-        // remove assignment to variable index
-        log::debug!("Static analyser: Remove variable index");
-        let r = VariableWriteRemover::apply(r);
-        log::trace!("\n{}", r);
-
-        // detect non constant shifts and constant lt bounds
-        log::debug!("Static analyser: Detect non constant arguments");
-        let r = ConstantArgumentChecker::check(r).map_err(Error::from)?;
-        log::trace!("\n{}", r);
-
-        // detect out of bounds reads and writes
-        log::debug!("Static analyser: Detect out of bound accesses");
-        let r = OutOfBoundsChecker::check(r).map_err(Error::from)?;
-        log::trace!("\n{}", r);
-
-        // redefine conditions
-        log::debug!("Static analyser: Redefine conditions");
-        let r = ConditionRedefiner::redefine(r);
-        log::trace!("\n{}", r);
-
-        // convert to zir, removing complex types
-        log::debug!("Static analyser: Convert to zir");
-        let zir = Flattener::flatten(r);
-        log::trace!("\n{}", zir);
-
-        // apply propagation in zir
-        log::debug!("Static analyser: Apply propagation in zir");
-        let zir = ZirPropagator::propagate(zir).map_err(Error::from)?;
-        log::trace!("\n{}", zir);
-
-        // optimize uint expressions
-        log::debug!("Static analyser: Optimize uints");
-        let zir = UintOptimizer::optimize(zir);
-        log::trace!("\n{}", zir);
-
-        Ok((zir, abi))
-    }
-=======
         r
     } else {
         log::debug!("Static analyser: Branch isolation skipped");
+        r
+    };
+
+    // include logs
+    let r = if config.debug {
+        log::debug!("Static analyser: Include logs");
+        r
+    } else {
+        log::debug!("Static analyser: Ignore logs");
+        let r = LogIgnorer::ignore(r);
+        log::trace!("\n{}", r);
         r
     };
 
@@ -251,5 +178,4 @@
     log::trace!("\n{}", zir);
 
     Ok((zir, abi))
->>>>>>> 4606d42a
 }