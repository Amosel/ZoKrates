use std::marker::PhantomData;
use zokrates_ast::typed::types::UBitwidth;
use zokrates_ast::typed::{self, Expr};
use zokrates_ast::zir;
use zokrates_field::Field;

use std::convert::{TryFrom, TryInto};

#[derive(Default)]
pub struct Flattener<T: Field> {
    phantom: PhantomData<T>,
}

fn flatten_identifier_rec<'ast>(
    id: zir::SourceIdentifier<'ast>,
    ty: &typed::types::ConcreteType,
) -> Vec<zir::Variable<'ast>> {
    match ty {
        typed::ConcreteType::Int => unreachable!(),
        typed::ConcreteType::FieldElement => vec![zir::Variable {
            id: zir::Identifier::Source(id),
            _type: zir::Type::FieldElement,
        }],
        typed::types::ConcreteType::Boolean => vec![zir::Variable {
            id: zir::Identifier::Source(id),
            _type: zir::Type::Boolean,
        }],
        typed::types::ConcreteType::Uint(bitwidth) => vec![zir::Variable {
            id: zir::Identifier::Source(id),
            _type: zir::Type::uint(bitwidth.to_usize()),
        }],
<<<<<<< HEAD
        typed::types::ConcreteType::Array(array_type) => (0..array_type.size)
=======
        typed_absy::types::ConcreteType::Array(array_type) => (0..*array_type.size)
>>>>>>> 70f4291b
            .flat_map(|i| {
                flatten_identifier_rec(
                    zir::SourceIdentifier::Select(box id.clone(), i),
                    &array_type.ty,
                )
            })
            .collect(),
        typed::types::ConcreteType::Struct(members) => members
            .iter()
            .flat_map(|struct_member| {
                flatten_identifier_rec(
                    zir::SourceIdentifier::Member(box id.clone(), struct_member.id.clone()),
                    &struct_member.ty,
                )
            })
            .collect(),
        typed::types::ConcreteType::Tuple(tuple_ty) => tuple_ty
            .elements
            .iter()
            .enumerate()
            .flat_map(|(i, ty)| {
                flatten_identifier_rec(zir::SourceIdentifier::Element(box id.clone(), i as u32), ty)
            })
            .collect(),
    }
}

trait Flatten<'ast, T: Field> {
    fn flatten(
        self,
        f: &mut Flattener<T>,
        statements_buffer: &mut Vec<zir::ZirStatement<'ast, T>>,
    ) -> Vec<zir::ZirExpression<'ast, T>>;
}

impl<'ast, T: Field> Flatten<'ast, T> for typed::FieldElementExpression<'ast, T> {
    fn flatten(
        self,
        f: &mut Flattener<T>,
        statements_buffer: &mut Vec<zir::ZirStatement<'ast, T>>,
    ) -> Vec<zir::ZirExpression<'ast, T>> {
        vec![f.fold_field_expression(statements_buffer, self).into()]
    }
}

impl<'ast, T: Field> Flatten<'ast, T> for typed::BooleanExpression<'ast, T> {
    fn flatten(
        self,
        f: &mut Flattener<T>,
        statements_buffer: &mut Vec<zir::ZirStatement<'ast, T>>,
    ) -> Vec<zir::ZirExpression<'ast, T>> {
        vec![f.fold_boolean_expression(statements_buffer, self).into()]
    }
}

impl<'ast, T: Field> Flatten<'ast, T> for typed::UExpression<'ast, T> {
    fn flatten(
        self,
        f: &mut Flattener<T>,
        statements_buffer: &mut Vec<zir::ZirStatement<'ast, T>>,
    ) -> Vec<zir::ZirExpression<'ast, T>> {
        vec![f.fold_uint_expression(statements_buffer, self).into()]
    }
}

impl<'ast, T: Field> Flatten<'ast, T> for typed::ArrayExpression<'ast, T> {
    fn flatten(
        self,
        f: &mut Flattener<T>,
        statements_buffer: &mut Vec<zir::ZirStatement<'ast, T>>,
    ) -> Vec<zir::ZirExpression<'ast, T>> {
        f.fold_array_expression(statements_buffer, self)
    }
}

impl<'ast, T: Field> Flatten<'ast, T> for typed::StructExpression<'ast, T> {
    fn flatten(
        self,
        f: &mut Flattener<T>,
        statements_buffer: &mut Vec<zir::ZirStatement<'ast, T>>,
    ) -> Vec<zir::ZirExpression<'ast, T>> {
        f.fold_struct_expression(statements_buffer, self)
    }
}

impl<'ast, T: Field> Flatten<'ast, T> for typed::TupleExpression<'ast, T> {
    fn flatten(
        self,
        f: &mut Flattener<T>,
        statements_buffer: &mut Vec<zir::ZirStatement<'ast, T>>,
    ) -> Vec<zir::ZirExpression<'ast, T>> {
        f.fold_tuple_expression(statements_buffer, self)
    }
}

impl<'ast, T: Field> Flattener<T> {
    pub fn flatten(p: typed::TypedProgram<T>) -> zir::ZirProgram<T> {
        let mut f = Flattener::default();
        f.fold_program(p)
    }

    fn fold_program(&mut self, p: typed::TypedProgram<'ast, T>) -> zir::ZirProgram<'ast, T> {
        fold_program(self, p)
    }

    fn fold_function(&mut self, f: typed::TypedFunction<'ast, T>) -> zir::ZirFunction<'ast, T> {
        fold_function(self, f)
    }

    fn fold_declaration_parameter(
        &mut self,
        p: typed::DeclarationParameter<'ast, T>,
    ) -> Vec<zir::Parameter<'ast>> {
        let private = p.private;
        self.fold_variable(zokrates_ast::typed::variable::try_from_g_variable(p.id).unwrap())
            .into_iter()
            .map(|v| zir::Parameter { id: v, private })
            .collect()
    }

    fn fold_name(&mut self, n: typed::Identifier<'ast>) -> zir::SourceIdentifier<'ast> {
        zir::SourceIdentifier::Basic(n)
    }

    fn fold_variable(&mut self, v: typed::Variable<'ast, T>) -> Vec<zir::Variable<'ast>> {
        let ty = v.get_type();
        let id = self.fold_name(v.id);

        let ty = typed::types::ConcreteType::try_from(ty).unwrap();

        flatten_identifier_rec(id, &ty)
    }

    fn fold_assignee(&mut self, a: typed::TypedAssignee<'ast, T>) -> Vec<zir::ZirAssignee<'ast>> {
        match a {
            typed::TypedAssignee::Identifier(v) => self.fold_variable(v),
            typed::TypedAssignee::Select(box a, box i) => {
                use typed::Typed;
                let count = match typed::ConcreteType::try_from(a.get_type()).unwrap() {
                    typed::ConcreteType::Array(array_ty) => array_ty.ty.get_primitive_count(),
                    _ => unreachable!(),
                };
                let a = self.fold_assignee(a);

                match i.as_inner() {
                    typed::UExpressionInner::Value(index) => {
                        a[*index as usize * count..(*index as usize + 1) * count].to_vec()
                    }
                    i => unreachable!("index {:?} not allowed, should be a constant", i),
                }
            }
            typed::TypedAssignee::Member(box a, m) => {
                use typed::Typed;

                let (offset, size) =
                    match typed::ConcreteType::try_from(a.get_type()).unwrap() {
                        typed::ConcreteType::Struct(struct_type) => struct_type
                            .members
                            .iter()
                            .fold((0, None), |(offset, size), member| match size {
                                Some(_) => (offset, size),
                                None => match m == member.id {
                                    true => (offset, Some(member.ty.get_primitive_count())),
                                    false => (offset + member.ty.get_primitive_count(), None),
                                },
                            }),
                        _ => unreachable!(),
                    };

                let size = size.unwrap();

                let a = self.fold_assignee(a);

                a[offset..offset + size].to_vec()
            }
            typed::TypedAssignee::Element(box a, index) => {
                use typed::Typed;

                let tuple_ty = typed::ConcreteTupleType::try_from(
                    typed::ConcreteType::try_from(a.get_type()).unwrap(),
                )
                .unwrap();

                let offset = tuple_ty
                    .elements
                    .iter()
                    .take(index as usize)
                    .map(|ty| ty.get_primitive_count())
                    .sum();

                let size = &tuple_ty.elements[index as usize].get_primitive_count();

                let a = self.fold_assignee(a);

                a[offset..offset + size].to_vec()
            }
        }
    }

    fn fold_statement(
        &mut self,
        statements_buffer: &mut Vec<zir::ZirStatement<'ast, T>>,
        s: typed::TypedStatement<'ast, T>,
    ) {
        fold_statement(self, statements_buffer, s)
    }

    fn fold_expression_or_spread(
        &mut self,
        statements_buffer: &mut Vec<zir::ZirStatement<'ast, T>>,
        e: typed::TypedExpressionOrSpread<'ast, T>,
    ) -> Vec<zir::ZirExpression<'ast, T>> {
        match e {
            typed::TypedExpressionOrSpread::Expression(e) => {
                self.fold_expression(statements_buffer, e)
            }
            typed::TypedExpressionOrSpread::Spread(s) => {
                self.fold_array_expression(statements_buffer, s.array)
            }
        }
    }

    fn fold_expression(
        &mut self,
        statements_buffer: &mut Vec<zir::ZirStatement<'ast, T>>,
        e: typed::TypedExpression<'ast, T>,
    ) -> Vec<zir::ZirExpression<'ast, T>> {
        match e {
            typed::TypedExpression::FieldElement(e) => {
                vec![self.fold_field_expression(statements_buffer, e).into()]
            }
            typed::TypedExpression::Boolean(e) => {
                vec![self.fold_boolean_expression(statements_buffer, e).into()]
            }
            typed::TypedExpression::Uint(e) => {
                vec![self.fold_uint_expression(statements_buffer, e).into()]
            }
            typed::TypedExpression::Array(e) => self.fold_array_expression(statements_buffer, e),
            typed::TypedExpression::Struct(e) => self.fold_struct_expression(statements_buffer, e),
            typed::TypedExpression::Tuple(e) => self.fold_tuple_expression(statements_buffer, e),
            typed::TypedExpression::Int(_) => unreachable!(),
        }
    }

    fn fold_array_expression(
        &mut self,
        statements_buffer: &mut Vec<zir::ZirStatement<'ast, T>>,
        e: typed::ArrayExpression<'ast, T>,
    ) -> Vec<zir::ZirExpression<'ast, T>> {
        fold_array_expression(self, statements_buffer, e)
    }

    fn fold_struct_expression(
        &mut self,
        statements_buffer: &mut Vec<zir::ZirStatement<'ast, T>>,
        e: typed::StructExpression<'ast, T>,
    ) -> Vec<zir::ZirExpression<'ast, T>> {
        fold_struct_expression(self, statements_buffer, e)
    }

    fn fold_tuple_expression(
        &mut self,
        statements_buffer: &mut Vec<zir::ZirStatement<'ast, T>>,
        e: typed::TupleExpression<'ast, T>,
    ) -> Vec<zir::ZirExpression<'ast, T>> {
        fold_tuple_expression(self, statements_buffer, e)
    }

<<<<<<< HEAD
    fn fold_expression_list(
        &mut self,
        statements_buffer: &mut Vec<zir::ZirStatement<'ast, T>>,
        es: typed::TypedExpressionList<'ast, T>,
    ) -> zir::ZirExpressionList<'ast, T> {
        match es.into_inner() {
            typed::TypedExpressionListInner::EmbedCall(embed, generics, arguments) => {
                zir::ZirExpressionList::EmbedCall(
                    embed,
                    generics,
                    arguments
                        .into_iter()
                        .flat_map(|a| self.fold_expression(statements_buffer, a))
                        .collect(),
                )
            }
            _ => unreachable!("should have been inlined"),
        }
    }

=======
>>>>>>> 70f4291b
    fn fold_conditional_expression<E: Flatten<'ast, T>>(
        &mut self,
        statements_buffer: &mut Vec<zir::ZirStatement<'ast, T>>,
        c: typed::ConditionalExpression<'ast, T, E>,
    ) -> Vec<zir::ZirExpression<'ast, T>> {
        fold_conditional_expression(self, statements_buffer, c)
    }

    fn fold_member_expression<E>(
        &mut self,
        statements_buffer: &mut Vec<zir::ZirStatement<'ast, T>>,
        m: typed::MemberExpression<'ast, T, E>,
    ) -> Vec<zir::ZirExpression<'ast, T>> {
        fold_member_expression(self, statements_buffer, m)
    }

    fn fold_element_expression<E>(
        &mut self,
        statements_buffer: &mut Vec<zir::ZirStatement<'ast, T>>,
        e: typed::ElementExpression<'ast, T, E>,
    ) -> Vec<zir::ZirExpression<'ast, T>> {
        fold_element_expression(self, statements_buffer, e)
    }

    fn fold_select_expression<E>(
        &mut self,
        statements_buffer: &mut Vec<zir::ZirStatement<'ast, T>>,
        select: typed::SelectExpression<'ast, T, E>,
    ) -> Vec<zir::ZirExpression<'ast, T>> {
        fold_select_expression(self, statements_buffer, select)
    }

    fn fold_eq_expression<E: Flatten<'ast, T>>(
        &mut self,
        statements_buffer: &mut Vec<zir::ZirStatement<'ast, T>>,
        eq: typed::EqExpression<E>,
    ) -> zir::BooleanExpression<'ast, T> {
        fold_eq_expression(self, statements_buffer, eq)
    }

    fn fold_field_expression(
        &mut self,
        statements_buffer: &mut Vec<zir::ZirStatement<'ast, T>>,
        e: typed::FieldElementExpression<'ast, T>,
    ) -> zir::FieldElementExpression<'ast, T> {
        fold_field_expression(self, statements_buffer, e)
    }
    fn fold_boolean_expression(
        &mut self,
        statements_buffer: &mut Vec<zir::ZirStatement<'ast, T>>,
        e: typed::BooleanExpression<'ast, T>,
    ) -> zir::BooleanExpression<'ast, T> {
        fold_boolean_expression(self, statements_buffer, e)
    }
    fn fold_uint_expression(
        &mut self,
        statements_buffer: &mut Vec<zir::ZirStatement<'ast, T>>,
        e: typed::UExpression<'ast, T>,
    ) -> zir::UExpression<'ast, T> {
        fold_uint_expression(self, statements_buffer, e)
    }

    fn fold_uint_expression_inner(
        &mut self,
        statements_buffer: &mut Vec<zir::ZirStatement<'ast, T>>,
        bitwidth: UBitwidth,
        e: typed::UExpressionInner<'ast, T>,
    ) -> zir::UExpressionInner<'ast, T> {
        fold_uint_expression_inner(self, statements_buffer, bitwidth, e)
    }

    fn fold_array_expression_inner(
        &mut self,
        statements_buffer: &mut Vec<zir::ZirStatement<'ast, T>>,
        ty: &typed::types::ConcreteType,
        size: u32,
        e: typed::ArrayExpressionInner<'ast, T>,
    ) -> Vec<zir::ZirExpression<'ast, T>> {
        fold_array_expression_inner(self, statements_buffer, ty, size, e)
    }

    fn fold_struct_expression_inner(
        &mut self,
        statements_buffer: &mut Vec<zir::ZirStatement<'ast, T>>,
        ty: &typed::types::ConcreteStructType,
        e: typed::StructExpressionInner<'ast, T>,
    ) -> Vec<zir::ZirExpression<'ast, T>> {
        fold_struct_expression_inner(self, statements_buffer, ty, e)
    }

    fn fold_tuple_expression_inner(
        &mut self,
        statements_buffer: &mut Vec<zir::ZirStatement<'ast, T>>,
        ty: &typed::types::ConcreteTupleType,
        e: typed::TupleExpressionInner<'ast, T>,
    ) -> Vec<zir::ZirExpression<'ast, T>> {
        fold_tuple_expression_inner(self, statements_buffer, ty, e)
    }
}

fn fold_statement<'ast, T: Field>(
    f: &mut Flattener<T>,
    statements_buffer: &mut Vec<zir::ZirStatement<'ast, T>>,
    s: typed::TypedStatement<'ast, T>,
) {
    let res = match s {
<<<<<<< HEAD
        typed::TypedStatement::Return(expressions) => vec![zir::ZirStatement::Return(
            expressions
                .into_iter()
                .flat_map(|e| f.fold_expression(statements_buffer, e))
                .collect(),
=======
        typed_absy::TypedStatement::Return(expression) => vec![zir::ZirStatement::Return(
            f.fold_expression(statements_buffer, expression),
>>>>>>> 70f4291b
        )],
        typed::TypedStatement::Definition(a, e) => {
            let a = f.fold_assignee(a);
            let e = f.fold_expression(statements_buffer, e);
            assert_eq!(a.len(), e.len());
            a.into_iter()
                .zip(e.into_iter())
                .map(|(a, e)| zir::ZirStatement::Definition(a, e))
                .collect()
        }
        typed::TypedStatement::Declaration(..) => {
            unreachable!()
        }
        typed::TypedStatement::Assertion(e, error) => {
            let e = f.fold_boolean_expression(statements_buffer, e);
            let error = match error {
                typed::RuntimeError::SourceAssertion(metadata) => {
                    zir::RuntimeError::SourceAssertion(metadata.to_string())
                }
                typed::RuntimeError::SelectRangeCheck => zir::RuntimeError::SelectRangeCheck,
            };
            vec![zir::ZirStatement::Assertion(e, error)]
        }
<<<<<<< HEAD
        typed::TypedStatement::For(..) => unreachable!(),
        typed::TypedStatement::MultipleDefinition(variables, elist) => {
=======
        typed_absy::TypedStatement::EmbedCallDefinition(assignee, embed_call) => {
>>>>>>> 70f4291b
            vec![zir::ZirStatement::MultipleDefinition(
                f.fold_assignee(assignee),
                zir::ZirExpressionList::EmbedCall(
                    embed_call.embed,
                    embed_call.generics,
                    embed_call
                        .arguments
                        .into_iter()
                        .flat_map(|a| f.fold_expression(statements_buffer, a))
                        .collect(),
                ),
            )]
        }
<<<<<<< HEAD
        typed::TypedStatement::PushCallLog(..) => vec![],
        typed::TypedStatement::PopCallLog => vec![],
=======
        typed_absy::TypedStatement::For(..) => unreachable!(),
        typed_absy::TypedStatement::PushCallLog(..) => vec![],
        typed_absy::TypedStatement::PopCallLog => vec![],
>>>>>>> 70f4291b
    };

    statements_buffer.extend(res);
}

fn fold_array_expression_inner<'ast, T: Field>(
    f: &mut Flattener<T>,
    statements_buffer: &mut Vec<zir::ZirStatement<'ast, T>>,
    ty: &typed::types::ConcreteType,
    size: u32,
    array: typed::ArrayExpressionInner<'ast, T>,
) -> Vec<zir::ZirExpression<'ast, T>> {
    match array {
        typed::ArrayExpressionInner::Block(block) => {
            block
                .statements
                .into_iter()
                .for_each(|s| f.fold_statement(statements_buffer, s));
            f.fold_array_expression(statements_buffer, *block.value)
        }
        typed::ArrayExpressionInner::Identifier(id) => {
            let variables = flatten_identifier_rec(
                f.fold_name(id),
                &typed::types::ConcreteType::array((ty.clone(), size)),
            );
            variables
                .into_iter()
                .map(|v| match v._type {
                    zir::Type::FieldElement => zir::FieldElementExpression::Identifier(v.id).into(),
                    zir::Type::Boolean => zir::BooleanExpression::Identifier(v.id).into(),
                    zir::Type::Uint(bitwidth) => zir::UExpressionInner::Identifier(v.id)
                        .annotate(bitwidth)
                        .into(),
                })
                .collect()
        }
        typed::ArrayExpressionInner::Value(exprs) => {
            let exprs: Vec<_> = exprs
                .into_iter()
                .flat_map(|e| f.fold_expression_or_spread(statements_buffer, e))
                .collect();

            assert_eq!(exprs.len(), size as usize * ty.get_primitive_count());

            exprs
        }
        typed::ArrayExpressionInner::FunctionCall(..) => unreachable!(),
        typed::ArrayExpressionInner::Conditional(c) => {
            f.fold_conditional_expression(statements_buffer, c)
        }
        typed::ArrayExpressionInner::Member(m) => f.fold_member_expression(statements_buffer, m),
        typed::ArrayExpressionInner::Select(select) => {
            f.fold_select_expression(statements_buffer, select)
        }
        typed::ArrayExpressionInner::Slice(box array, box from, box to) => {
            let array = f.fold_array_expression(statements_buffer, array);
            let from = f.fold_uint_expression(statements_buffer, from);
            let to = f.fold_uint_expression(statements_buffer, to);

            match (from.into_inner(), to.into_inner()) {
                (zir::UExpressionInner::Value(from), zir::UExpressionInner::Value(to)) => {
                    assert_eq!(size, to.saturating_sub(from) as u32);

                    let element_size = ty.get_primitive_count();
                    let start = from as usize * element_size;
                    let end = to as usize * element_size;
                    array[start..end].to_vec()
                }
                _ => unreachable!(),
            }
        }
        typed::ArrayExpressionInner::Repeat(box e, box count) => {
            let e = f.fold_expression(statements_buffer, e);
            let count = f.fold_uint_expression(statements_buffer, count);

            match count.into_inner() {
                zir::UExpressionInner::Value(count) => {
                    vec![e; count as usize].into_iter().flatten().collect()
                }
                _ => unreachable!(),
            }
        }
        typed::ArrayExpressionInner::Element(element) => {
            f.fold_element_expression(statements_buffer, element)
        }
    }
}

fn fold_struct_expression_inner<'ast, T: Field>(
    f: &mut Flattener<T>,
    statements_buffer: &mut Vec<zir::ZirStatement<'ast, T>>,
    ty: &typed::types::ConcreteStructType,
    struc: typed::StructExpressionInner<'ast, T>,
) -> Vec<zir::ZirExpression<'ast, T>> {
    match struc {
        typed::StructExpressionInner::Block(block) => {
            block
                .statements
                .into_iter()
                .for_each(|s| f.fold_statement(statements_buffer, s));
            f.fold_struct_expression(statements_buffer, *block.value)
        }
        typed::StructExpressionInner::Identifier(id) => {
            let variables = flatten_identifier_rec(
                f.fold_name(id),
                &typed::types::ConcreteType::struc(ty.clone()),
            );
            variables
                .into_iter()
                .map(|v| match v._type {
                    zir::Type::FieldElement => zir::FieldElementExpression::Identifier(v.id).into(),
                    zir::Type::Boolean => zir::BooleanExpression::Identifier(v.id).into(),
                    zir::Type::Uint(bitwidth) => zir::UExpressionInner::Identifier(v.id)
                        .annotate(bitwidth)
                        .into(),
                })
                .collect()
        }
        typed::StructExpressionInner::Value(exprs) => exprs
            .into_iter()
            .flat_map(|e| f.fold_expression(statements_buffer, e))
            .collect(),
        typed::StructExpressionInner::FunctionCall(..) => unreachable!(),
        typed::StructExpressionInner::Conditional(c) => {
            f.fold_conditional_expression(statements_buffer, c)
        }
        typed::StructExpressionInner::Member(m) => f.fold_member_expression(statements_buffer, m),
        typed::StructExpressionInner::Select(select) => {
            f.fold_select_expression(statements_buffer, select)
        }
        typed::StructExpressionInner::Element(element) => {
            f.fold_element_expression(statements_buffer, element)
        }
    }
}

fn fold_tuple_expression_inner<'ast, T: Field>(
    f: &mut Flattener<T>,
    statements_buffer: &mut Vec<zir::ZirStatement<'ast, T>>,
    ty: &typed::types::ConcreteTupleType,
    tuple: typed::TupleExpressionInner<'ast, T>,
) -> Vec<zir::ZirExpression<'ast, T>> {
    match tuple {
        typed::TupleExpressionInner::Block(block) => {
            block
                .statements
                .into_iter()
                .for_each(|s| f.fold_statement(statements_buffer, s));
            f.fold_tuple_expression(statements_buffer, *block.value)
        }
        typed::TupleExpressionInner::Identifier(id) => {
            let variables = flatten_identifier_rec(
                f.fold_name(id),
                &typed::types::ConcreteType::tuple(ty.clone()),
            );
            variables
                .into_iter()
                .map(|v| match v._type {
                    zir::Type::FieldElement => zir::FieldElementExpression::Identifier(v.id).into(),
                    zir::Type::Boolean => zir::BooleanExpression::Identifier(v.id).into(),
                    zir::Type::Uint(bitwidth) => zir::UExpressionInner::Identifier(v.id)
                        .annotate(bitwidth)
                        .into(),
                })
                .collect()
        }
        typed::TupleExpressionInner::Value(exprs) => exprs
            .into_iter()
            .flat_map(|e| f.fold_expression(statements_buffer, e))
            .collect(),
        typed::TupleExpressionInner::FunctionCall(..) => unreachable!(),
        typed::TupleExpressionInner::Conditional(c) => {
            f.fold_conditional_expression(statements_buffer, c)
        }
        typed::TupleExpressionInner::Member(m) => f.fold_member_expression(statements_buffer, m),
        typed::TupleExpressionInner::Select(select) => {
            f.fold_select_expression(statements_buffer, select)
        }
        typed::TupleExpressionInner::Element(element) => {
            f.fold_element_expression(statements_buffer, element)
        }
    }
}

fn fold_member_expression<'ast, T: Field, E>(
    f: &mut Flattener<T>,
    statements_buffer: &mut Vec<zir::ZirStatement<'ast, T>>,
    m: typed::MemberExpression<'ast, T, E>,
) -> Vec<zir::ZirExpression<'ast, T>> {
    let s = *m.struc;
    let id = m.id;

    let members = s.ty();

    let size = typed::types::ConcreteType::try_from(
        *members
            .iter()
            .find(|member| member.id == id)
            .unwrap()
            .ty
            .clone(),
    )
    .unwrap()
    .get_primitive_count();

    let offset: usize = members
        .iter()
        .take_while(|member| member.id != id)
        .map(|member| {
            typed::types::ConcreteType::try_from(*member.ty.clone())
                .unwrap()
                .get_primitive_count()
        })
        .sum();

    let s = f.fold_struct_expression(statements_buffer, s);

    s[offset..offset + size].to_vec()
}

fn fold_element_expression<'ast, T: Field, E>(
    f: &mut Flattener<T>,
    statements_buffer: &mut Vec<zir::ZirStatement<'ast, T>>,
    e: typed::ElementExpression<'ast, T, E>,
) -> Vec<zir::ZirExpression<'ast, T>> {
    let t = *e.tuple;
    let id = e.index;

    let tuple_ty = t.ty();

    let size = typed::types::ConcreteType::try_from(
        tuple_ty
            .elements
            .iter()
            .enumerate()
            .find(|(i, _)| *i as u32 == id)
            .unwrap()
            .1
            .clone(),
    )
    .unwrap()
    .get_primitive_count();

    let offset: usize = tuple_ty
        .elements
        .iter()
        .take(id as usize)
        .map(|ty| {
            typed::types::ConcreteType::try_from(ty.clone())
                .unwrap()
                .get_primitive_count()
        })
        .sum();

    let t = f.fold_tuple_expression(statements_buffer, t);

    t[offset..offset + size].to_vec()
}

fn fold_select_expression<'ast, T: Field, E>(
    f: &mut Flattener<T>,
    statements_buffer: &mut Vec<zir::ZirStatement<'ast, T>>,
    select: typed::SelectExpression<'ast, T, E>,
) -> Vec<zir::ZirExpression<'ast, T>> {
    let size = typed::types::ConcreteType::try_from(*select.array.ty().clone().ty)
        .unwrap()
        .get_primitive_count();

    let array = f.fold_array_expression(statements_buffer, *select.array);
    let index = f.fold_uint_expression(statements_buffer, *select.index);

    match index.as_inner() {
        zir::UExpressionInner::Value(v) => {
            let v = *v as usize;

            array[v * size..(v + 1) * size].to_vec()
        }
        _ => array
            .chunks(size)
            .fold(vec![vec![]; size], |mut acc, e| {
                acc = acc
                    .into_iter()
                    .zip(e)
                    .map(|(mut a, e)| {
                        a.push(e);
                        a
                    })
                    .collect();
                acc
            })
            .into_iter()
            .map(|a| {
                use zokrates_ast::zir::Typed;

                let ty = a[0].get_type();

                match ty {
                    zir::Type::Boolean => zir::BooleanExpression::Select(
                        a.into_iter()
                            .map(|e| match e {
                                zir::ZirExpression::Boolean(e) => e.clone(),
                                _ => unreachable!(),
                            })
                            .collect(),
                        box index.clone(),
                    )
                    .into(),
                    zir::Type::FieldElement => zir::FieldElementExpression::Select(
                        a.into_iter()
                            .map(|e| match e {
                                zir::ZirExpression::FieldElement(e) => e.clone(),
                                _ => unreachable!(),
                            })
                            .collect(),
                        box index.clone(),
                    )
                    .into(),
                    zir::Type::Uint(bitwidth) => zir::UExpressionInner::Select(
                        a.into_iter()
                            .map(|e| match e {
                                zir::ZirExpression::Uint(e) => e.clone(),
                                _ => unreachable!(),
                            })
                            .collect(),
                        box index.clone(),
                    )
                    .annotate(bitwidth)
                    .into(),
                }
            })
            .collect(),
    }
}

fn fold_conditional_expression<'ast, T: Field, E: Flatten<'ast, T>>(
    f: &mut Flattener<T>,
    statements_buffer: &mut Vec<zir::ZirStatement<'ast, T>>,
    c: typed::ConditionalExpression<'ast, T, E>,
) -> Vec<zir::ZirExpression<'ast, T>> {
    let mut consequence_statements = vec![];
    let mut alternative_statements = vec![];

    let condition = f.fold_boolean_expression(statements_buffer, *c.condition);
    let consequence = c.consequence.flatten(f, &mut consequence_statements);
    let alternative = c.alternative.flatten(f, &mut alternative_statements);

    assert_eq!(consequence.len(), alternative.len());

    if !consequence_statements.is_empty() || !alternative_statements.is_empty() {
        statements_buffer.push(zir::ZirStatement::IfElse(
            condition.clone(),
            consequence_statements,
            alternative_statements,
        ));
    }

    use zokrates_ast::zir::Conditional;

    consequence
        .into_iter()
        .zip(alternative.into_iter())
        .map(|(c, a)| match (c, a) {
            (zir::ZirExpression::FieldElement(c), zir::ZirExpression::FieldElement(a)) => {
                zir::FieldElementExpression::conditional(condition.clone(), c, a).into()
            }
            (zir::ZirExpression::Boolean(c), zir::ZirExpression::Boolean(a)) => {
                zir::BooleanExpression::conditional(condition.clone(), c, a).into()
            }
            (zir::ZirExpression::Uint(c), zir::ZirExpression::Uint(a)) => {
                zir::UExpression::conditional(condition.clone(), c, a).into()
            }
            _ => unreachable!(),
        })
        .collect()
}

fn fold_field_expression<'ast, T: Field>(
    f: &mut Flattener<T>,
    statements_buffer: &mut Vec<zir::ZirStatement<'ast, T>>,
    e: typed::FieldElementExpression<'ast, T>,
) -> zir::FieldElementExpression<'ast, T> {
    match e {
        typed::FieldElementExpression::Number(n) => zir::FieldElementExpression::Number(n),
        typed::FieldElementExpression::Identifier(id) => zir::FieldElementExpression::Identifier(
            flatten_identifier_rec(f.fold_name(id), &typed::types::ConcreteType::FieldElement)
                .pop()
                .unwrap()
                .id,
        ),
        typed::FieldElementExpression::Add(box e1, box e2) => {
            let e1 = f.fold_field_expression(statements_buffer, e1);
            let e2 = f.fold_field_expression(statements_buffer, e2);
            zir::FieldElementExpression::Add(box e1, box e2)
        }
        typed::FieldElementExpression::Sub(box e1, box e2) => {
            let e1 = f.fold_field_expression(statements_buffer, e1);
            let e2 = f.fold_field_expression(statements_buffer, e2);
            zir::FieldElementExpression::Sub(box e1, box e2)
        }
        typed::FieldElementExpression::Mult(box e1, box e2) => {
            let e1 = f.fold_field_expression(statements_buffer, e1);
            let e2 = f.fold_field_expression(statements_buffer, e2);
            zir::FieldElementExpression::Mult(box e1, box e2)
        }
        typed::FieldElementExpression::Div(box e1, box e2) => {
            let e1 = f.fold_field_expression(statements_buffer, e1);
            let e2 = f.fold_field_expression(statements_buffer, e2);
            zir::FieldElementExpression::Div(box e1, box e2)
        }
        typed::FieldElementExpression::Pow(box e1, box e2) => {
            let e1 = f.fold_field_expression(statements_buffer, e1);
            let e2 = f.fold_uint_expression(statements_buffer, e2);
            zir::FieldElementExpression::Pow(box e1, box e2)
        }
        typed::FieldElementExpression::Neg(box e) => {
            let e = f.fold_field_expression(statements_buffer, e);

            zir::FieldElementExpression::Sub(
                box zir::FieldElementExpression::Number(T::zero()),
                box e,
            )
        }
        typed::FieldElementExpression::Pos(box e) => f.fold_field_expression(statements_buffer, e),
        typed::FieldElementExpression::Conditional(c) => f
            .fold_conditional_expression(statements_buffer, c)
            .pop()
            .unwrap()
            .try_into()
            .unwrap(),
        typed::FieldElementExpression::FunctionCall(..) => unreachable!(""),
        typed::FieldElementExpression::Select(select) => f
            .fold_select_expression(statements_buffer, select)
            .pop()
            .unwrap()
            .try_into()
            .unwrap(),
        typed::FieldElementExpression::Member(m) => f
            .fold_member_expression(statements_buffer, m)
            .pop()
            .unwrap()
            .try_into()
            .unwrap(),
        typed::FieldElementExpression::Element(element) => f
            .fold_element_expression(statements_buffer, element)
            .pop()
            .unwrap()
            .try_into()
            .unwrap(),
        typed::FieldElementExpression::Block(block) => {
            block
                .statements
                .into_iter()
                .for_each(|s| f.fold_statement(statements_buffer, s));
            f.fold_field_expression(statements_buffer, *block.value)
        }
    }
}

// util function to output a boolean expression representing the equality of two lists of ZirExpression.
// the two list are checked to have the same size
// we build a binary tree with internal nodes `And(left, right)` and leaves `Eq(left, right)`
fn conjunction_tree<'ast, T: Field>(
    v: &[zir::ZirExpression<'ast, T>],
    w: &[zir::ZirExpression<'ast, T>],
) -> zir::BooleanExpression<'ast, T> {
    assert_eq!(v.len(), w.len());

    match v.len() {
        0 => zir::BooleanExpression::Value(true),
        1 => match (v[0].clone(), w[0].clone()) {
            (zir::ZirExpression::Boolean(v), zir::ZirExpression::Boolean(w)) => {
                zir::BooleanExpression::BoolEq(box v, box w)
            }
            (zir::ZirExpression::FieldElement(v), zir::ZirExpression::FieldElement(w)) => {
                zir::BooleanExpression::FieldEq(box v, box w)
            }
            (zir::ZirExpression::Uint(v), zir::ZirExpression::Uint(w)) => {
                zir::BooleanExpression::UintEq(box v, box w)
            }
            _ => unreachable!(),
        },
        n => {
            let (x0, y0) = v.split_at(n / 2);
            let (x1, y1) = w.split_at(n / 2);
            zir::BooleanExpression::And(box conjunction_tree(x0, x1), box conjunction_tree(y0, y1))
        }
    }
}

fn fold_eq_expression<'ast, T: Field, E: Flatten<'ast, T>>(
    f: &mut Flattener<T>,
    statements_buffer: &mut Vec<zir::ZirStatement<'ast, T>>,
    e: typed::EqExpression<E>,
) -> zir::BooleanExpression<'ast, T> {
    let left = e.left.flatten(f, statements_buffer);
    let right = e.right.flatten(f, statements_buffer);
    conjunction_tree(&left, &right)
}

fn fold_boolean_expression<'ast, T: Field>(
    f: &mut Flattener<T>,
    statements_buffer: &mut Vec<zir::ZirStatement<'ast, T>>,
    e: typed::BooleanExpression<'ast, T>,
) -> zir::BooleanExpression<'ast, T> {
    match e {
        typed::BooleanExpression::Block(block) => {
            block
                .statements
                .into_iter()
                .for_each(|s| f.fold_statement(statements_buffer, s));
            f.fold_boolean_expression(statements_buffer, *block.value)
        }
        typed::BooleanExpression::Value(v) => zir::BooleanExpression::Value(v),
        typed::BooleanExpression::Identifier(id) => zir::BooleanExpression::Identifier(
            flatten_identifier_rec(f.fold_name(id), &typed::types::ConcreteType::Boolean)
                .pop()
                .unwrap()
                .id,
        ),
        typed::BooleanExpression::FieldEq(e) => f.fold_eq_expression(statements_buffer, e),
        typed::BooleanExpression::BoolEq(e) => f.fold_eq_expression(statements_buffer, e),
        typed::BooleanExpression::ArrayEq(e) => f.fold_eq_expression(statements_buffer, e),
        typed::BooleanExpression::StructEq(e) => f.fold_eq_expression(statements_buffer, e),
        typed::BooleanExpression::TupleEq(e) => f.fold_eq_expression(statements_buffer, e),
        typed::BooleanExpression::UintEq(e) => f.fold_eq_expression(statements_buffer, e),
        typed::BooleanExpression::FieldLt(box e1, box e2) => {
            let e1 = f.fold_field_expression(statements_buffer, e1);
            let e2 = f.fold_field_expression(statements_buffer, e2);
            zir::BooleanExpression::FieldLt(box e1, box e2)
        }
        typed::BooleanExpression::FieldLe(box e1, box e2) => {
            let e1 = f.fold_field_expression(statements_buffer, e1);
            let e2 = f.fold_field_expression(statements_buffer, e2);
            zir::BooleanExpression::FieldLe(box e1, box e2)
        }
        typed::BooleanExpression::FieldGt(box e1, box e2) => {
            let e1 = f.fold_field_expression(statements_buffer, e1);
            let e2 = f.fold_field_expression(statements_buffer, e2);
            zir::BooleanExpression::FieldGt(box e1, box e2)
        }
        typed::BooleanExpression::FieldGe(box e1, box e2) => {
            let e1 = f.fold_field_expression(statements_buffer, e1);
            let e2 = f.fold_field_expression(statements_buffer, e2);
            zir::BooleanExpression::FieldGe(box e1, box e2)
        }
        typed::BooleanExpression::UintLt(box e1, box e2) => {
            let e1 = f.fold_uint_expression(statements_buffer, e1);
            let e2 = f.fold_uint_expression(statements_buffer, e2);
            zir::BooleanExpression::UintLt(box e1, box e2)
        }
        typed::BooleanExpression::UintLe(box e1, box e2) => {
            let e1 = f.fold_uint_expression(statements_buffer, e1);
            let e2 = f.fold_uint_expression(statements_buffer, e2);
            zir::BooleanExpression::UintLe(box e1, box e2)
        }
        typed::BooleanExpression::UintGt(box e1, box e2) => {
            let e1 = f.fold_uint_expression(statements_buffer, e1);
            let e2 = f.fold_uint_expression(statements_buffer, e2);
            zir::BooleanExpression::UintGt(box e1, box e2)
        }
        typed::BooleanExpression::UintGe(box e1, box e2) => {
            let e1 = f.fold_uint_expression(statements_buffer, e1);
            let e2 = f.fold_uint_expression(statements_buffer, e2);
            zir::BooleanExpression::UintGe(box e1, box e2)
        }
        typed::BooleanExpression::Or(box e1, box e2) => {
            let e1 = f.fold_boolean_expression(statements_buffer, e1);
            let e2 = f.fold_boolean_expression(statements_buffer, e2);
            zir::BooleanExpression::Or(box e1, box e2)
        }
        typed::BooleanExpression::And(box e1, box e2) => {
            let e1 = f.fold_boolean_expression(statements_buffer, e1);
            let e2 = f.fold_boolean_expression(statements_buffer, e2);
            zir::BooleanExpression::And(box e1, box e2)
        }
        typed::BooleanExpression::Not(box e) => {
            let e = f.fold_boolean_expression(statements_buffer, e);
            zir::BooleanExpression::Not(box e)
        }
        typed::BooleanExpression::Conditional(c) => f
            .fold_conditional_expression(statements_buffer, c)
            .pop()
            .unwrap()
            .try_into()
            .unwrap(),
        typed::BooleanExpression::FunctionCall(..) => unreachable!(),
        typed::BooleanExpression::Select(select) => f
            .fold_select_expression(statements_buffer, select)
            .pop()
            .unwrap()
            .try_into()
            .unwrap(),
        typed::BooleanExpression::Member(m) => f
            .fold_member_expression(statements_buffer, m)
            .pop()
            .unwrap()
            .try_into()
            .unwrap(),
        typed::BooleanExpression::Element(m) => f
            .fold_element_expression(statements_buffer, m)
            .pop()
            .unwrap()
            .try_into()
            .unwrap(),
    }
}

fn fold_uint_expression<'ast, T: Field>(
    f: &mut Flattener<T>,
    statements_buffer: &mut Vec<zir::ZirStatement<'ast, T>>,
    e: typed::UExpression<'ast, T>,
) -> zir::UExpression<'ast, T> {
    f.fold_uint_expression_inner(statements_buffer, e.bitwidth, e.inner)
        .annotate(e.bitwidth.to_usize())
}

fn fold_uint_expression_inner<'ast, T: Field>(
    f: &mut Flattener<T>,
    statements_buffer: &mut Vec<zir::ZirStatement<'ast, T>>,
    bitwidth: UBitwidth,
    e: typed::UExpressionInner<'ast, T>,
) -> zir::UExpressionInner<'ast, T> {
    match e {
        typed::UExpressionInner::Block(block) => {
            block
                .statements
                .into_iter()
                .for_each(|s| f.fold_statement(statements_buffer, s));
            f.fold_uint_expression(statements_buffer, *block.value)
                .into_inner()
        }
        typed::UExpressionInner::Value(v) => zir::UExpressionInner::Value(v),
        typed::UExpressionInner::Identifier(id) => zir::UExpressionInner::Identifier(
            flatten_identifier_rec(f.fold_name(id), &typed::types::ConcreteType::Uint(bitwidth))
                .pop()
                .unwrap()
                .id,
        ),
        typed::UExpressionInner::Add(box left, box right) => {
            let left = f.fold_uint_expression(statements_buffer, left);
            let right = f.fold_uint_expression(statements_buffer, right);

            zir::UExpressionInner::Add(box left, box right)
        }
        typed::UExpressionInner::Sub(box left, box right) => {
            let left = f.fold_uint_expression(statements_buffer, left);
            let right = f.fold_uint_expression(statements_buffer, right);

            zir::UExpressionInner::Sub(box left, box right)
        }
        typed::UExpressionInner::FloorSub(..) => unreachable!(),
        typed::UExpressionInner::Mult(box left, box right) => {
            let left = f.fold_uint_expression(statements_buffer, left);
            let right = f.fold_uint_expression(statements_buffer, right);

            zir::UExpressionInner::Mult(box left, box right)
        }
        typed::UExpressionInner::Div(box left, box right) => {
            let left = f.fold_uint_expression(statements_buffer, left);
            let right = f.fold_uint_expression(statements_buffer, right);

            zir::UExpressionInner::Div(box left, box right)
        }
        typed::UExpressionInner::Rem(box left, box right) => {
            let left = f.fold_uint_expression(statements_buffer, left);
            let right = f.fold_uint_expression(statements_buffer, right);

            zir::UExpressionInner::Rem(box left, box right)
        }
        typed::UExpressionInner::Xor(box left, box right) => {
            let left = f.fold_uint_expression(statements_buffer, left);
            let right = f.fold_uint_expression(statements_buffer, right);

            zir::UExpressionInner::Xor(box left, box right)
        }
        typed::UExpressionInner::And(box left, box right) => {
            let left = f.fold_uint_expression(statements_buffer, left);
            let right = f.fold_uint_expression(statements_buffer, right);

            zir::UExpressionInner::And(box left, box right)
        }
        typed::UExpressionInner::Or(box left, box right) => {
            let left = f.fold_uint_expression(statements_buffer, left);
            let right = f.fold_uint_expression(statements_buffer, right);

            zir::UExpressionInner::Or(box left, box right)
        }
        typed::UExpressionInner::LeftShift(box e, box by) => {
            let e = f.fold_uint_expression(statements_buffer, e);

            let by = match by.as_inner() {
                typed::UExpressionInner::Value(by) => by,
                _ => unreachable!("static analysis should have made sure that this is constant"),
            };

            zir::UExpressionInner::LeftShift(box e, *by as u32)
        }
        typed::UExpressionInner::RightShift(box e, box by) => {
            let e = f.fold_uint_expression(statements_buffer, e);

            let by = match by.as_inner() {
                typed::UExpressionInner::Value(by) => by,
                _ => unreachable!("static analysis should have made sure that this is constant"),
            };

            zir::UExpressionInner::RightShift(box e, *by as u32)
        }
        typed::UExpressionInner::Not(box e) => {
            let e = f.fold_uint_expression(statements_buffer, e);

            zir::UExpressionInner::Not(box e)
        }
        typed::UExpressionInner::Neg(box e) => {
            let bitwidth = e.bitwidth();

            f.fold_uint_expression(
                statements_buffer,
                typed::UExpressionInner::Value(0).annotate(bitwidth) - e,
            )
            .into_inner()
        }

        typed::UExpressionInner::Pos(box e) => {
            let e = f.fold_uint_expression(statements_buffer, e);

            e.into_inner()
        }
        typed::UExpressionInner::FunctionCall(..) => {
            unreachable!("function calls should have been removed")
        }
        typed::UExpressionInner::Select(select) => zir::UExpression::try_from(
            f.fold_select_expression(statements_buffer, select)
                .pop()
                .unwrap(),
        )
        .unwrap()
        .into_inner(),
        typed::UExpressionInner::Member(m) => zir::UExpression::try_from(
            f.fold_member_expression(statements_buffer, m)
                .pop()
                .unwrap(),
        )
        .unwrap()
        .into_inner(),
        typed::UExpressionInner::Element(m) => zir::UExpression::try_from(
            f.fold_element_expression(statements_buffer, m)
                .pop()
                .unwrap(),
        )
        .unwrap()
        .into_inner(),
        typed::UExpressionInner::Conditional(c) => zir::UExpression::try_from(
            f.fold_conditional_expression(statements_buffer, c)
                .pop()
                .unwrap(),
        )
        .unwrap()
        .into_inner(),
    }
}

fn fold_function<'ast, T: Field>(
    f: &mut Flattener<T>,
    fun: typed::TypedFunction<'ast, T>,
) -> zir::ZirFunction<'ast, T> {
    let mut main_statements_buffer = vec![];

    fun.statements
        .into_iter()
        .for_each(|s| f.fold_statement(&mut main_statements_buffer, s));

    zir::ZirFunction {
        arguments: fun
            .arguments
            .into_iter()
            .flat_map(|a| f.fold_declaration_parameter(a))
            .collect(),
        statements: main_statements_buffer,
        signature: typed::types::ConcreteSignature::try_from(
            zokrates_ast::typed::types::try_from_g_signature::<
                zokrates_ast::typed::types::DeclarationConstant<'ast, T>,
                zokrates_ast::typed::UExpression<'ast, T>,
            >(fun.signature)
            .unwrap(),
        )
        .unwrap()
        .into(),
    }
}

fn fold_array_expression<'ast, T: Field>(
    f: &mut Flattener<T>,
    statements_buffer: &mut Vec<zir::ZirStatement<'ast, T>>,
    e: typed::ArrayExpression<'ast, T>,
) -> Vec<zir::ZirExpression<'ast, T>> {
    let size: u32 = e.size().try_into().unwrap();
    f.fold_array_expression_inner(
        statements_buffer,
        &typed::types::ConcreteType::try_from(e.inner_type().clone()).unwrap(),
        size,
        e.into_inner(),
    )
}

fn fold_struct_expression<'ast, T: Field>(
    f: &mut Flattener<T>,
    statements_buffer: &mut Vec<zir::ZirStatement<'ast, T>>,
    e: typed::StructExpression<'ast, T>,
) -> Vec<zir::ZirExpression<'ast, T>> {
    f.fold_struct_expression_inner(
        statements_buffer,
        &typed::types::ConcreteStructType::try_from(e.ty().clone()).unwrap(),
        e.into_inner(),
    )
}

fn fold_tuple_expression<'ast, T: Field>(
    f: &mut Flattener<T>,
    statements_buffer: &mut Vec<zir::ZirStatement<'ast, T>>,
    e: typed::TupleExpression<'ast, T>,
) -> Vec<zir::ZirExpression<'ast, T>> {
    f.fold_tuple_expression_inner(
        statements_buffer,
        &typed::types::ConcreteTupleType::try_from(e.ty().clone()).unwrap(),
        e.into_inner(),
    )
}

fn fold_program<'ast, T: Field>(
    f: &mut Flattener<T>,
    mut p: typed::TypedProgram<'ast, T>,
) -> zir::ZirProgram<'ast, T> {
    let main_module = p.modules.remove(&p.main).unwrap();

    let main_function = main_module
        .into_functions_iter()
        .find(|d| d.key.id == "main")
        .unwrap()
        .symbol;
    let main_function = match main_function {
        typed::TypedFunctionSymbol::Here(main) => main,
        _ => unreachable!(),
    };

    zir::ZirProgram {
        main: f.fold_function(main_function),
    }
}<|MERGE_RESOLUTION|>--- conflicted
+++ resolved
@@ -29,11 +29,7 @@
             id: zir::Identifier::Source(id),
             _type: zir::Type::uint(bitwidth.to_usize()),
         }],
-<<<<<<< HEAD
-        typed::types::ConcreteType::Array(array_type) => (0..array_type.size)
-=======
-        typed_absy::types::ConcreteType::Array(array_type) => (0..*array_type.size)
->>>>>>> 70f4291b
+        typed::types::ConcreteType::Array(array_type) => (0..*array_type.size)
             .flat_map(|i| {
                 flatten_identifier_rec(
                     zir::SourceIdentifier::Select(box id.clone(), i),
@@ -302,29 +298,6 @@
         fold_tuple_expression(self, statements_buffer, e)
     }
 
-<<<<<<< HEAD
-    fn fold_expression_list(
-        &mut self,
-        statements_buffer: &mut Vec<zir::ZirStatement<'ast, T>>,
-        es: typed::TypedExpressionList<'ast, T>,
-    ) -> zir::ZirExpressionList<'ast, T> {
-        match es.into_inner() {
-            typed::TypedExpressionListInner::EmbedCall(embed, generics, arguments) => {
-                zir::ZirExpressionList::EmbedCall(
-                    embed,
-                    generics,
-                    arguments
-                        .into_iter()
-                        .flat_map(|a| self.fold_expression(statements_buffer, a))
-                        .collect(),
-                )
-            }
-            _ => unreachable!("should have been inlined"),
-        }
-    }
-
-=======
->>>>>>> 70f4291b
     fn fold_conditional_expression<E: Flatten<'ast, T>>(
         &mut self,
         statements_buffer: &mut Vec<zir::ZirStatement<'ast, T>>,
@@ -431,16 +404,8 @@
     s: typed::TypedStatement<'ast, T>,
 ) {
     let res = match s {
-<<<<<<< HEAD
-        typed::TypedStatement::Return(expressions) => vec![zir::ZirStatement::Return(
-            expressions
-                .into_iter()
-                .flat_map(|e| f.fold_expression(statements_buffer, e))
-                .collect(),
-=======
-        typed_absy::TypedStatement::Return(expression) => vec![zir::ZirStatement::Return(
+        typed::TypedStatement::Return(expression) => vec![zir::ZirStatement::Return(
             f.fold_expression(statements_buffer, expression),
->>>>>>> 70f4291b
         )],
         typed::TypedStatement::Definition(a, e) => {
             let a = f.fold_assignee(a);
@@ -464,12 +429,7 @@
             };
             vec![zir::ZirStatement::Assertion(e, error)]
         }
-<<<<<<< HEAD
-        typed::TypedStatement::For(..) => unreachable!(),
-        typed::TypedStatement::MultipleDefinition(variables, elist) => {
-=======
-        typed_absy::TypedStatement::EmbedCallDefinition(assignee, embed_call) => {
->>>>>>> 70f4291b
+        typed::TypedStatement::EmbedCallDefinition(assignee, embed_call) => {
             vec![zir::ZirStatement::MultipleDefinition(
                 f.fold_assignee(assignee),
                 zir::ZirExpressionList::EmbedCall(
@@ -483,14 +443,9 @@
                 ),
             )]
         }
-<<<<<<< HEAD
         typed::TypedStatement::PushCallLog(..) => vec![],
         typed::TypedStatement::PopCallLog => vec![],
-=======
-        typed_absy::TypedStatement::For(..) => unreachable!(),
-        typed_absy::TypedStatement::PushCallLog(..) => vec![],
-        typed_absy::TypedStatement::PopCallLog => vec![],
->>>>>>> 70f4291b
+        typed::TypedStatement::For(..) => unreachable!(),
     };
 
     statements_buffer.extend(res);
