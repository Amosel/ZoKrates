--- conflicted
+++ resolved
@@ -1,5 +1,5 @@
 use std::marker::PhantomData;
-use zokrates_ast::typed::types::UBitwidth;
+use zokrates_ast::typed::types::{ConcreteArrayType, IntoType, UBitwidth};
 use zokrates_ast::typed::{self, Expr, Typed};
 use zokrates_ast::zir::{self, Select};
 use zokrates_field::Field;
@@ -273,7 +273,7 @@
         &mut self,
         statements_buffer: &mut Vec<zir::ZirStatement<'ast, T>>,
         ty: &E::ConcreteTy,
-        e: typed_absy::IdentifierExpression<'ast, E>,
+        e: typed::IdentifierExpression<'ast, E>,
     ) -> Vec<zir::ZirExpression<'ast, T>> {
         fold_identifier_expression::<T, E>(self, statements_buffer, ty, e)
     }
@@ -376,16 +376,11 @@
     fn fold_array_expression_inner(
         &mut self,
         statements_buffer: &mut Vec<zir::ZirStatement<'ast, T>>,
-<<<<<<< HEAD
-        ty: &typed_absy::types::ConcreteArrayType,
-        e: typed_absy::ArrayExpressionInner<'ast, T>,
-=======
         ty: &typed::types::ConcreteType,
         size: u32,
         e: typed::ArrayExpressionInner<'ast, T>,
->>>>>>> 90fe8494
-    ) -> Vec<zir::ZirExpression<'ast, T>> {
-        fold_array_expression_inner(self, statements_buffer, ty, e)
+    ) -> Vec<zir::ZirExpression<'ast, T>> {
+        fold_array_expression_inner(self, statements_buffer, ty, size, e)
     }
 
     fn fold_struct_expression_inner(
@@ -475,14 +470,9 @@
 fn fold_array_expression_inner<'ast, T: Field>(
     f: &mut Flattener<T>,
     statements_buffer: &mut Vec<zir::ZirStatement<'ast, T>>,
-<<<<<<< HEAD
-    ty: &typed_absy::types::ConcreteArrayType,
-    array: typed_absy::ArrayExpressionInner<'ast, T>,
-=======
     ty: &typed::types::ConcreteType,
     size: u32,
     array: typed::ArrayExpressionInner<'ast, T>,
->>>>>>> 90fe8494
 ) -> Vec<zir::ZirExpression<'ast, T>> {
     match array {
         typed::ArrayExpressionInner::Block(block) => {
@@ -492,38 +482,18 @@
                 .for_each(|s| f.fold_statement(statements_buffer, s));
             f.fold_array_expression(statements_buffer, *block.value)
         }
-<<<<<<< HEAD
-        typed_absy::ArrayExpressionInner::Identifier(id) => {
-            f.fold_identifier_expression(statements_buffer, ty, id)
-=======
-        typed::ArrayExpressionInner::Identifier(id) => {
-            let variables = flatten_identifier_rec(
-                f.fold_name(id),
-                &typed::types::ConcreteType::array((ty.clone(), size)),
-            );
-            variables
-                .into_iter()
-                .map(|v| match v._type {
-                    zir::Type::FieldElement => zir::FieldElementExpression::Identifier(v.id).into(),
-                    zir::Type::Boolean => zir::BooleanExpression::Identifier(v.id).into(),
-                    zir::Type::Uint(bitwidth) => zir::UExpressionInner::Identifier(v.id)
-                        .annotate(bitwidth)
-                        .into(),
-                })
-                .collect()
->>>>>>> 90fe8494
-        }
+        typed::ArrayExpressionInner::Identifier(id) => f.fold_identifier_expression(
+            statements_buffer,
+            &ConcreteArrayType::new(ty.clone(), size),
+            id,
+        ),
         typed::ArrayExpressionInner::Value(exprs) => {
             let exprs: Vec<_> = exprs
                 .into_iter()
                 .flat_map(|e| f.fold_expression_or_spread(statements_buffer, e))
                 .collect();
 
-<<<<<<< HEAD
-            assert_eq!(exprs.len(), ty.size * ty.ty.get_primitive_count());
-=======
             assert_eq!(exprs.len(), size as usize * ty.get_primitive_count());
->>>>>>> 90fe8494
 
             exprs
         }
@@ -542,13 +512,9 @@
 
             match (from.into_inner(), to.into_inner()) {
                 (zir::UExpressionInner::Value(from), zir::UExpressionInner::Value(to)) => {
-<<<<<<< HEAD
-                    assert_eq!(ty.size, to.saturating_sub(from) as usize);
-=======
                     assert_eq!(size, to.saturating_sub(from) as u32);
->>>>>>> 90fe8494
-
-                    let element_size = ty.ty.get_primitive_count();
+
+                    let element_size = ty.get_primitive_count();
                     let start = from as usize * element_size;
                     let end = to as usize * element_size;
                     array[start..end].to_vec()
@@ -587,26 +553,8 @@
                 .for_each(|s| f.fold_statement(statements_buffer, s));
             f.fold_struct_expression(statements_buffer, *block.value)
         }
-<<<<<<< HEAD
-        typed_absy::StructExpressionInner::Identifier(id) => {
+        typed::StructExpressionInner::Identifier(id) => {
             f.fold_identifier_expression(statements_buffer, ty, id)
-=======
-        typed::StructExpressionInner::Identifier(id) => {
-            let variables = flatten_identifier_rec(
-                f.fold_name(id),
-                &typed::types::ConcreteType::struc(ty.clone()),
-            );
-            variables
-                .into_iter()
-                .map(|v| match v._type {
-                    zir::Type::FieldElement => zir::FieldElementExpression::Identifier(v.id).into(),
-                    zir::Type::Boolean => zir::BooleanExpression::Identifier(v.id).into(),
-                    zir::Type::Uint(bitwidth) => zir::UExpressionInner::Identifier(v.id)
-                        .annotate(bitwidth)
-                        .into(),
-                })
-                .collect()
->>>>>>> 90fe8494
         }
         typed::StructExpressionInner::Value(exprs) => exprs
             .into_iter()
@@ -641,20 +589,7 @@
             f.fold_tuple_expression(statements_buffer, *block.value)
         }
         typed::TupleExpressionInner::Identifier(id) => {
-            let variables = flatten_identifier_rec(
-                f.fold_name(id),
-                &typed::types::ConcreteType::tuple(ty.clone()),
-            );
-            variables
-                .into_iter()
-                .map(|v| match v._type {
-                    zir::Type::FieldElement => zir::FieldElementExpression::Identifier(v.id).into(),
-                    zir::Type::Boolean => zir::BooleanExpression::Identifier(v.id).into(),
-                    zir::Type::Uint(bitwidth) => zir::UExpressionInner::Identifier(v.id)
-                        .annotate(bitwidth)
-                        .into(),
-                })
-                .collect()
+            f.fold_identifier_expression(statements_buffer, ty, id)
         }
         typed::TupleExpressionInner::Value(exprs) => exprs
             .into_iter()
@@ -869,13 +804,12 @@
     f: &mut Flattener<T>,
     statements_buffer: &mut Vec<zir::ZirStatement<'ast, T>>,
     ty: &E::ConcreteTy,
-    e: typed_absy::IdentifierExpression<'ast, E>,
+    e: typed::IdentifierExpression<'ast, E>,
 ) -> Vec<zir::ZirExpression<'ast, T>> {
-    unimplemented!()
-    // flatten_identifier_rec(
-    //     f.fold_name(e.id),
-    //     ty.clone(),
-    // )
+    flatten_identifier_rec(f.fold_name(e.id), &ty.clone().into_type())
+        .into_iter()
+        .map(|v| v.into())
+        .collect()
 }
 
 fn fold_field_expression<'ast, T: Field>(
@@ -884,29 +818,14 @@
     e: typed::FieldElementExpression<'ast, T>,
 ) -> zir::FieldElementExpression<'ast, T> {
     match e {
-<<<<<<< HEAD
-        typed_absy::FieldElementExpression::Number(n) => zir::FieldElementExpression::Number(n),
-        typed_absy::FieldElementExpression::Identifier(id) => f
-            .fold_identifier_expression(
-                statements_buffer,
-                &typed_absy::ConcreteType::FieldElement,
-                id,
-            )
+        typed::FieldElementExpression::Number(n) => zir::FieldElementExpression::Number(n),
+        typed::FieldElementExpression::Identifier(id) => f
+            .fold_identifier_expression(statements_buffer, &typed::ConcreteType::FieldElement, id)
             .pop()
             .unwrap()
             .try_into()
             .unwrap(),
-        typed_absy::FieldElementExpression::Add(box e1, box e2) => {
-=======
-        typed::FieldElementExpression::Number(n) => zir::FieldElementExpression::Number(n),
-        typed::FieldElementExpression::Identifier(id) => zir::FieldElementExpression::Identifier(
-            flatten_identifier_rec(f.fold_name(id), &typed::types::ConcreteType::FieldElement)
-                .pop()
-                .unwrap()
-                .id,
-        ),
         typed::FieldElementExpression::Add(box e1, box e2) => {
->>>>>>> 90fe8494
             let e1 = f.fold_field_expression(statements_buffer, e1);
             let e2 = f.fold_field_expression(statements_buffer, e2);
             zir::FieldElementExpression::Add(box e1, box e2)
@@ -1029,95 +948,13 @@
                 .for_each(|s| f.fold_statement(statements_buffer, s));
             f.fold_boolean_expression(statements_buffer, *block.value)
         }
-<<<<<<< HEAD
-        typed_absy::BooleanExpression::Value(v) => zir::BooleanExpression::Value(v),
-        typed_absy::BooleanExpression::Identifier(id) => f
-            .fold_identifier_expression(statements_buffer, &typed_absy::ConcreteType::Boolean, id)
+        typed::BooleanExpression::Value(v) => zir::BooleanExpression::Value(v),
+        typed::BooleanExpression::Identifier(id) => f
+            .fold_identifier_expression(statements_buffer, &typed::ConcreteType::Boolean, id)
             .pop()
             .unwrap()
             .try_into()
             .unwrap(),
-        typed_absy::BooleanExpression::FieldEq(box e1, box e2) => {
-            let e1 = f.fold_field_expression(statements_buffer, e1);
-            let e2 = f.fold_field_expression(statements_buffer, e2);
-            zir::BooleanExpression::FieldEq(box e1, box e2)
-        }
-        typed_absy::BooleanExpression::BoolEq(box e1, box e2) => {
-            let e1 = f.fold_boolean_expression(statements_buffer, e1);
-            let e2 = f.fold_boolean_expression(statements_buffer, e2);
-            zir::BooleanExpression::BoolEq(box e1, box e2)
-        }
-        typed_absy::BooleanExpression::ArrayEq(box e1, box e2) => {
-            let e1 = f.fold_array_expression(statements_buffer, e1);
-            let e2 = f.fold_array_expression(statements_buffer, e2);
-
-            assert_eq!(e1.len(), e2.len());
-
-            e1.into_iter().zip(e2.into_iter()).fold(
-                zir::BooleanExpression::Value(true),
-                |acc, (e1, e2)| {
-                    zir::BooleanExpression::And(
-                        box acc,
-                        box match (e1, e2) {
-                            (
-                                zir::ZirExpression::FieldElement(e1),
-                                zir::ZirExpression::FieldElement(e2),
-                            ) => zir::BooleanExpression::FieldEq(box e1, box e2),
-                            (zir::ZirExpression::Boolean(e1), zir::ZirExpression::Boolean(e2)) => {
-                                zir::BooleanExpression::BoolEq(box e1, box e2)
-                            }
-                            (zir::ZirExpression::Uint(e1), zir::ZirExpression::Uint(e2)) => {
-                                zir::BooleanExpression::UintEq(box e1, box e2)
-                            }
-                            _ => unreachable!(),
-                        },
-                    )
-                },
-            )
-        }
-        typed_absy::BooleanExpression::StructEq(box e1, box e2) => {
-            let e1 = f.fold_struct_expression(statements_buffer, e1);
-            let e2 = f.fold_struct_expression(statements_buffer, e2);
-
-            assert_eq!(e1.len(), e2.len());
-
-            e1.into_iter().zip(e2.into_iter()).fold(
-                zir::BooleanExpression::Value(true),
-                |acc, (e1, e2)| {
-                    zir::BooleanExpression::And(
-                        box acc,
-                        box match (e1, e2) {
-                            (
-                                zir::ZirExpression::FieldElement(e1),
-                                zir::ZirExpression::FieldElement(e2),
-                            ) => zir::BooleanExpression::FieldEq(box e1, box e2),
-                            (zir::ZirExpression::Boolean(e1), zir::ZirExpression::Boolean(e2)) => {
-                                zir::BooleanExpression::BoolEq(box e1, box e2)
-                            }
-                            (zir::ZirExpression::Uint(e1), zir::ZirExpression::Uint(e2)) => {
-                                zir::BooleanExpression::UintEq(box e1, box e2)
-                            }
-                            _ => unreachable!(),
-                        },
-                    )
-                },
-            )
-        }
-        typed_absy::BooleanExpression::UintEq(box e1, box e2) => {
-            let e1 = f.fold_uint_expression(statements_buffer, e1);
-            let e2 = f.fold_uint_expression(statements_buffer, e2);
-
-            zir::BooleanExpression::UintEq(box e1, box e2)
-        }
-        typed_absy::BooleanExpression::FieldLt(box e1, box e2) => {
-=======
-        typed::BooleanExpression::Value(v) => zir::BooleanExpression::Value(v),
-        typed::BooleanExpression::Identifier(id) => zir::BooleanExpression::Identifier(
-            flatten_identifier_rec(f.fold_name(id), &typed::types::ConcreteType::Boolean)
-                .pop()
-                .unwrap()
-                .id,
-        ),
         typed::BooleanExpression::FieldEq(e) => f.fold_eq_expression(statements_buffer, e),
         typed::BooleanExpression::BoolEq(e) => f.fold_eq_expression(statements_buffer, e),
         typed::BooleanExpression::ArrayEq(e) => f.fold_eq_expression(statements_buffer, e),
@@ -1125,7 +962,6 @@
         typed::BooleanExpression::TupleEq(e) => f.fold_eq_expression(statements_buffer, e),
         typed::BooleanExpression::UintEq(e) => f.fold_eq_expression(statements_buffer, e),
         typed::BooleanExpression::FieldLt(box e1, box e2) => {
->>>>>>> 90fe8494
             let e1 = f.fold_field_expression(statements_buffer, e1);
             let e2 = f.fold_field_expression(statements_buffer, e2);
             zir::BooleanExpression::FieldLt(box e1, box e2)
@@ -1231,26 +1067,15 @@
             f.fold_uint_expression(statements_buffer, *block.value)
                 .into_inner()
         }
-<<<<<<< HEAD
-        typed_absy::UExpressionInner::Value(v) => zir::UExpressionInner::Value(v),
-        typed_absy::UExpressionInner::Identifier(id) => zir::UExpression::try_from(
+        typed::UExpressionInner::Value(v) => zir::UExpressionInner::Value(v),
+        typed::UExpressionInner::Identifier(id) => zir::UExpression::try_from(
             f.fold_identifier_expression(statements_buffer, &bitwidth, id)
                 .pop()
                 .unwrap(),
         )
         .unwrap()
         .into_inner(),
-        typed_absy::UExpressionInner::Add(box left, box right) => {
-=======
-        typed::UExpressionInner::Value(v) => zir::UExpressionInner::Value(v),
-        typed::UExpressionInner::Identifier(id) => zir::UExpressionInner::Identifier(
-            flatten_identifier_rec(f.fold_name(id), &typed::types::ConcreteType::Uint(bitwidth))
-                .pop()
-                .unwrap()
-                .id,
-        ),
         typed::UExpressionInner::Add(box left, box right) => {
->>>>>>> 90fe8494
             let left = f.fold_uint_expression(statements_buffer, left);
             let right = f.fold_uint_expression(statements_buffer, right);
 
@@ -1410,12 +1235,8 @@
     let size: u32 = e.size().try_into().unwrap();
     f.fold_array_expression_inner(
         statements_buffer,
-<<<<<<< HEAD
-        &typed_absy::types::ConcreteArrayType::try_from(e.ty().clone()).unwrap(),
-=======
         &typed::types::ConcreteType::try_from(e.inner_type().clone()).unwrap(),
         size,
->>>>>>> 90fe8494
         e.into_inner(),
     )
 }
