//! Module containing inlining for the typed AST
//!
//! @file inline.rs
//! @author Thibaut Schaeffer <thibaut@schaeff.fr>
//! @date 2019

//! Start from the `main` function in the `main` module and inline all calls except those to flat embeds
//! The resulting program has a single module, where we define a function for each flat embed and replace the function calls with the embeds found
//! during inlining by calls to these functions, to be resolved during flattening.

//! The resulting program has a single module of the form

//! def main() -> ():
//! def _SHA_256_ROUND() -> ():
//! def _UNPACK() -> ():

//! where any call in `main` must be to `_SHA_256_ROUND` or `_UNPACK`

use std::collections::HashMap;
use typed_absy::types::{ArrayType, FunctionKey, StructMember, Type};
use typed_absy::{folder::*, *};
use zokrates_field::field::Field;

#[derive(Debug, PartialEq, Eq, Hash, Clone)]
struct Location<'ast> {
    module: TypedModuleId,
    key: FunctionKey<'ast>,
}

impl<'ast> Location<'ast> {
    fn module(&self) -> &TypedModuleId {
        &self.module
    }
}

type CallCache<'ast, T> = HashMap<
    Location<'ast>,
    HashMap<
        FunctionKey<'ast>,
        HashMap<Vec<TypedExpression<'ast, T>>, Vec<TypedExpression<'ast, T>>>,
    >,
>;

/// An inliner
#[derive(Debug)]
pub struct Inliner<'ast, T: Field> {
    /// the modules in which to look for functions when inlining
    modules: TypedModules<'ast, T>,
    /// the current module we're visiting
    location: Location<'ast>,
    /// a buffer of statements to be added to the inlined statements
    statement_buffer: Vec<TypedStatement<'ast, T>>,
    /// the current call stack
    stack: Vec<(TypedModuleId, FunctionKey<'ast>, usize)>,
    /// the call count for each function
    call_count: HashMap<(TypedModuleId, FunctionKey<'ast>), usize>,
    /// the cache for memoization: for each function body, tracks function calls
    call_cache: CallCache<'ast, T>,
}

impl<'ast, T: Field> Inliner<'ast, T> {
    fn with_modules_and_module_id_and_key<S: Into<TypedModuleId>>(
        modules: TypedModules<'ast, T>,
        module_id: S,
        key: FunctionKey<'ast>,
    ) -> Self {
        Inliner {
            modules,
            location: Location {
                module: module_id.into(),
                key,
            },
            statement_buffer: vec![],
            stack: vec![],
            call_count: HashMap::new(),
            call_cache: HashMap::new(),
        }
    }

    pub fn inline(p: TypedProgram<T>) -> TypedProgram<T> {
        let main_module_id = p.main;

        // get the main module
        let main_module = p.modules.get(&main_module_id).unwrap().clone();

        // get the main function in the main module
        let (main_key, main) = main_module
            .functions
            .into_iter()
            .find(|(k, _)| k.id == "main")
            .unwrap();

        // initialize an inliner over all modules, starting from the main module
        let mut inliner = Inliner::with_modules_and_module_id_and_key(
            p.modules,
            main_module_id,
            main_key.clone(),
        );

        // inline all calls in the main function, recursively
        let main = inliner.fold_function_symbol(main);

        // define a function in the main module for the `unpack` embed
        let unpack = crate::embed::FlatEmbed::Unpack;
        let unpack_key = unpack.key::<T>();

        // define a function in the main module for the `sha256_round` embed
        let sha256_round = crate::embed::FlatEmbed::Sha256Round;
        let sha256_round_key = sha256_round.key::<T>();

        // define a function in the main module for the `check_u8` embed
        let check_u8 = crate::embed::FlatEmbed::CheckU8;
        let check_u8_key = check_u8.key::<T>();

        // define a function in the main module for the `check_u8` embed
        let check_u16 = crate::embed::FlatEmbed::CheckU16;
        let check_u16_key = check_u16.key::<T>();

        // define a function in the main module for the `check_u8` embed
        let check_u32 = crate::embed::FlatEmbed::CheckU32;
        let check_u32_key = check_u32.key::<T>();

        // define a function in the main module for the `u32_to_bits` embed
        let u32_to_bits = crate::embed::FlatEmbed::U32ToBits;
        let u32_to_bits_key = u32_to_bits.key::<T>();

        // define a function in the main module for the `u32_to_bits` embed
        let u32_from_bits = crate::embed::FlatEmbed::U32FromBits;
        let u32_from_bits_key = u32_from_bits.key::<T>();

        // return a program with a single module containing `main`, `_UNPACK`, and `_SHA256_ROUND
        TypedProgram {
            main: "main".into(),
            modules: vec![(
                "main".into(),
                TypedModule {
                    functions: vec![
                        // (unpack_key, TypedFunctionSymbol::Flat(unpack)),
                        // (sha256_round_key, TypedFunctionSymbol::Flat(sha256_round)),
                        // (check_u8_key, TypedFunctionSymbol::Flat(check_u8)),
                        // (check_u16_key, TypedFunctionSymbol::Flat(check_u16)),
                        // (check_u32_key, TypedFunctionSymbol::Flat(check_u32)),
                        (u32_to_bits_key, TypedFunctionSymbol::Flat(u32_to_bits)),
                        (u32_from_bits_key, TypedFunctionSymbol::Flat(u32_from_bits)),
                        (main_key, main),
                    ]
                    .into_iter()
                    .collect(),
                },
            )]
            .into_iter()
            .collect(),
        }
    }

    /// try to inline a call to function with key `key` in the stack of `self`
    /// if inlining succeeds, return the expressions returned by the function call
    /// if inlining fails (as in the case of flat function symbols), return the arguments to the function call for further processing
    fn try_inline_call(
        &mut self,
        key: &FunctionKey<'ast>,
        expressions: Vec<TypedExpression<'ast, T>>,
    ) -> Result<Vec<TypedExpression<'ast, T>>, (FunctionKey<'ast>, Vec<TypedExpression<'ast, T>>)>
    {
        match self.call_cache().get(key).map(|m| m.get(&expressions)) {
            Some(Some(exprs)) => return Ok(exprs.clone()),
            _ => {}
        };

        // here we clone a function symbol, which is cheap except when it contains the function body, in which case we'd clone anyways
        let res = match self.module().functions.get(&key).unwrap().clone() {
            // if the function called is in the same module, we can go ahead and inline in this module
            TypedFunctionSymbol::Here(function) => {
                let (current_module, current_key) =
                    self.change_context(self.module_id().clone(), key.clone());

                let module_id = self.module_id().clone();

                // increase the number of calls for this function by one
                let count = self
                    .call_count
                    .entry((self.module_id().clone(), key.clone()))
                    .and_modify(|i| *i += 1)
                    .or_insert(1);
                // push this call to the stack
                self.stack.push((module_id, key.clone(), *count));
                // add definitions for the inputs
                let inputs_bindings: Vec<_> = function
                    .arguments
                    .iter()
                    .zip(expressions.clone())
                    .map(|(a, e)| {
                        TypedStatement::Definition(
                            self.fold_assignee(TypedAssignee::Identifier(a.id.clone())),
                            e,
                        )
                    })
                    .collect();

                self.statement_buffer.extend(inputs_bindings);

                // filter out the return statement and keep it aside
                let (statements, mut ret): (Vec<_>, Vec<_>) = function
                    .statements
                    .into_iter()
                    .flat_map(|s| self.fold_statement(s))
                    .partition(|s| match s {
                        TypedStatement::Return(..) => false,
                        _ => true,
                    });

                // add all statements to the buffer
                self.statement_buffer.extend(statements);

                // pop this call from the stack
                self.stack.pop();

                self.change_context(current_module, current_key);

                match ret.pop().unwrap() {
                    TypedStatement::Return(exprs) => Ok(exprs),
                    _ => unreachable!(""),
                }
            }
            // if the function called is in some other module, we switch focus to that module and call the function locally there
            TypedFunctionSymbol::There(function_key, module_id) => {
                // switch focus to `module_id`
                let (current_module, current_key) =
                    self.change_context(module_id, function_key.clone());
                // inline the call there
                let res = self.try_inline_call(&function_key, expressions.clone())?;
                // switch back focus
                self.change_context(current_module, current_key);
                Ok(res)
            }
            // if the function is a flat symbol, replace the call with a call to the local function we provide so it can be inlined in flattening
<<<<<<< HEAD
            TypedFunctionSymbol::Flat(embed) => {
                // increase the number of calls for this function by one
                let count = self
                    .call_count
                    .entry((self.module_id().clone(), embed.key::<T>().clone()))
                    .and_modify(|i| *i += 1)
                    .or_insert(1);
                Err((embed.key::<T>(), expressions.clone()))
            }
=======
            TypedFunctionSymbol::Flat(embed) => Err((embed.key::<T>(), expressions.clone())),
>>>>>>> 6bee1f89
        };

        res.map(|exprs| {
            self.call_cache_mut()
                .entry(key.clone())
                .or_insert_with(|| HashMap::new())
                .insert(expressions, exprs.clone());
            exprs
        })
    }

    // Focus the inliner on another module with id `module_id` and return the current `module_id`
    fn change_context(
        &mut self,
        module_id: TypedModuleId,
        function_key: FunctionKey<'ast>,
    ) -> (TypedModuleId, FunctionKey<'ast>) {
        let current_module = std::mem::replace(&mut self.location.module, module_id);
        let current_key = std::mem::replace(&mut self.location.key, function_key);
        (current_module, current_key)
    }

    fn module(&self) -> &TypedModule<'ast, T> {
        self.modules.get(self.module_id()).unwrap()
    }

    fn call_cache(
        &mut self,
    ) -> &HashMap<
        FunctionKey<'ast>,
        HashMap<Vec<TypedExpression<'ast, T>>, Vec<TypedExpression<'ast, T>>>,
    > {
        self.call_cache
            .entry(self.location.clone())
            .or_insert_with(|| HashMap::new())
    }

    fn call_cache_mut(
        &mut self,
    ) -> &mut HashMap<
        FunctionKey<'ast>,
        HashMap<Vec<TypedExpression<'ast, T>>, Vec<TypedExpression<'ast, T>>>,
    > {
        self.call_cache.get_mut(&self.location).unwrap()
    }

    fn module_id(&self) -> &TypedModuleId {
        self.location.module()
    }
}

impl<'ast, T: Field> Folder<'ast, T> for Inliner<'ast, T> {
    // add extra statements before the modified statement
    fn fold_statement(&mut self, s: TypedStatement<'ast, T>) -> Vec<TypedStatement<'ast, T>> {
        let folded = match s {
            TypedStatement::MultipleDefinition(variables, elist) => match elist {
                TypedExpressionList::FunctionCall(key, exps, types) => {
                    let variables: Vec<_> = variables
                        .into_iter()
                        .map(|a| self.fold_variable(a))
                        .collect();
                    let exps: Vec<_> = exps.into_iter().map(|e| self.fold_expression(e)).collect();

                    match self.try_inline_call(&key, exps) {
                        Ok(ret) => variables
                            .into_iter()
                            .zip(ret.into_iter())
                            .map(|(v, e)| {
                                TypedStatement::Definition(TypedAssignee::Identifier(v), e)
                            })
                            .collect(),
                        Err((key, expressions)) => vec![TypedStatement::MultipleDefinition(
                            variables,
                            TypedExpressionList::FunctionCall(key, expressions, types),
                        )],
                    }
                }
            },
            s => fold_statement(self, s),
        };
        self.statement_buffer.drain(..).chain(folded).collect()
    }

    // prefix all names with the stack
    fn fold_name(&mut self, n: Identifier<'ast>) -> Identifier<'ast> {
        Identifier {
            stack: self.stack.clone(),
            ..n
        }
    }

    // inline calls which return a field element
    fn fold_field_expression(
        &mut self,
        e: FieldElementExpression<'ast, T>,
    ) -> FieldElementExpression<'ast, T> {
        match e {
            FieldElementExpression::FunctionCall(key, exps) => {
                let exps: Vec<_> = exps.into_iter().map(|e| self.fold_expression(e)).collect();

                match self.try_inline_call(&key, exps) {
                    Ok(mut ret) => match ret.pop().unwrap() {
                        TypedExpression::FieldElement(e) => e,
                        _ => unreachable!(),
                    },
                    Err((key, expressions)) => {
                        let tys = key.signature.outputs.clone();
                        let id = Identifier {
                            id: CoreIdentifier::Call(key.clone()),
                            version: *self
                                .call_count
                                .get(&(self.module_id().clone(), key.clone()))
                                .unwrap(),
                            stack: self.stack.clone(),
                        };
                        self.statement_buffer
                            .push(TypedStatement::MultipleDefinition(
                                vec![Variable::with_id_and_type(id.clone(), tys[0].clone())],
                                TypedExpressionList::FunctionCall(key, expressions, tys),
                            ));
                        FieldElementExpression::Identifier(id)
                    }
                }
            }
            e => fold_field_expression(self, e),
        }
    }

    // inline calls which return a boolean element
    fn fold_boolean_expression(
        &mut self,
        e: BooleanExpression<'ast, T>,
    ) -> BooleanExpression<'ast, T> {
        match e {
            BooleanExpression::FunctionCall(key, exps) => {
                let exps: Vec<_> = exps.into_iter().map(|e| self.fold_expression(e)).collect();

                match self.try_inline_call(&key, exps) {
                    Ok(mut ret) => match ret.pop().unwrap() {
                        TypedExpression::Boolean(e) => e,
                        _ => unreachable!(),
                    },
                    Err((key, expressions)) => {
                        let tys = key.signature.outputs.clone();
                        let id = Identifier {
                            id: CoreIdentifier::Call(key.clone()),
                            version: *self
                                .call_count
                                .get(&(self.module_id().clone(), key.clone()))
                                .unwrap(),
                            stack: self.stack.clone(),
                        };
                        self.statement_buffer
                            .push(TypedStatement::MultipleDefinition(
                                vec![Variable::with_id_and_type(id.clone(), tys[0].clone())],
                                TypedExpressionList::FunctionCall(key, expressions, tys),
                            ));
                        BooleanExpression::Identifier(id)
                    }
                }
            }
            e => fold_boolean_expression(self, e),
        }
    }

    // inline calls which return an array
    fn fold_array_expression_inner(
        &mut self,
        ty: &Type,
        size: usize,
        e: ArrayExpressionInner<'ast, T>,
    ) -> ArrayExpressionInner<'ast, T> {
        match e {
            ArrayExpressionInner::FunctionCall(key, exps) => {
                let exps: Vec<_> = exps.into_iter().map(|e| self.fold_expression(e)).collect();

                match self.try_inline_call(&key, exps) {
                    Ok(mut ret) => match ret.pop().unwrap() {
                        TypedExpression::Array(e) => e.into_inner(),
                        _ => unreachable!(),
                    },
                    Err((key, expressions)) => {
                        let tys = key.signature.outputs.clone();
                        let id = Identifier {
                            id: CoreIdentifier::Call(key.clone()),
                            version: *self
                                .call_count
                                .get(&(self.module_id().clone(), key.clone()))
                                .unwrap(),
                            stack: self.stack.clone(),
                        };
                        self.statement_buffer
                            .push(TypedStatement::MultipleDefinition(
                                vec![Variable::with_id_and_type(id.clone(), tys[0].clone())],
                                TypedExpressionList::FunctionCall(key, expressions, tys),
                            ));
                        ArrayExpressionInner::Identifier(id)
                    }
                }
            }
            // default
            e => fold_array_expression_inner(self, ty, size, e),
        }
    }

    fn fold_struct_expression_inner(
        &mut self,
        ty: &Vec<StructMember>,
        e: StructExpressionInner<'ast, T>,
    ) -> StructExpressionInner<'ast, T> {
        match e {
            StructExpressionInner::FunctionCall(key, exps) => {
                let exps: Vec<_> = exps.into_iter().map(|e| self.fold_expression(e)).collect();

                match self.try_inline_call(&key, exps) {
                    Ok(mut ret) => match ret.pop().unwrap() {
                        TypedExpression::Struct(e) => e.into_inner(),
                        _ => unreachable!(),
                    },
                    Err((key, expressions)) => {
                        let tys = key.signature.outputs.clone();
                        let id = Identifier {
                            id: CoreIdentifier::Call(key.clone()),
                            version: *self
                                .call_count
                                .get(&(self.module_id().clone(), key.clone()))
                                .unwrap(),
                            stack: self.stack.clone(),
                        };
                        self.statement_buffer
                            .push(TypedStatement::MultipleDefinition(
                                vec![Variable::with_id_and_type(id.clone(), tys[0].clone())],
                                TypedExpressionList::FunctionCall(key, expressions, tys),
                            ));
                        StructExpressionInner::Identifier(id)
                    }
                }
            }
            // default
            e => fold_struct_expression_inner(self, ty, e),
        }
    }

    fn fold_uint_expression_inner(
        &mut self,
        size: usize,
        e: UExpressionInner<'ast, T>,
    ) -> UExpressionInner<'ast, T> {
        match e {
            UExpressionInner::FunctionCall(key, exps) => {
                let exps: Vec<_> = exps.into_iter().map(|e| self.fold_expression(e)).collect();

                match self.try_inline_call(&key, exps) {
                    Ok(mut ret) => match ret.pop().unwrap() {
                        TypedExpression::Uint(e) => e.into_inner(),
                        _ => unreachable!(),
                    },
                    Err((key, expressions)) => {
                        let tys = key.signature.outputs.clone();
                        let id = Identifier {
                            id: CoreIdentifier::Call(key.clone()),
                            version: *self
                                .call_count
                                .get(&(self.module_id().clone(), key.clone()))
                                .unwrap(),
                            stack: self.stack.clone(),
                        };
                        self.statement_buffer
                            .push(TypedStatement::MultipleDefinition(
                                vec![Variable::with_id_and_type(id.clone(), tys[0].clone())],
                                TypedExpressionList::FunctionCall(key, expressions, tys),
                            ));
                        UExpressionInner::Identifier(id)
                    }
                }
            }
            // default
            e => fold_uint_expression_inner(self, size, e),
        }
    }
}

#[cfg(test)]
mod tests {
    use super::*;
    use std::path::PathBuf;
    use typed_absy::types::{FunctionKey, Signature, Type};
    use zokrates_field::field::FieldPrime;

    #[test]
    fn call_other_module_without_variables() {
        // // main
        // from "foo" import foo
        // def main() -> (field):
        //    return foo()
        //
        // // foo
        // def foo() -> (field):
        //    return 42
        //
        //
        // // inlined
        // def main() -> (field):
        //    return 42

        let main = TypedModule {
            functions: vec![
                (
                    FunctionKey::with_id("main")
                        .signature(Signature::new().outputs(vec![Type::FieldElement])),
                    TypedFunctionSymbol::Here(TypedFunction {
                        arguments: vec![],
                        statements: vec![TypedStatement::Return(vec![
                            FieldElementExpression::FunctionCall(
                                FunctionKey::with_id("foo")
                                    .signature(Signature::new().outputs(vec![Type::FieldElement])),
                                vec![],
                            )
                            .into(),
                        ])],
                        signature: Signature::new().outputs(vec![Type::FieldElement]),
                    }),
                ),
                (
                    FunctionKey::with_id("foo")
                        .signature(Signature::new().outputs(vec![Type::FieldElement])),
                    TypedFunctionSymbol::There(
                        FunctionKey::with_id("foo")
                            .signature(Signature::new().outputs(vec![Type::FieldElement])),
                        "foo".into(),
                    ),
                ),
            ]
            .into_iter()
            .collect(),
        };

        let foo = TypedModule {
            functions: vec![(
                FunctionKey::with_id("foo")
                    .signature(Signature::new().outputs(vec![Type::FieldElement])),
                TypedFunctionSymbol::Here(TypedFunction {
                    arguments: vec![],
                    statements: vec![TypedStatement::Return(vec![
                        FieldElementExpression::Number(FieldPrime::from(42)).into(),
                    ])],
                    signature: Signature::new().outputs(vec![Type::FieldElement]),
                }),
            )]
            .into_iter()
            .collect(),
        };

        let modules: HashMap<_, _> = vec![("main".into(), main), ("foo".into(), foo)]
            .into_iter()
            .collect();

        let program = TypedProgram {
            main: "main".into(),
            modules,
        };

        let program = Inliner::inline(program);

        assert_eq!(program.modules.len(), 1);
        assert_eq!(
            program
                .modules
                .get(&PathBuf::from("main"))
                .unwrap()
                .functions
                .get(
                    &FunctionKey::with_id("main")
                        .signature(Signature::new().outputs(vec![Type::FieldElement]))
                )
                .unwrap(),
            &TypedFunctionSymbol::Here(TypedFunction {
                arguments: vec![],
                statements: vec![TypedStatement::Return(vec![
                    FieldElementExpression::Number(FieldPrime::from(42)).into(),
                ])],
                signature: Signature::new().outputs(vec![Type::FieldElement]),
            })
        );
    }

    #[test]
    fn call_other_module_with_variables() {
        // // main
        // from "foo" import foo
        // def main(field a) -> (field):
        //    return a * foo(a)
        //
        // // foo
        // def foo(field a) -> (field):
        //    return a * a
        //
        //
        // // inlined
        // def main(a) -> (field):
        //    field a_0 = a
        //    return a * a_0 * a_0

        let main = TypedModule {
            functions: vec![
                (
                    FunctionKey::with_id("main").signature(
                        Signature::new()
                            .inputs(vec![Type::FieldElement])
                            .outputs(vec![Type::FieldElement]),
                    ),
                    TypedFunctionSymbol::Here(TypedFunction {
                        arguments: vec![Parameter::private(Variable::field_element("a"))],
                        statements: vec![TypedStatement::Return(vec![
                            FieldElementExpression::Mult(
                                box FieldElementExpression::Identifier("a".into()),
                                box FieldElementExpression::FunctionCall(
                                    FunctionKey::with_id("foo").signature(
                                        Signature::new()
                                            .inputs(vec![Type::FieldElement])
                                            .outputs(vec![Type::FieldElement]),
                                    ),
                                    vec![FieldElementExpression::Identifier("a".into()).into()],
                                ),
                            )
                            .into(),
                        ])],
                        signature: Signature::new()
                            .inputs(vec![Type::FieldElement])
                            .outputs(vec![Type::FieldElement]),
                    }),
                ),
                (
                    FunctionKey::with_id("foo").signature(
                        Signature::new()
                            .inputs(vec![Type::FieldElement])
                            .outputs(vec![Type::FieldElement]),
                    ),
                    TypedFunctionSymbol::There(
                        FunctionKey::with_id("foo").signature(
                            Signature::new()
                                .inputs(vec![Type::FieldElement])
                                .outputs(vec![Type::FieldElement]),
                        ),
                        "foo".into(),
                    ),
                ),
            ]
            .into_iter()
            .collect(),
        };

        let foo = TypedModule {
            functions: vec![(
                FunctionKey::with_id("foo").signature(
                    Signature::new()
                        .inputs(vec![Type::FieldElement])
                        .outputs(vec![Type::FieldElement]),
                ),
                TypedFunctionSymbol::Here(TypedFunction {
                    arguments: vec![Parameter::private(Variable::field_element("a"))],
                    statements: vec![TypedStatement::Return(vec![FieldElementExpression::Mult(
                        box FieldElementExpression::Identifier("a".into()),
                        box FieldElementExpression::Identifier("a".into()),
                    )
                    .into()])],
                    signature: Signature::new()
                        .inputs(vec![Type::FieldElement])
                        .outputs(vec![Type::FieldElement]),
                }),
            )]
            .into_iter()
            .collect(),
        };

        let modules: HashMap<_, _> = vec![("main".into(), main), ("foo".into(), foo)]
            .into_iter()
            .collect();

        let program: TypedProgram<FieldPrime> = TypedProgram {
            main: "main".into(),
            modules,
        };

        let program = Inliner::inline(program);

        assert_eq!(program.modules.len(), 1);

        let stack = vec![(
            "foo".into(),
            FunctionKey::with_id("foo").signature(
                Signature::new()
                    .inputs(vec![Type::FieldElement])
                    .outputs(vec![Type::FieldElement]),
            ),
            1,
        )];

        assert_eq!(
            program
                .modules
                .get(&PathBuf::from("main"))
                .unwrap()
                .functions
                .get(
                    &FunctionKey::with_id("main").signature(
                        Signature::new()
                            .inputs(vec![Type::FieldElement])
                            .outputs(vec![Type::FieldElement])
                    )
                )
                .unwrap(),
            &TypedFunctionSymbol::Here(TypedFunction {
                arguments: vec![Parameter::private(Variable::field_element("a"))],
                statements: vec![
                    TypedStatement::Definition(
                        TypedAssignee::Identifier(Variable::field_element(
                            Identifier::from("a").stack(stack.clone())
                        )),
                        FieldElementExpression::Identifier("a".into()).into()
                    ),
                    TypedStatement::Return(vec![FieldElementExpression::Mult(
                        box FieldElementExpression::Identifier("a".into()),
                        box FieldElementExpression::Mult(
                            box FieldElementExpression::Identifier(
                                Identifier::from("a").stack(stack.clone())
                            ),
                            box FieldElementExpression::Identifier(
                                Identifier::from("a").stack(stack.clone())
                            )
                        )
                    )
                    .into(),])
                ],
                signature: Signature::new()
                    .inputs(vec![Type::FieldElement])
                    .outputs(vec![Type::FieldElement]),
            })
        );
    }

    #[test]
    fn memoize_local_call() {
        // // foo
        // def foo(field a) -> (field):
        //     return a

        // // main
        // def main(field a) -> (field):
        //     field b = foo(a) + foo(a)
        //     return b

        // inlined
        // def main(field a) -> (field)
        //     field _0 = a + a
        //     return _0

        let signature = Signature::new()
            .outputs(vec![Type::FieldElement])
            .inputs(vec![Type::FieldElement]);

        let main: TypedModule<FieldPrime> = TypedModule {
            functions: vec![
                (
                    FunctionKey::with_id("main").signature(signature.clone()),
                    TypedFunctionSymbol::Here(TypedFunction {
                        arguments: vec![Parameter {
                            id: Variable::field_element("a".into()),
                            private: true,
                        }],
                        statements: vec![
                            TypedStatement::Definition(
                                TypedAssignee::Identifier(Variable::field_element("b".into())),
                                FieldElementExpression::Add(
                                    box FieldElementExpression::FunctionCall(
                                        FunctionKey::with_id("foo").signature(signature.clone()),
                                        vec![FieldElementExpression::Identifier("a".into()).into()],
                                    ),
                                    box FieldElementExpression::FunctionCall(
                                        FunctionKey::with_id("foo").signature(signature.clone()),
                                        vec![FieldElementExpression::Identifier("a".into()).into()],
                                    ),
                                )
                                .into(),
                            ),
                            TypedStatement::Return(vec![FieldElementExpression::Identifier(
                                "b".into(),
                            )
                            .into()]),
                        ],
                        signature: signature.clone(),
                    }),
                ),
                (
                    FunctionKey::with_id("foo").signature(signature.clone()),
                    TypedFunctionSymbol::There(
                        FunctionKey::with_id("foo").signature(signature.clone()),
                        "foo".into(),
                    ),
                ),
            ]
            .into_iter()
            .collect(),
        };

        let foo: TypedModule<FieldPrime> = TypedModule {
            functions: vec![(
                FunctionKey::with_id("foo").signature(signature.clone()),
                TypedFunctionSymbol::Here(TypedFunction {
                    arguments: vec![Parameter {
                        id: Variable::field_element("a".into()),
                        private: true,
                    }],
                    statements: vec![TypedStatement::Return(vec![
                        FieldElementExpression::Identifier("a".into()).into(),
                    ])],
                    signature: signature.clone(),
                }),
            )]
            .into_iter()
            .collect(),
        };

        let modules: HashMap<_, _> = vec![("main".into(), main), ("foo".into(), foo)]
            .into_iter()
            .collect();

        let program = TypedProgram {
            main: "main".into(),
            modules,
        };

        let program = Inliner::inline(program);

        assert_eq!(program.modules.len(), 1);
        assert_eq!(
            program
                .modules
                .get(&PathBuf::from("main"))
                .unwrap()
                .functions
                .get(&FunctionKey::with_id("main").signature(signature.clone()))
                .unwrap(),
            &TypedFunctionSymbol::Here(TypedFunction {
                arguments: vec![Parameter {
                    id: Variable::field_element("a".into()),
                    private: true,
                }],
                statements: vec![
                    TypedStatement::Definition(
                        TypedAssignee::Identifier(Variable::field_element(
                            Identifier::from("a").stack(vec![(
                                "foo".into(),
                                FunctionKey::with_id("foo").signature(signature.clone()),
                                1
                            )])
                        )),
                        FieldElementExpression::Identifier("a".into()).into()
                    ),
                    TypedStatement::Definition(
                        TypedAssignee::Identifier(Variable::field_element("b".into())),
                        FieldElementExpression::Add(
                            box FieldElementExpression::Identifier(Identifier::from("a").stack(
                                vec![(
                                    "foo".into(),
                                    FunctionKey::with_id("foo").signature(signature.clone()),
                                    1
                                )]
                            )),
                            box FieldElementExpression::Identifier(Identifier::from("a").stack(
                                vec![(
                                    "foo".into(),
                                    FunctionKey::with_id("foo").signature(signature.clone()),
                                    1
                                )]
                            ))
                        )
                        .into()
                    ),
                    TypedStatement::Return(vec![
                        FieldElementExpression::Identifier("b".into()).into(),
                    ])
                ],
                signature: signature.clone(),
            })
        );
    }

    #[test]
    fn only_memoize_in_same_function() {
        // // foo
        // def foo(field a) -> (field):
        //     return a

        // // main
        // def main(field a) -> (field):
        //     field b = foo(a) + bar(a)
        //     return b
        //
        // def bar(field a) -> (field):
        //     return foo(a)

        // inlined
        // def main(field a) -> (field)
        //     field _0 = a + a
        //     return _0

        let signature = Signature::new()
            .outputs(vec![Type::FieldElement])
            .inputs(vec![Type::FieldElement]);

        let main: TypedModule<FieldPrime> = TypedModule {
            functions: vec![
                (
                    FunctionKey::with_id("main").signature(
                        Signature::new()
                            .outputs(vec![Type::FieldElement])
                            .inputs(vec![Type::FieldElement]),
                    ),
                    TypedFunctionSymbol::Here(TypedFunction {
                        arguments: vec![Parameter {
                            id: Variable::field_element("a".into()),
                            private: true,
                        }],
                        statements: vec![
                            TypedStatement::Definition(
                                TypedAssignee::Identifier(Variable::field_element("b".into())),
                                FieldElementExpression::Add(
                                    box FieldElementExpression::FunctionCall(
                                        FunctionKey::with_id("foo").signature(signature.clone()),
                                        vec![FieldElementExpression::Identifier("a".into()).into()],
                                    ),
                                    box FieldElementExpression::FunctionCall(
                                        FunctionKey::with_id("bar").signature(signature.clone()),
                                        vec![FieldElementExpression::Identifier("a".into()).into()],
                                    ),
                                )
                                .into(),
                            ),
                            TypedStatement::Return(vec![FieldElementExpression::Identifier(
                                "b".into(),
                            )
                            .into()]),
                        ],
                        signature: signature.clone(),
                    }),
                ),
                (
                    FunctionKey::with_id("bar").signature(signature.clone()),
                    TypedFunctionSymbol::Here(TypedFunction {
                        arguments: vec![Parameter {
                            id: Variable::field_element("a".into()),
                            private: true,
                        }],
                        statements: vec![TypedStatement::Return(vec![
                            FieldElementExpression::FunctionCall(
                                FunctionKey::with_id("foo").signature(signature.clone()),
                                vec![FieldElementExpression::Identifier("a".into()).into()],
                            )
                            .into(),
                        ])],
                        signature: signature.clone(),
                    }),
                ),
                (
                    FunctionKey::with_id("foo").signature(signature.clone()),
                    TypedFunctionSymbol::There(
                        FunctionKey::with_id("foo").signature(signature.clone()),
                        "foo".into(),
                    ),
                ),
            ]
            .into_iter()
            .collect(),
        };

        let foo: TypedModule<FieldPrime> = TypedModule {
            functions: vec![(
                FunctionKey::with_id("foo").signature(signature.clone()),
                TypedFunctionSymbol::Here(TypedFunction {
                    arguments: vec![Parameter {
                        id: Variable::field_element("a".into()),
                        private: true,
                    }],
                    statements: vec![TypedStatement::Return(vec![
                        FieldElementExpression::Identifier("a".into()).into(),
                    ])],
                    signature: signature.clone(),
                }),
            )]
            .into_iter()
            .collect(),
        };

        let modules: HashMap<_, _> = vec![("main".into(), main), ("foo".into(), foo)]
            .into_iter()
            .collect();

        let program = TypedProgram {
            main: "main".into(),
            modules,
        };

        let program = Inliner::inline(program);

        assert_eq!(program.modules.len(), 1);
        assert_eq!(
            program
                .modules
                .get(&PathBuf::from("main"))
                .unwrap()
                .functions
                .get(&FunctionKey::with_id("main").signature(signature.clone()))
                .unwrap(),
            &TypedFunctionSymbol::Here(TypedFunction {
                arguments: vec![Parameter {
                    id: Variable::field_element("a".into()),
                    private: true,
                }],
                statements: vec![
                    TypedStatement::Definition(
                        TypedAssignee::Identifier(Variable::field_element(
                            Identifier::from("a").stack(vec![(
                                "foo".into(),
                                FunctionKey::with_id("foo").signature(signature.clone()),
                                1
                            )])
                        )),
                        FieldElementExpression::Identifier("a".into()).into()
                    ),
                    TypedStatement::Definition(
                        TypedAssignee::Identifier(Variable::field_element(
                            Identifier::from("a").stack(vec![(
                                "main".into(),
                                FunctionKey::with_id("bar").signature(signature.clone()),
                                1
                            )])
                        )),
                        FieldElementExpression::Identifier("a".into()).into()
                    ),
                    TypedStatement::Definition(
                        TypedAssignee::Identifier(Variable::field_element(
                            Identifier::from("a").stack(vec![
                                (
                                    "main".into(),
                                    FunctionKey::with_id("bar").signature(signature.clone()),
                                    1
                                ),
                                (
                                    "foo".into(),
                                    FunctionKey::with_id("foo").signature(signature.clone()),
                                    2
                                )
                            ])
                        )),
                        FieldElementExpression::Identifier(Identifier::from("a").stack(vec![(
                            "main".into(),
                            FunctionKey::with_id("bar").signature(signature.clone()),
                            1
                        )]))
                        .into()
                    ),
                    TypedStatement::Definition(
                        TypedAssignee::Identifier(Variable::field_element("b".into())),
                        FieldElementExpression::Add(
                            box FieldElementExpression::Identifier(Identifier::from("a").stack(
                                vec![(
                                    "foo".into(),
                                    FunctionKey::with_id("foo").signature(signature.clone()),
                                    1
                                )]
                            )),
                            box FieldElementExpression::Identifier(Identifier::from("a").stack(
                                vec![
                                    (
                                        "main".into(),
                                        FunctionKey::with_id("bar").signature(signature.clone()),
                                        1
                                    ),
                                    (
                                        "foo".into(),
                                        FunctionKey::with_id("foo").signature(signature.clone()),
                                        2
                                    )
                                ]
                            ))
                        )
                        .into()
                    ),
                    TypedStatement::Return(vec![
                        FieldElementExpression::Identifier("b".into()).into(),
                    ])
                ],
                signature: signature.clone(),
            })
        );
    }

    #[test]
    fn multi_def_from_other_module() {
        // // foo
        // def foo() -> (field):
        //     return 42

        // // main
        // def main() -> (field):
        //     field b = foo()
        //     return b

        // inlined
        // def main() -> (field)
        //     field _0 = 42
        //     return _0

        let main = TypedModule {
            functions: vec![
                (
                    FunctionKey::with_id("main")
                        .signature(Signature::new().outputs(vec![Type::FieldElement])),
                    TypedFunctionSymbol::Here(TypedFunction {
                        arguments: vec![],
                        statements: vec![
                            TypedStatement::MultipleDefinition(
                                vec![Variable::field_element("a")],
                                TypedExpressionList::FunctionCall(
                                    FunctionKey::with_id("foo").signature(
                                        Signature::new().outputs(vec![Type::FieldElement]),
                                    ),
                                    vec![],
                                    vec![Type::FieldElement],
                                ),
                            ),
                            TypedStatement::Return(vec![FieldElementExpression::Identifier(
                                "a".into(),
                            )
                            .into()]),
                        ],
                        signature: Signature::new().outputs(vec![Type::FieldElement]),
                    }),
                ),
                (
                    FunctionKey::with_id("foo")
                        .signature(Signature::new().outputs(vec![Type::FieldElement])),
                    TypedFunctionSymbol::There(
                        FunctionKey::with_id("foo")
                            .signature(Signature::new().outputs(vec![Type::FieldElement])),
                        "foo".into(),
                    ),
                ),
            ]
            .into_iter()
            .collect(),
        };

        let foo = TypedModule {
            functions: vec![(
                FunctionKey::with_id("foo")
                    .signature(Signature::new().outputs(vec![Type::FieldElement])),
                TypedFunctionSymbol::Here(TypedFunction {
                    arguments: vec![],
                    statements: vec![TypedStatement::Return(vec![
                        FieldElementExpression::Number(FieldPrime::from(42)).into(),
                    ])],
                    signature: Signature::new().outputs(vec![Type::FieldElement]),
                }),
            )]
            .into_iter()
            .collect(),
        };

        let modules: HashMap<_, _> = vec![("main".into(), main), ("foo".into(), foo)]
            .into_iter()
            .collect();

        let program = TypedProgram {
            main: "main".into(),
            modules,
        };

        let program = Inliner::inline(program);

        assert_eq!(program.modules.len(), 1);
        assert_eq!(
            program
                .modules
                .get(&PathBuf::from("main"))
                .unwrap()
                .functions
                .get(
                    &FunctionKey::with_id("main")
                        .signature(Signature::new().outputs(vec![Type::FieldElement]))
                )
                .unwrap(),
            &TypedFunctionSymbol::Here(TypedFunction {
                arguments: vec![],
                statements: vec![
                    TypedStatement::Definition(
                        TypedAssignee::Identifier(Variable::field_element("a")),
                        FieldElementExpression::Number(FieldPrime::from(42)).into()
                    ),
                    TypedStatement::Return(vec![
                        FieldElementExpression::Identifier("a".into()).into(),
                    ])
                ],
                signature: Signature::new().outputs(vec![Type::FieldElement]),
            })
        );
    }

    #[test]
    fn multi_def_from_same_module() {
        // // main
        // def foo() -> (field):
        //     return 42
        // def main() -> (field):
        //     field a = foo()
        //     return a

        // inlined
        // def main() -> (field)
        //     field _0 = 42
        //     return _0

        let main = TypedModule {
            functions: vec![
                (
                    FunctionKey::with_id("main")
                        .signature(Signature::new().outputs(vec![Type::FieldElement])),
                    TypedFunctionSymbol::Here(TypedFunction {
                        arguments: vec![],
                        statements: vec![
                            TypedStatement::MultipleDefinition(
                                vec![Variable::field_element("a")],
                                TypedExpressionList::FunctionCall(
                                    FunctionKey::with_id("foo").signature(
                                        Signature::new().outputs(vec![Type::FieldElement]),
                                    ),
                                    vec![],
                                    vec![Type::FieldElement],
                                ),
                            ),
                            TypedStatement::Return(vec![FieldElementExpression::Identifier(
                                "a".into(),
                            )
                            .into()]),
                        ],
                        signature: Signature::new().outputs(vec![Type::FieldElement]),
                    }),
                ),
                (
                    FunctionKey::with_id("foo")
                        .signature(Signature::new().outputs(vec![Type::FieldElement])),
                    TypedFunctionSymbol::Here(TypedFunction {
                        arguments: vec![],
                        statements: vec![TypedStatement::Return(vec![
                            FieldElementExpression::Number(FieldPrime::from(42)).into(),
                        ])],
                        signature: Signature::new().outputs(vec![Type::FieldElement]),
                    }),
                ),
            ]
            .into_iter()
            .collect(),
        };

        let modules: HashMap<_, _> = vec![("main".into(), main)].into_iter().collect();

        let program = TypedProgram {
            main: "main".into(),
            modules,
        };

        let program = Inliner::inline(program);

        assert_eq!(program.modules.len(), 1);
        assert_eq!(
            program
                .modules
                .get(&PathBuf::from("main"))
                .unwrap()
                .functions
                .get(
                    &FunctionKey::with_id("main")
                        .signature(Signature::new().outputs(vec![Type::FieldElement]))
                )
                .unwrap(),
            &TypedFunctionSymbol::Here(TypedFunction {
                arguments: vec![],
                statements: vec![
                    TypedStatement::Definition(
                        TypedAssignee::Identifier(Variable::field_element("a")),
                        FieldElementExpression::Number(FieldPrime::from(42)).into()
                    ),
                    TypedStatement::Return(vec![
                        FieldElementExpression::Identifier("a".into()).into(),
                    ])
                ],
                signature: Signature::new().outputs(vec![Type::FieldElement]),
            })
        );
    }

    #[test]
    fn recursive_call_in_other_module() {
        // // main
        // def main(field a) -> (field):
        //     return id(id(a))

        // // id
        // def main(field a) -> (field)
        //     return a

        // inlined
        // def main(field a) -> (field)
        //     id_main_0_a = a
        //     id_main_1_a = id_main_0_a
        //     return id_main_1_a

        let main = TypedModule {
            functions: vec![
                (
                    FunctionKey::with_id("main").signature(
                        Signature::new()
                            .inputs(vec![Type::FieldElement])
                            .outputs(vec![Type::FieldElement]),
                    ),
                    TypedFunctionSymbol::Here(TypedFunction {
                        arguments: vec![Parameter::private(Variable::field_element("a"))],
                        statements: vec![TypedStatement::Return(vec![
                            FieldElementExpression::FunctionCall(
                                FunctionKey::with_id("id").signature(
                                    Signature::new()
                                        .inputs(vec![Type::FieldElement])
                                        .outputs(vec![Type::FieldElement]),
                                ),
                                vec![FieldElementExpression::FunctionCall(
                                    FunctionKey::with_id("id").signature(
                                        Signature::new()
                                            .inputs(vec![Type::FieldElement])
                                            .outputs(vec![Type::FieldElement]),
                                    ),
                                    vec![FieldElementExpression::Identifier("a".into()).into()],
                                )
                                .into()],
                            )
                            .into(),
                        ])],
                        signature: Signature::new()
                            .inputs(vec![Type::FieldElement])
                            .outputs(vec![Type::FieldElement]),
                    }),
                ),
                (
                    FunctionKey::with_id("id").signature(
                        Signature::new()
                            .inputs(vec![Type::FieldElement])
                            .outputs(vec![Type::FieldElement]),
                    ),
                    TypedFunctionSymbol::There(
                        FunctionKey::with_id("main").signature(
                            Signature::new()
                                .inputs(vec![Type::FieldElement])
                                .outputs(vec![Type::FieldElement]),
                        ),
                        "id".into(),
                    ),
                ),
            ]
            .into_iter()
            .collect(),
        };

        let id = TypedModule {
            functions: vec![(
                FunctionKey::with_id("main").signature(
                    Signature::new()
                        .inputs(vec![Type::FieldElement])
                        .outputs(vec![Type::FieldElement]),
                ),
                TypedFunctionSymbol::Here(TypedFunction {
                    arguments: vec![Parameter::private(Variable::field_element("a"))],
                    statements: vec![TypedStatement::Return(vec![
                        FieldElementExpression::Identifier("a".into()).into(),
                    ])],
                    signature: Signature::new()
                        .inputs(vec![Type::FieldElement])
                        .outputs(vec![Type::FieldElement]),
                }),
            )]
            .into_iter()
            .collect(),
        };

        let modules = vec![("main".into(), main), ("id".into(), id)]
            .into_iter()
            .collect();

        let program: TypedProgram<FieldPrime> = TypedProgram {
            main: "main".into(),
            modules,
        };

        let program = Inliner::inline(program);

        let stack0 = vec![(
            "id".into(),
            FunctionKey::with_id("main").signature(
                Signature::new()
                    .inputs(vec![Type::FieldElement])
                    .outputs(vec![Type::FieldElement]),
            ),
            1,
        )];
        let stack1 = vec![(
            "id".into(),
            FunctionKey::with_id("main").signature(
                Signature::new()
                    .inputs(vec![Type::FieldElement])
                    .outputs(vec![Type::FieldElement]),
            ),
            2,
        )];

        assert_eq!(program.modules.len(), 1);
        assert_eq!(
            program
                .modules
                .get(&PathBuf::from("main"))
                .unwrap()
                .functions
                .get(
                    &FunctionKey::with_id("main").signature(
                        Signature::new()
                            .inputs(vec![Type::FieldElement])
                            .outputs(vec![Type::FieldElement])
                    )
                )
                .unwrap(),
            &TypedFunctionSymbol::Here(TypedFunction {
                arguments: vec![Parameter::private(Variable::field_element("a"))],
                statements: vec![
                    TypedStatement::Definition(
                        TypedAssignee::Identifier(Variable::field_element(
                            Identifier::from("a").stack(stack0.clone())
                        )),
                        FieldElementExpression::Identifier("a".into()).into()
                    ),
                    TypedStatement::Definition(
                        TypedAssignee::Identifier(Variable::field_element(
                            Identifier::from("a").stack(stack1.clone())
                        )),
                        FieldElementExpression::Identifier(
                            Identifier::from("a").stack(stack0.clone())
                        )
                        .into()
                    ),
                    TypedStatement::Return(vec![FieldElementExpression::Identifier(
                        Identifier::from("a").stack(stack1.clone())
                    )
                    .into(),])
                ],
                signature: Signature::new()
                    .inputs(vec![Type::FieldElement])
                    .outputs(vec![Type::FieldElement]),
            })
        );
    }
}<|MERGE_RESOLUTION|>--- conflicted
+++ resolved
@@ -234,7 +234,6 @@
                 Ok(res)
             }
             // if the function is a flat symbol, replace the call with a call to the local function we provide so it can be inlined in flattening
-<<<<<<< HEAD
             TypedFunctionSymbol::Flat(embed) => {
                 // increase the number of calls for this function by one
                 let count = self
@@ -244,9 +243,6 @@
                     .or_insert(1);
                 Err((embed.key::<T>(), expressions.clone()))
             }
-=======
-            TypedFunctionSymbol::Flat(embed) => Err((embed.key::<T>(), expressions.clone())),
->>>>>>> 6bee1f89
         };
 
         res.map(|exprs| {
@@ -402,8 +398,14 @@
                         self.statement_buffer
                             .push(TypedStatement::MultipleDefinition(
                                 vec![Variable::with_id_and_type(id.clone(), tys[0].clone())],
-                                TypedExpressionList::FunctionCall(key, expressions, tys),
+                                TypedExpressionList::FunctionCall(key.clone(), expressions.clone(), tys),
                             ));
+
+                        self.call_cache_mut()
+                            .entry(key.clone())
+                            .or_insert_with(|| HashMap::new())
+                            .insert(expressions, vec![BooleanExpression::Identifier(id.clone()).into()]);
+
                         BooleanExpression::Identifier(id)
                     }
                 }
@@ -428,22 +430,31 @@
                         TypedExpression::Array(e) => e.into_inner(),
                         _ => unreachable!(),
                     },
-                    Err((key, expressions)) => {
+                    Err((embed_key, expressions)) => {
+
                         let tys = key.signature.outputs.clone();
                         let id = Identifier {
                             id: CoreIdentifier::Call(key.clone()),
                             version: *self
                                 .call_count
-                                .get(&(self.module_id().clone(), key.clone()))
+                                .get(&(self.module_id().clone(), embed_key.clone()))
                                 .unwrap(),
                             stack: self.stack.clone(),
                         };
                         self.statement_buffer
                             .push(TypedStatement::MultipleDefinition(
                                 vec![Variable::with_id_and_type(id.clone(), tys[0].clone())],
-                                TypedExpressionList::FunctionCall(key, expressions, tys),
+                                TypedExpressionList::FunctionCall(embed_key.clone(), expressions.clone(), tys),
                             ));
-                        ArrayExpressionInner::Identifier(id)
+
+                        let out = ArrayExpressionInner::Identifier(id);
+
+                        self.call_cache_mut()
+                            .entry(key.clone())
+                            .or_insert_with(|| HashMap::new())
+                            .insert(expressions, vec![out.clone().annotate(ty.clone(), size).into()]);
+
+                        out
                     }
                 }
             }
@@ -504,22 +515,30 @@
                         TypedExpression::Uint(e) => e.into_inner(),
                         _ => unreachable!(),
                     },
-                    Err((key, expressions)) => {
+                    Err((embed_key, expressions)) => {
                         let tys = key.signature.outputs.clone();
                         let id = Identifier {
                             id: CoreIdentifier::Call(key.clone()),
                             version: *self
                                 .call_count
-                                .get(&(self.module_id().clone(), key.clone()))
+                                .get(&(self.module_id().clone(), embed_key.clone()))
                                 .unwrap(),
                             stack: self.stack.clone(),
                         };
                         self.statement_buffer
                             .push(TypedStatement::MultipleDefinition(
                                 vec![Variable::with_id_and_type(id.clone(), tys[0].clone())],
-                                TypedExpressionList::FunctionCall(key, expressions, tys),
+                                TypedExpressionList::FunctionCall(embed_key.clone(), expressions.clone(), tys),
                             ));
-                        UExpressionInner::Identifier(id)
+
+                        let out = UExpressionInner::Identifier(id);
+
+                        self.call_cache_mut()
+                            .entry(key.clone())
+                            .or_insert_with(|| HashMap::new())
+                            .insert(expressions, vec![out.clone().annotate(size).into()]);
+
+                        out
                     }
                 }
             }
