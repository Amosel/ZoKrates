//! Module containing inlining for the typed AST
//!
//! @file inline.rs
//! @author Thibaut Schaeffer <thibaut@schaeff.fr>
//! @date 2019

//! Start from the `main` function in the `main` module and inline all calls except those to flat embeds
//! The resulting program has a single module, where we define a function for each flat embed and replace the function calls with the embeds found
//! during inlining by calls to these functions, to be resolved during flattening.

//! The resulting program has a single module of the form

//! def main() -> ():
//! def _SHA_256_ROUND() -> ():
//! def _UNPACK() -> ():

//! where any call in `main` must be to `_SHA_256_ROUND` or `_UNPACK`

use std::collections::HashMap;
use typed_absy::types::{FunctionKey, Type, UBitwidth};
use typed_absy::{folder::*, *};
use zokrates_field::Field;

#[derive(Debug, PartialEq, Eq, Hash, Clone)]
struct Location<'ast> {
    module: TypedModuleId,
    key: FunctionKey<'ast>,
}

impl<'ast> Location<'ast> {
    fn module(&self) -> &TypedModuleId {
        &self.module
    }
}

type CallCache<'ast, T> = HashMap<
    Location<'ast>,
    HashMap<
        FunctionKey<'ast>,
        HashMap<Vec<TypedExpression<'ast, T>>, Vec<TypedExpression<'ast, T>>>,
    >,
>;

/// An inliner
#[derive(Debug)]
pub struct Inliner<'ast, T: Field> {
    /// the modules in which to look for functions when inlining
    modules: TypedModules<'ast, T>,
    /// the current module we're visiting
    location: Location<'ast>,
    /// a buffer of statements to be added to the inlined statements
    statement_buffer: Vec<TypedStatement<'ast, T>>,
    /// the current call stack
    stack: Vec<(TypedModuleId, FunctionKey<'ast>, usize)>,
    /// the call count for each function
    call_count: HashMap<(TypedModuleId, FunctionKey<'ast>), usize>,
    /// the cache for memoization: for each function body, tracks function calls
    call_cache: CallCache<'ast, T>,
}

impl<'ast, T: Field> Inliner<'ast, T> {
    fn with_modules_and_module_id_and_key<S: Into<TypedModuleId>>(
        modules: TypedModules<'ast, T>,
        module_id: S,
        key: FunctionKey<'ast>,
    ) -> Self {
        Inliner {
            modules,
            location: Location {
                module: module_id.into(),
                key,
            },
            statement_buffer: vec![],
            stack: vec![],
            call_count: HashMap::new(),
            call_cache: HashMap::new(),
        }
    }

    pub fn inline(p: TypedProgram<T>) -> TypedProgram<T> {
        let main_module_id = p.main;

        // get the main module
        let main_module = p.modules.get(&main_module_id).unwrap().clone();

        // get the main function in the main module
        let (main_key, main) = main_module
            .functions
            .into_iter()
            .find(|(k, _)| k.id == "main")
            .unwrap();

        // initialize an inliner over all modules, starting from the main module
        let mut inliner = Inliner::with_modules_and_module_id_and_key(
            p.modules,
            main_module_id,
            main_key.clone(),
        );

        // inline all calls in the main function, recursively
        let main = inliner.fold_function_symbol(main);

        // define a function in the main module for the `unpack` embed
        let unpack = crate::embed::FlatEmbed::Unpack(T::get_required_bits());
        let unpack_key = unpack.key::<T>();

        // define a function in the main module for the `u32_to_bits` embed
        let u32_to_bits = crate::embed::FlatEmbed::U32ToBits;
        let u32_to_bits_key = u32_to_bits.key::<T>();

        // define a function in the main module for the `u16_to_bits` embed
        let u16_to_bits = crate::embed::FlatEmbed::U16ToBits;
        let u16_to_bits_key = u16_to_bits.key::<T>();

        // define a function in the main module for the `u8_to_bits` embed
        let u8_to_bits = crate::embed::FlatEmbed::U8ToBits;
        let u8_to_bits_key = u8_to_bits.key::<T>();

        // define a function in the main module for the `u32_from_bits` embed
        let u32_from_bits = crate::embed::FlatEmbed::U32FromBits;
        let u32_from_bits_key = u32_from_bits.key::<T>();

        // define a function in the main module for the `u16_from_bits` embed
        let u16_from_bits = crate::embed::FlatEmbed::U16FromBits;
        let u16_from_bits_key = u16_from_bits.key::<T>();

        // define a function in the main module for the `u8_from_bits` embed
        let u8_from_bits = crate::embed::FlatEmbed::U8FromBits;
        let u8_from_bits_key = u8_from_bits.key::<T>();

        // define a function in the main module for the `u32_to_bits` embed
        let u32_to_bits = crate::embed::FlatEmbed::U32ToBits;
        let u32_to_bits_key = u32_to_bits.key::<T>();

        // define a function in the main module for the `u16_to_bits` embed
        let u16_to_bits = crate::embed::FlatEmbed::U16ToBits;
        let u16_to_bits_key = u16_to_bits.key::<T>();

        // define a function in the main module for the `u8_to_bits` embed
        let u8_to_bits = crate::embed::FlatEmbed::U8ToBits;
        let u8_to_bits_key = u8_to_bits.key::<T>();

        // define a function in the main module for the `u32_from_bits` embed
        let u32_from_bits = crate::embed::FlatEmbed::U32FromBits;
        let u32_from_bits_key = u32_from_bits.key::<T>();

        // define a function in the main module for the `u16_from_bits` embed
        let u16_from_bits = crate::embed::FlatEmbed::U16FromBits;
        let u16_from_bits_key = u16_from_bits.key::<T>();

        // define a function in the main module for the `u8_from_bits` embed
        let u8_from_bits = crate::embed::FlatEmbed::U8FromBits;
        let u8_from_bits_key = u8_from_bits.key::<T>();

        // return a program with a single module containing `main`, `_UNPACK`, and `_SHA256_ROUND
        TypedProgram {
            main: "main".into(),
            modules: vec![(
                "main".into(),
                TypedModule {
                    functions: vec![
                        (unpack_key, TypedFunctionSymbol::Flat(unpack)),
<<<<<<< HEAD
                        (sha256_round_key, TypedFunctionSymbol::Flat(sha256_round)),
=======
>>>>>>> 28ae9992
                        (u32_from_bits_key, TypedFunctionSymbol::Flat(u32_from_bits)),
                        (u16_from_bits_key, TypedFunctionSymbol::Flat(u16_from_bits)),
                        (u8_from_bits_key, TypedFunctionSymbol::Flat(u8_from_bits)),
                        (u32_to_bits_key, TypedFunctionSymbol::Flat(u32_to_bits)),
                        (u16_to_bits_key, TypedFunctionSymbol::Flat(u16_to_bits)),
                        (u8_to_bits_key, TypedFunctionSymbol::Flat(u8_to_bits)),
                        (main_key, main),
                    ]
                    .into_iter()
                    .collect(),
                },
            )]
            .into_iter()
            .collect(),
        }
    }

    /// try to inline a call to function with key `key` in the stack of `self`
    /// if inlining succeeds, return the expressions returned by the function call
    /// if inlining fails (as in the case of flat function symbols), return the arguments to the function call for further processing
    fn try_inline_call(
        &mut self,
        key: &FunctionKey<'ast>,
        expressions: Vec<TypedExpression<'ast, T>>,
    ) -> Result<Vec<TypedExpression<'ast, T>>, (FunctionKey<'ast>, Vec<TypedExpression<'ast, T>>)>
    {
        match self.call_cache().get(key).map(|m| m.get(&expressions)) {
            Some(Some(exprs)) => return Ok(exprs.clone()),
            _ => {}
        };

        // here we clone a function symbol, which is cheap except when it contains the function body, in which case we'd clone anyways
        let res = match self.module().functions.get(&key).unwrap().clone() {
            // if the function called is in the same module, we can go ahead and inline in this module
            TypedFunctionSymbol::Here(function) => {
                let (current_module, current_key) =
                    self.change_context(self.module_id().clone(), key.clone());

                let module_id = self.module_id().clone();

                // increase the number of calls for this function by one
                let count = self
                    .call_count
                    .entry((self.module_id().clone(), key.clone()))
                    .and_modify(|i| *i += 1)
                    .or_insert(1);
                // push this call to the stack
                self.stack.push((module_id, key.clone(), *count));
                // add definitions for the inputs
                let inputs_bindings: Vec<_> = function
                    .arguments
                    .iter()
                    .zip(expressions.clone())
                    .map(|(a, e)| {
                        TypedStatement::Definition(
                            self.fold_assignee(TypedAssignee::Identifier(a.id.clone())),
                            e,
                        )
                    })
                    .collect();

                self.statement_buffer.extend(inputs_bindings);

                // filter out the return statement and keep it aside
                let (statements, mut ret): (Vec<_>, Vec<_>) = function
                    .statements
                    .into_iter()
                    .flat_map(|s| self.fold_statement(s))
                    .partition(|s| match s {
                        TypedStatement::Return(..) => false,
                        _ => true,
                    });

                // add all statements to the buffer
                self.statement_buffer.extend(statements);

                // pop this call from the stack
                self.stack.pop();

                self.change_context(current_module, current_key);

                match ret.pop().unwrap() {
                    TypedStatement::Return(exprs) => Ok(exprs),
                    _ => unreachable!(""),
                }
            }
            // if the function called is in some other module, we switch focus to that module and call the function locally there
            TypedFunctionSymbol::There(function_key, module_id) => {
                // switch focus to `module_id`
                let (current_module, current_key) =
                    self.change_context(module_id, function_key.clone());
                // inline the call there
                let res = self.try_inline_call(&function_key, expressions.clone())?;
                // switch back focus
                self.change_context(current_module, current_key);
                Ok(res)
            }
            // if the function is a flat symbol, replace the call with a call to the local function we provide so it can be inlined in flattening
            TypedFunctionSymbol::Flat(embed) => {
                // increase the number of calls for this function by one
                let _ = self
                    .call_count
                    .entry((self.module_id().clone(), embed.key::<T>().clone()))
                    .and_modify(|i| *i += 1)
                    .or_insert(1);
                Err((embed.key::<T>(), expressions.clone()))
            }
        };

        res.map(|exprs| {
            self.call_cache_mut()
                .entry(key.clone())
                .or_insert_with(|| HashMap::new())
                .insert(expressions, exprs.clone());
            exprs
        })
    }

    // Focus the inliner on another module with id `module_id` and return the current `module_id`
    fn change_context(
        &mut self,
        module_id: TypedModuleId,
        function_key: FunctionKey<'ast>,
    ) -> (TypedModuleId, FunctionKey<'ast>) {
        let current_module = std::mem::replace(&mut self.location.module, module_id);
        let current_key = std::mem::replace(&mut self.location.key, function_key);
        (current_module, current_key)
    }

    fn module(&self) -> &TypedModule<'ast, T> {
        self.modules.get(self.module_id()).unwrap()
    }

    fn call_cache(
        &mut self,
    ) -> &HashMap<
        FunctionKey<'ast>,
        HashMap<Vec<TypedExpression<'ast, T>>, Vec<TypedExpression<'ast, T>>>,
    > {
        self.call_cache
            .entry(self.location.clone())
            .or_insert_with(|| HashMap::new())
    }

    fn call_cache_mut(
        &mut self,
    ) -> &mut HashMap<
        FunctionKey<'ast>,
        HashMap<Vec<TypedExpression<'ast, T>>, Vec<TypedExpression<'ast, T>>>,
    > {
        self.call_cache.get_mut(&self.location).unwrap()
    }

    fn module_id(&self) -> &TypedModuleId {
        self.location.module()
    }
}

impl<'ast, T: Field> Folder<'ast, T> for Inliner<'ast, T> {
    // add extra statements before the modified statement
    fn fold_statement(&mut self, s: TypedStatement<'ast, T>) -> Vec<TypedStatement<'ast, T>> {
        let folded = match s {
            TypedStatement::MultipleDefinition(variables, elist) => match elist {
                TypedExpressionList::FunctionCall(key, exps, types) => {
                    let variables: Vec<_> = variables
                        .into_iter()
                        .map(|a| self.fold_variable(a))
                        .collect();
                    let exps: Vec<_> = exps.into_iter().map(|e| self.fold_expression(e)).collect();

                    match self.try_inline_call(&key, exps) {
                        Ok(ret) => variables
                            .into_iter()
                            .zip(ret.into_iter())
                            .map(|(v, e)| {
                                TypedStatement::Definition(TypedAssignee::Identifier(v), e)
                            })
                            .collect(),
                        Err((key, expressions)) => vec![TypedStatement::MultipleDefinition(
                            variables,
                            TypedExpressionList::FunctionCall(key, expressions, types),
                        )],
                    }
                }
            },
            s => fold_statement(self, s),
        };
        self.statement_buffer.drain(..).chain(folded).collect()
    }

    // prefix all names with the stack
    fn fold_name(&mut self, n: Identifier<'ast>) -> Identifier<'ast> {
        Identifier {
            stack: self.stack.clone(),
            ..n
        }
    }

    // inline calls which return a field element
    fn fold_field_expression(
        &mut self,
        e: FieldElementExpression<'ast, T>,
    ) -> FieldElementExpression<'ast, T> {
        match e {
            FieldElementExpression::FunctionCall(key, exps) => {
                let exps: Vec<_> = exps.into_iter().map(|e| self.fold_expression(e)).collect();

                match self.try_inline_call(&key, exps) {
                    Ok(mut ret) => match ret.pop().unwrap() {
                        TypedExpression::FieldElement(e) => e,
                        _ => unreachable!(),
                    },
                    Err((key, expressions)) => {
                        let tys = key.signature.outputs.clone();
                        let id = Identifier {
                            id: CoreIdentifier::Call(key.clone()),
                            version: *self
                                .call_count
                                .get(&(self.module_id().clone(), key.clone()))
                                .unwrap(),
                            stack: self.stack.clone(),
                        };
                        self.statement_buffer
                            .push(TypedStatement::MultipleDefinition(
                                vec![Variable::with_id_and_type(id.clone(), tys[0].clone())],
                                TypedExpressionList::FunctionCall(key, expressions, tys),
                            ));
                        FieldElementExpression::Identifier(id)
                    }
                }
            }
            e => fold_field_expression(self, e),
        }
    }

    // inline calls which return a boolean element
    fn fold_boolean_expression(
        &mut self,
        e: BooleanExpression<'ast, T>,
    ) -> BooleanExpression<'ast, T> {
        match e {
            BooleanExpression::FunctionCall(key, exps) => {
                let exps: Vec<_> = exps.into_iter().map(|e| self.fold_expression(e)).collect();

                match self.try_inline_call(&key, exps) {
                    Ok(mut ret) => match ret.pop().unwrap() {
                        TypedExpression::Boolean(e) => e,
                        _ => unreachable!(),
                    },
                    Err((key, expressions)) => {
                        let tys = key.signature.outputs.clone();
                        let id = Identifier {
                            id: CoreIdentifier::Call(key.clone()),
                            version: *self
                                .call_count
                                .get(&(self.module_id().clone(), key.clone()))
                                .unwrap(),
                            stack: self.stack.clone(),
                        };
                        self.statement_buffer
                            .push(TypedStatement::MultipleDefinition(
                                vec![Variable::with_id_and_type(id.clone(), tys[0].clone())],
                                TypedExpressionList::FunctionCall(
                                    key.clone(),
                                    expressions.clone(),
                                    tys,
                                ),
                            ));

                        self.call_cache_mut()
                            .entry(key.clone())
                            .or_insert_with(|| HashMap::new())
                            .insert(
                                expressions,
                                vec![BooleanExpression::Identifier(id.clone()).into()],
                            );

                        BooleanExpression::Identifier(id)
                    }
                }
            }
            e => fold_boolean_expression(self, e),
        }
    }

    // inline calls which return an array
    fn fold_array_expression_inner(
        &mut self,
        ty: &Type,
        size: usize,
        e: ArrayExpressionInner<'ast, T>,
    ) -> ArrayExpressionInner<'ast, T> {
        match e {
            ArrayExpressionInner::FunctionCall(key, exps) => {
                let exps: Vec<_> = exps.into_iter().map(|e| self.fold_expression(e)).collect();

                match self.try_inline_call(&key, exps) {
                    Ok(mut ret) => match ret.pop().unwrap() {
                        TypedExpression::Array(e) => e.into_inner(),
                        _ => unreachable!(),
                    },
                    Err((embed_key, expressions)) => {
                        let tys = key.signature.outputs.clone();
                        let id = Identifier {
                            id: CoreIdentifier::Call(key.clone()),
                            version: *self
                                .call_count
                                .get(&(self.module_id().clone(), embed_key.clone()))
                                .unwrap(),
                            stack: self.stack.clone(),
                        };
                        self.statement_buffer
                            .push(TypedStatement::MultipleDefinition(
                                vec![Variable::with_id_and_type(id.clone(), tys[0].clone())],
                                TypedExpressionList::FunctionCall(
                                    embed_key.clone(),
                                    expressions.clone(),
                                    tys,
                                ),
                            ));

                        let out = ArrayExpressionInner::Identifier(id);

                        self.call_cache_mut()
                            .entry(key.clone())
                            .or_insert_with(|| HashMap::new())
                            .insert(
                                expressions,
                                vec![out.clone().annotate(ty.clone(), size).into()],
                            );

                        out
                    }
                }
            }
            // default
            e => fold_array_expression_inner(self, ty, size, e),
        }
    }

    fn fold_struct_expression_inner(
        &mut self,
        ty: &StructType,
        e: StructExpressionInner<'ast, T>,
    ) -> StructExpressionInner<'ast, T> {
        match e {
            StructExpressionInner::FunctionCall(key, exps) => {
                let exps: Vec<_> = exps.into_iter().map(|e| self.fold_expression(e)).collect();

                match self.try_inline_call(&key, exps) {
                    Ok(mut ret) => match ret.pop().unwrap() {
                        TypedExpression::Struct(e) => e.into_inner(),
                        _ => unreachable!(),
                    },
                    Err((key, expressions)) => {
                        let tys = key.signature.outputs.clone();
                        let id = Identifier {
                            id: CoreIdentifier::Call(key.clone()),
                            version: *self
                                .call_count
                                .get(&(self.module_id().clone(), key.clone()))
                                .unwrap(),
                            stack: self.stack.clone(),
                        };
                        self.statement_buffer
                            .push(TypedStatement::MultipleDefinition(
                                vec![Variable::with_id_and_type(id.clone(), tys[0].clone())],
                                TypedExpressionList::FunctionCall(key, expressions, tys),
                            ));
                        StructExpressionInner::Identifier(id)
                    }
                }
            }
            // default
            e => fold_struct_expression_inner(self, ty, e),
        }
    }

    fn fold_uint_expression_inner(
        &mut self,
        size: UBitwidth,
        e: UExpressionInner<'ast, T>,
    ) -> UExpressionInner<'ast, T> {
        match e {
            UExpressionInner::FunctionCall(key, exps) => {
                let exps: Vec<_> = exps.into_iter().map(|e| self.fold_expression(e)).collect();

                match self.try_inline_call(&key, exps) {
                    Ok(mut ret) => match ret.pop().unwrap() {
                        TypedExpression::Uint(e) => e.into_inner(),
                        _ => unreachable!(),
                    },
                    Err((embed_key, expressions)) => {
                        let tys = key.signature.outputs.clone();
                        let id = Identifier {
                            id: CoreIdentifier::Call(key.clone()),
                            version: *self
                                .call_count
                                .get(&(self.module_id().clone(), embed_key.clone()))
                                .unwrap(),
                            stack: self.stack.clone(),
                        };
                        self.statement_buffer
                            .push(TypedStatement::MultipleDefinition(
                                vec![Variable::with_id_and_type(id.clone(), tys[0].clone())],
                                TypedExpressionList::FunctionCall(
                                    embed_key.clone(),
                                    expressions.clone(),
                                    tys,
                                ),
                            ));

                        let out = UExpressionInner::Identifier(id);

                        self.call_cache_mut()
                            .entry(key.clone())
                            .or_insert_with(|| HashMap::new())
                            .insert(expressions, vec![out.clone().annotate(size).into()]);

                        out
                    }
                }
            }
            // default
            e => fold_uint_expression_inner(self, size, e),
        }
    }
}

#[cfg(test)]
mod tests {
    use super::*;
    use std::path::PathBuf;
    use typed_absy::types::{FunctionKey, Signature, Type};
    use zokrates_field::Bn128Field;

    #[test]
    fn call_other_module_without_variables() {
        // // main
        // from "foo" import foo
        // def main() -> (field):
        //    return foo()
        //
        // // foo
        // def foo() -> (field):
        //    return 42
        //
        //
        // // inlined
        // def main() -> (field):
        //    return 42

        let main = TypedModule {
            functions: vec![
                (
                    FunctionKey::with_id("main")
                        .signature(Signature::new().outputs(vec![Type::FieldElement])),
                    TypedFunctionSymbol::Here(TypedFunction {
                        arguments: vec![],
                        statements: vec![TypedStatement::Return(vec![
                            FieldElementExpression::FunctionCall(
                                FunctionKey::with_id("foo")
                                    .signature(Signature::new().outputs(vec![Type::FieldElement])),
                                vec![],
                            )
                            .into(),
                        ])],
                        signature: Signature::new().outputs(vec![Type::FieldElement]),
                    }),
                ),
                (
                    FunctionKey::with_id("foo")
                        .signature(Signature::new().outputs(vec![Type::FieldElement])),
                    TypedFunctionSymbol::There(
                        FunctionKey::with_id("foo")
                            .signature(Signature::new().outputs(vec![Type::FieldElement])),
                        "foo".into(),
                    ),
                ),
            ]
            .into_iter()
            .collect(),
        };

        let foo = TypedModule {
            functions: vec![(
                FunctionKey::with_id("foo")
                    .signature(Signature::new().outputs(vec![Type::FieldElement])),
                TypedFunctionSymbol::Here(TypedFunction {
                    arguments: vec![],
                    statements: vec![TypedStatement::Return(vec![
                        FieldElementExpression::Number(Bn128Field::from(42)).into(),
                    ])],
                    signature: Signature::new().outputs(vec![Type::FieldElement]),
                }),
            )]
            .into_iter()
            .collect(),
        };

        let modules: HashMap<_, _> = vec![("main".into(), main), ("foo".into(), foo)]
            .into_iter()
            .collect();

        let program = TypedProgram {
            main: "main".into(),
            modules,
        };

        let program = Inliner::inline(program);

        assert_eq!(program.modules.len(), 1);
        assert_eq!(
            program
                .modules
                .get(&PathBuf::from("main"))
                .unwrap()
                .functions
                .get(
                    &FunctionKey::with_id("main")
                        .signature(Signature::new().outputs(vec![Type::FieldElement]))
                )
                .unwrap(),
            &TypedFunctionSymbol::Here(TypedFunction {
                arguments: vec![],
                statements: vec![TypedStatement::Return(vec![
                    FieldElementExpression::Number(Bn128Field::from(42)).into(),
                ])],
                signature: Signature::new().outputs(vec![Type::FieldElement]),
            })
        );
    }

    #[test]
    fn call_other_module_with_variables() {
        // // main
        // from "foo" import foo
        // def main(field a) -> (field):
        //    return a * foo(a)
        //
        // // foo
        // def foo(field a) -> (field):
        //    return a * a
        //
        //
        // // inlined
        // def main(a) -> (field):
        //    field a_0 = a
        //    return a * a_0 * a_0

        let main = TypedModule {
            functions: vec![
                (
                    FunctionKey::with_id("main").signature(
                        Signature::new()
                            .inputs(vec![Type::FieldElement])
                            .outputs(vec![Type::FieldElement]),
                    ),
                    TypedFunctionSymbol::Here(TypedFunction {
                        arguments: vec![Parameter::private(Variable::field_element("a"))],
                        statements: vec![TypedStatement::Return(vec![
                            FieldElementExpression::Mult(
                                box FieldElementExpression::Identifier("a".into()),
                                box FieldElementExpression::FunctionCall(
                                    FunctionKey::with_id("foo").signature(
                                        Signature::new()
                                            .inputs(vec![Type::FieldElement])
                                            .outputs(vec![Type::FieldElement]),
                                    ),
                                    vec![FieldElementExpression::Identifier("a".into()).into()],
                                ),
                            )
                            .into(),
                        ])],
                        signature: Signature::new()
                            .inputs(vec![Type::FieldElement])
                            .outputs(vec![Type::FieldElement]),
                    }),
                ),
                (
                    FunctionKey::with_id("foo").signature(
                        Signature::new()
                            .inputs(vec![Type::FieldElement])
                            .outputs(vec![Type::FieldElement]),
                    ),
                    TypedFunctionSymbol::There(
                        FunctionKey::with_id("foo").signature(
                            Signature::new()
                                .inputs(vec![Type::FieldElement])
                                .outputs(vec![Type::FieldElement]),
                        ),
                        "foo".into(),
                    ),
                ),
            ]
            .into_iter()
            .collect(),
        };

        let foo = TypedModule {
            functions: vec![(
                FunctionKey::with_id("foo").signature(
                    Signature::new()
                        .inputs(vec![Type::FieldElement])
                        .outputs(vec![Type::FieldElement]),
                ),
                TypedFunctionSymbol::Here(TypedFunction {
                    arguments: vec![Parameter::private(Variable::field_element("a"))],
                    statements: vec![TypedStatement::Return(vec![FieldElementExpression::Mult(
                        box FieldElementExpression::Identifier("a".into()),
                        box FieldElementExpression::Identifier("a".into()),
                    )
                    .into()])],
                    signature: Signature::new()
                        .inputs(vec![Type::FieldElement])
                        .outputs(vec![Type::FieldElement]),
                }),
            )]
            .into_iter()
            .collect(),
        };

        let modules: HashMap<_, _> = vec![("main".into(), main), ("foo".into(), foo)]
            .into_iter()
            .collect();

        let program: TypedProgram<Bn128Field> = TypedProgram {
            main: "main".into(),
            modules,
        };

        let program = Inliner::inline(program);

        assert_eq!(program.modules.len(), 1);

        let stack = vec![(
            "foo".into(),
            FunctionKey::with_id("foo").signature(
                Signature::new()
                    .inputs(vec![Type::FieldElement])
                    .outputs(vec![Type::FieldElement]),
            ),
            1,
        )];

        assert_eq!(
            program
                .modules
                .get(&PathBuf::from("main"))
                .unwrap()
                .functions
                .get(
                    &FunctionKey::with_id("main").signature(
                        Signature::new()
                            .inputs(vec![Type::FieldElement])
                            .outputs(vec![Type::FieldElement])
                    )
                )
                .unwrap(),
            &TypedFunctionSymbol::Here(TypedFunction {
                arguments: vec![Parameter::private(Variable::field_element("a"))],
                statements: vec![
                    TypedStatement::Definition(
                        TypedAssignee::Identifier(Variable::field_element(
                            Identifier::from("a").stack(stack.clone())
                        )),
                        FieldElementExpression::Identifier("a".into()).into()
                    ),
                    TypedStatement::Return(vec![FieldElementExpression::Mult(
                        box FieldElementExpression::Identifier("a".into()),
                        box FieldElementExpression::Mult(
                            box FieldElementExpression::Identifier(
                                Identifier::from("a").stack(stack.clone())
                            ),
                            box FieldElementExpression::Identifier(
                                Identifier::from("a").stack(stack.clone())
                            )
                        )
                    )
                    .into(),])
                ],
                signature: Signature::new()
                    .inputs(vec![Type::FieldElement])
                    .outputs(vec![Type::FieldElement]),
            })
        );
    }

    #[test]
    fn memoize_local_call() {
        // // foo
        // def foo(field a) -> (field):
        //     return a

        // // main
        // def main(field a) -> (field):
        //     field b = foo(a) + foo(a)
        //     return b

        // inlined
        // def main(field a) -> (field)
        //     field _0 = a + a
        //     return _0

        let signature = Signature::new()
            .outputs(vec![Type::FieldElement])
            .inputs(vec![Type::FieldElement]);

        let main: TypedModule<Bn128Field> = TypedModule {
            functions: vec![
                (
                    FunctionKey::with_id("main").signature(signature.clone()),
                    TypedFunctionSymbol::Here(TypedFunction {
                        arguments: vec![Parameter {
                            id: Variable::field_element("a"),
                            private: true,
                        }],
                        statements: vec![
                            TypedStatement::Definition(
                                TypedAssignee::Identifier(Variable::field_element("b")),
                                FieldElementExpression::Add(
                                    box FieldElementExpression::FunctionCall(
                                        FunctionKey::with_id("foo").signature(signature.clone()),
                                        vec![FieldElementExpression::Identifier("a".into()).into()],
                                    ),
                                    box FieldElementExpression::FunctionCall(
                                        FunctionKey::with_id("foo").signature(signature.clone()),
                                        vec![FieldElementExpression::Identifier("a".into()).into()],
                                    ),
                                )
                                .into(),
                            ),
                            TypedStatement::Return(vec![FieldElementExpression::Identifier(
                                "b".into(),
                            )
                            .into()]),
                        ],
                        signature: signature.clone(),
                    }),
                ),
                (
                    FunctionKey::with_id("foo").signature(signature.clone()),
                    TypedFunctionSymbol::There(
                        FunctionKey::with_id("foo").signature(signature.clone()),
                        "foo".into(),
                    ),
                ),
            ]
            .into_iter()
            .collect(),
        };

        let foo: TypedModule<Bn128Field> = TypedModule {
            functions: vec![(
                FunctionKey::with_id("foo").signature(signature.clone()),
                TypedFunctionSymbol::Here(TypedFunction {
                    arguments: vec![Parameter {
                        id: Variable::field_element("a"),
                        private: true,
                    }],
                    statements: vec![TypedStatement::Return(vec![
                        FieldElementExpression::Identifier("a".into()).into(),
                    ])],
                    signature: signature.clone(),
                }),
            )]
            .into_iter()
            .collect(),
        };

        let modules: HashMap<_, _> = vec![("main".into(), main), ("foo".into(), foo)]
            .into_iter()
            .collect();

        let program = TypedProgram {
            main: "main".into(),
            modules,
        };

        let program = Inliner::inline(program);

        assert_eq!(program.modules.len(), 1);
        assert_eq!(
            program
                .modules
                .get(&PathBuf::from("main"))
                .unwrap()
                .functions
                .get(&FunctionKey::with_id("main").signature(signature.clone()))
                .unwrap(),
            &TypedFunctionSymbol::Here(TypedFunction {
                arguments: vec![Parameter {
                    id: Variable::field_element("a"),
                    private: true,
                }],
                statements: vec![
                    TypedStatement::Definition(
                        TypedAssignee::Identifier(Variable::field_element(
                            Identifier::from("a").stack(vec![(
                                "foo".into(),
                                FunctionKey::with_id("foo").signature(signature.clone()),
                                1
                            )])
                        )),
                        FieldElementExpression::Identifier("a".into()).into()
                    ),
                    TypedStatement::Definition(
                        TypedAssignee::Identifier(Variable::field_element("b")),
                        FieldElementExpression::Add(
                            box FieldElementExpression::Identifier(Identifier::from("a").stack(
                                vec![(
                                    "foo".into(),
                                    FunctionKey::with_id("foo").signature(signature.clone()),
                                    1
                                )]
                            )),
                            box FieldElementExpression::Identifier(Identifier::from("a").stack(
                                vec![(
                                    "foo".into(),
                                    FunctionKey::with_id("foo").signature(signature.clone()),
                                    1
                                )]
                            ))
                        )
                        .into()
                    ),
                    TypedStatement::Return(vec![
                        FieldElementExpression::Identifier("b".into()).into(),
                    ])
                ],
                signature: signature.clone(),
            })
        );
    }

    #[test]
    fn only_memoize_in_same_function() {
        // // foo
        // def foo(field a) -> (field):
        //     return a

        // // main
        // def main(field a) -> (field):
        //     field b = foo(a) + bar(a)
        //     return b
        //
        // def bar(field a) -> (field):
        //     return foo(a)

        // inlined
        // def main(field a) -> (field)
        //     field _0 = a + a
        //     return _0

        let signature = Signature::new()
            .outputs(vec![Type::FieldElement])
            .inputs(vec![Type::FieldElement]);

        let main: TypedModule<Bn128Field> = TypedModule {
            functions: vec![
                (
                    FunctionKey::with_id("main").signature(
                        Signature::new()
                            .outputs(vec![Type::FieldElement])
                            .inputs(vec![Type::FieldElement]),
                    ),
                    TypedFunctionSymbol::Here(TypedFunction {
                        arguments: vec![Parameter {
                            id: Variable::field_element("a"),
                            private: true,
                        }],
                        statements: vec![
                            TypedStatement::Definition(
                                TypedAssignee::Identifier(Variable::field_element("b")),
                                FieldElementExpression::Add(
                                    box FieldElementExpression::FunctionCall(
                                        FunctionKey::with_id("foo").signature(signature.clone()),
                                        vec![FieldElementExpression::Identifier("a".into()).into()],
                                    ),
                                    box FieldElementExpression::FunctionCall(
                                        FunctionKey::with_id("bar").signature(signature.clone()),
                                        vec![FieldElementExpression::Identifier("a".into()).into()],
                                    ),
                                )
                                .into(),
                            ),
                            TypedStatement::Return(vec![FieldElementExpression::Identifier(
                                "b".into(),
                            )
                            .into()]),
                        ],
                        signature: signature.clone(),
                    }),
                ),
                (
                    FunctionKey::with_id("bar").signature(signature.clone()),
                    TypedFunctionSymbol::Here(TypedFunction {
                        arguments: vec![Parameter {
                            id: Variable::field_element("a"),
                            private: true,
                        }],
                        statements: vec![TypedStatement::Return(vec![
                            FieldElementExpression::FunctionCall(
                                FunctionKey::with_id("foo").signature(signature.clone()),
                                vec![FieldElementExpression::Identifier("a".into()).into()],
                            )
                            .into(),
                        ])],
                        signature: signature.clone(),
                    }),
                ),
                (
                    FunctionKey::with_id("foo").signature(signature.clone()),
                    TypedFunctionSymbol::There(
                        FunctionKey::with_id("foo").signature(signature.clone()),
                        "foo".into(),
                    ),
                ),
            ]
            .into_iter()
            .collect(),
        };

        let foo: TypedModule<Bn128Field> = TypedModule {
            functions: vec![(
                FunctionKey::with_id("foo").signature(signature.clone()),
                TypedFunctionSymbol::Here(TypedFunction {
                    arguments: vec![Parameter {
                        id: Variable::field_element("a"),
                        private: true,
                    }],
                    statements: vec![TypedStatement::Return(vec![
                        FieldElementExpression::Identifier("a".into()).into(),
                    ])],
                    signature: signature.clone(),
                }),
            )]
            .into_iter()
            .collect(),
        };

        let modules: HashMap<_, _> = vec![("main".into(), main), ("foo".into(), foo)]
            .into_iter()
            .collect();

        let program = TypedProgram {
            main: "main".into(),
            modules,
        };

        let program = Inliner::inline(program);

        assert_eq!(program.modules.len(), 1);
        assert_eq!(
            program
                .modules
                .get(&PathBuf::from("main"))
                .unwrap()
                .functions
                .get(&FunctionKey::with_id("main").signature(signature.clone()))
                .unwrap(),
            &TypedFunctionSymbol::Here(TypedFunction {
                arguments: vec![Parameter {
                    id: Variable::field_element("a"),
                    private: true,
                }],
                statements: vec![
                    TypedStatement::Definition(
                        TypedAssignee::Identifier(Variable::field_element(
                            Identifier::from("a").stack(vec![(
                                "foo".into(),
                                FunctionKey::with_id("foo").signature(signature.clone()),
                                1
                            )])
                        )),
                        FieldElementExpression::Identifier("a".into()).into()
                    ),
                    TypedStatement::Definition(
                        TypedAssignee::Identifier(Variable::field_element(
                            Identifier::from("a").stack(vec![(
                                "main".into(),
                                FunctionKey::with_id("bar").signature(signature.clone()),
                                1
                            )])
                        )),
                        FieldElementExpression::Identifier("a".into()).into()
                    ),
                    TypedStatement::Definition(
                        TypedAssignee::Identifier(Variable::field_element(
                            Identifier::from("a").stack(vec![
                                (
                                    "main".into(),
                                    FunctionKey::with_id("bar").signature(signature.clone()),
                                    1
                                ),
                                (
                                    "foo".into(),
                                    FunctionKey::with_id("foo").signature(signature.clone()),
                                    2
                                )
                            ])
                        )),
                        FieldElementExpression::Identifier(Identifier::from("a").stack(vec![(
                            "main".into(),
                            FunctionKey::with_id("bar").signature(signature.clone()),
                            1
                        )]))
                        .into()
                    ),
                    TypedStatement::Definition(
                        TypedAssignee::Identifier(Variable::field_element("b")),
                        FieldElementExpression::Add(
                            box FieldElementExpression::Identifier(Identifier::from("a").stack(
                                vec![(
                                    "foo".into(),
                                    FunctionKey::with_id("foo").signature(signature.clone()),
                                    1
                                )]
                            )),
                            box FieldElementExpression::Identifier(Identifier::from("a").stack(
                                vec![
                                    (
                                        "main".into(),
                                        FunctionKey::with_id("bar").signature(signature.clone()),
                                        1
                                    ),
                                    (
                                        "foo".into(),
                                        FunctionKey::with_id("foo").signature(signature.clone()),
                                        2
                                    )
                                ]
                            ))
                        )
                        .into()
                    ),
                    TypedStatement::Return(vec![
                        FieldElementExpression::Identifier("b".into()).into(),
                    ])
                ],
                signature: signature.clone(),
            })
        );
    }

    #[test]
    fn multi_def_from_other_module() {
        // // foo
        // def foo() -> (field):
        //     return 42

        // // main
        // def main() -> (field):
        //     field b = foo()
        //     return b

        // inlined
        // def main() -> (field)
        //     field _0 = 42
        //     return _0

        let main = TypedModule {
            functions: vec![
                (
                    FunctionKey::with_id("main")
                        .signature(Signature::new().outputs(vec![Type::FieldElement])),
                    TypedFunctionSymbol::Here(TypedFunction {
                        arguments: vec![],
                        statements: vec![
                            TypedStatement::MultipleDefinition(
                                vec![Variable::field_element("a")],
                                TypedExpressionList::FunctionCall(
                                    FunctionKey::with_id("foo").signature(
                                        Signature::new().outputs(vec![Type::FieldElement]),
                                    ),
                                    vec![],
                                    vec![Type::FieldElement],
                                ),
                            ),
                            TypedStatement::Return(vec![FieldElementExpression::Identifier(
                                "a".into(),
                            )
                            .into()]),
                        ],
                        signature: Signature::new().outputs(vec![Type::FieldElement]),
                    }),
                ),
                (
                    FunctionKey::with_id("foo")
                        .signature(Signature::new().outputs(vec![Type::FieldElement])),
                    TypedFunctionSymbol::There(
                        FunctionKey::with_id("foo")
                            .signature(Signature::new().outputs(vec![Type::FieldElement])),
                        "foo".into(),
                    ),
                ),
            ]
            .into_iter()
            .collect(),
        };

        let foo = TypedModule {
            functions: vec![(
                FunctionKey::with_id("foo")
                    .signature(Signature::new().outputs(vec![Type::FieldElement])),
                TypedFunctionSymbol::Here(TypedFunction {
                    arguments: vec![],
                    statements: vec![TypedStatement::Return(vec![
                        FieldElementExpression::Number(Bn128Field::from(42)).into(),
                    ])],
                    signature: Signature::new().outputs(vec![Type::FieldElement]),
                }),
            )]
            .into_iter()
            .collect(),
        };

        let modules: HashMap<_, _> = vec![("main".into(), main), ("foo".into(), foo)]
            .into_iter()
            .collect();

        let program = TypedProgram {
            main: "main".into(),
            modules,
        };

        let program = Inliner::inline(program);

        assert_eq!(program.modules.len(), 1);
        assert_eq!(
            program
                .modules
                .get(&PathBuf::from("main"))
                .unwrap()
                .functions
                .get(
                    &FunctionKey::with_id("main")
                        .signature(Signature::new().outputs(vec![Type::FieldElement]))
                )
                .unwrap(),
            &TypedFunctionSymbol::Here(TypedFunction {
                arguments: vec![],
                statements: vec![
                    TypedStatement::Definition(
                        TypedAssignee::Identifier(Variable::field_element("a")),
                        FieldElementExpression::Number(Bn128Field::from(42)).into()
                    ),
                    TypedStatement::Return(vec![
                        FieldElementExpression::Identifier("a".into()).into(),
                    ])
                ],
                signature: Signature::new().outputs(vec![Type::FieldElement]),
            })
        );
    }

    #[test]
    fn multi_def_from_same_module() {
        // // main
        // def foo() -> (field):
        //     return 42
        // def main() -> (field):
        //     field a = foo()
        //     return a

        // inlined
        // def main() -> (field)
        //     field _0 = 42
        //     return _0

        let main = TypedModule {
            functions: vec![
                (
                    FunctionKey::with_id("main")
                        .signature(Signature::new().outputs(vec![Type::FieldElement])),
                    TypedFunctionSymbol::Here(TypedFunction {
                        arguments: vec![],
                        statements: vec![
                            TypedStatement::MultipleDefinition(
                                vec![Variable::field_element("a")],
                                TypedExpressionList::FunctionCall(
                                    FunctionKey::with_id("foo").signature(
                                        Signature::new().outputs(vec![Type::FieldElement]),
                                    ),
                                    vec![],
                                    vec![Type::FieldElement],
                                ),
                            ),
                            TypedStatement::Return(vec![FieldElementExpression::Identifier(
                                "a".into(),
                            )
                            .into()]),
                        ],
                        signature: Signature::new().outputs(vec![Type::FieldElement]),
                    }),
                ),
                (
                    FunctionKey::with_id("foo")
                        .signature(Signature::new().outputs(vec![Type::FieldElement])),
                    TypedFunctionSymbol::Here(TypedFunction {
                        arguments: vec![],
                        statements: vec![TypedStatement::Return(vec![
                            FieldElementExpression::Number(Bn128Field::from(42)).into(),
                        ])],
                        signature: Signature::new().outputs(vec![Type::FieldElement]),
                    }),
                ),
            ]
            .into_iter()
            .collect(),
        };

        let modules: HashMap<_, _> = vec![("main".into(), main)].into_iter().collect();

        let program = TypedProgram {
            main: "main".into(),
            modules,
        };

        let program = Inliner::inline(program);

        assert_eq!(program.modules.len(), 1);
        assert_eq!(
            program
                .modules
                .get(&PathBuf::from("main"))
                .unwrap()
                .functions
                .get(
                    &FunctionKey::with_id("main")
                        .signature(Signature::new().outputs(vec![Type::FieldElement]))
                )
                .unwrap(),
            &TypedFunctionSymbol::Here(TypedFunction {
                arguments: vec![],
                statements: vec![
                    TypedStatement::Definition(
                        TypedAssignee::Identifier(Variable::field_element("a")),
                        FieldElementExpression::Number(Bn128Field::from(42)).into()
                    ),
                    TypedStatement::Return(vec![
                        FieldElementExpression::Identifier("a".into()).into(),
                    ])
                ],
                signature: Signature::new().outputs(vec![Type::FieldElement]),
            })
        );
    }

    #[test]
    fn recursive_call_in_other_module() {
        // // main
        // def main(field a) -> (field):
        //     return id(id(a))

        // // id
        // def main(field a) -> (field)
        //     return a

        // inlined
        // def main(field a) -> (field)
        //     id_main_0_a = a
        //     id_main_1_a = id_main_0_a
        //     return id_main_1_a

        let main = TypedModule {
            functions: vec![
                (
                    FunctionKey::with_id("main").signature(
                        Signature::new()
                            .inputs(vec![Type::FieldElement])
                            .outputs(vec![Type::FieldElement]),
                    ),
                    TypedFunctionSymbol::Here(TypedFunction {
                        arguments: vec![Parameter::private(Variable::field_element("a"))],
                        statements: vec![TypedStatement::Return(vec![
                            FieldElementExpression::FunctionCall(
                                FunctionKey::with_id("id").signature(
                                    Signature::new()
                                        .inputs(vec![Type::FieldElement])
                                        .outputs(vec![Type::FieldElement]),
                                ),
                                vec![FieldElementExpression::FunctionCall(
                                    FunctionKey::with_id("id").signature(
                                        Signature::new()
                                            .inputs(vec![Type::FieldElement])
                                            .outputs(vec![Type::FieldElement]),
                                    ),
                                    vec![FieldElementExpression::Identifier("a".into()).into()],
                                )
                                .into()],
                            )
                            .into(),
                        ])],
                        signature: Signature::new()
                            .inputs(vec![Type::FieldElement])
                            .outputs(vec![Type::FieldElement]),
                    }),
                ),
                (
                    FunctionKey::with_id("id").signature(
                        Signature::new()
                            .inputs(vec![Type::FieldElement])
                            .outputs(vec![Type::FieldElement]),
                    ),
                    TypedFunctionSymbol::There(
                        FunctionKey::with_id("main").signature(
                            Signature::new()
                                .inputs(vec![Type::FieldElement])
                                .outputs(vec![Type::FieldElement]),
                        ),
                        "id".into(),
                    ),
                ),
            ]
            .into_iter()
            .collect(),
        };

        let id = TypedModule {
            functions: vec![(
                FunctionKey::with_id("main").signature(
                    Signature::new()
                        .inputs(vec![Type::FieldElement])
                        .outputs(vec![Type::FieldElement]),
                ),
                TypedFunctionSymbol::Here(TypedFunction {
                    arguments: vec![Parameter::private(Variable::field_element("a"))],
                    statements: vec![TypedStatement::Return(vec![
                        FieldElementExpression::Identifier("a".into()).into(),
                    ])],
                    signature: Signature::new()
                        .inputs(vec![Type::FieldElement])
                        .outputs(vec![Type::FieldElement]),
                }),
            )]
            .into_iter()
            .collect(),
        };

        let modules = vec![("main".into(), main), ("id".into(), id)]
            .into_iter()
            .collect();

        let program: TypedProgram<Bn128Field> = TypedProgram {
            main: "main".into(),
            modules,
        };

        let program = Inliner::inline(program);

        let stack0 = vec![(
            "id".into(),
            FunctionKey::with_id("main").signature(
                Signature::new()
                    .inputs(vec![Type::FieldElement])
                    .outputs(vec![Type::FieldElement]),
            ),
            1,
        )];
        let stack1 = vec![(
            "id".into(),
            FunctionKey::with_id("main").signature(
                Signature::new()
                    .inputs(vec![Type::FieldElement])
                    .outputs(vec![Type::FieldElement]),
            ),
            2,
        )];

        assert_eq!(program.modules.len(), 1);
        assert_eq!(
            program
                .modules
                .get(&PathBuf::from("main"))
                .unwrap()
                .functions
                .get(
                    &FunctionKey::with_id("main").signature(
                        Signature::new()
                            .inputs(vec![Type::FieldElement])
                            .outputs(vec![Type::FieldElement])
                    )
                )
                .unwrap(),
            &TypedFunctionSymbol::Here(TypedFunction {
                arguments: vec![Parameter::private(Variable::field_element("a"))],
                statements: vec![
                    TypedStatement::Definition(
                        TypedAssignee::Identifier(Variable::field_element(
                            Identifier::from("a").stack(stack0.clone())
                        )),
                        FieldElementExpression::Identifier("a".into()).into()
                    ),
                    TypedStatement::Definition(
                        TypedAssignee::Identifier(Variable::field_element(
                            Identifier::from("a").stack(stack1.clone())
                        )),
                        FieldElementExpression::Identifier(
                            Identifier::from("a").stack(stack0.clone())
                        )
                        .into()
                    ),
                    TypedStatement::Return(vec![FieldElementExpression::Identifier(
                        Identifier::from("a").stack(stack1.clone())
                    )
                    .into(),])
                ],
                signature: Signature::new()
                    .inputs(vec![Type::FieldElement])
                    .outputs(vec![Type::FieldElement]),
            })
        );
    }
}<|MERGE_RESOLUTION|>--- conflicted
+++ resolved
@@ -128,30 +128,6 @@
         let u8_from_bits = crate::embed::FlatEmbed::U8FromBits;
         let u8_from_bits_key = u8_from_bits.key::<T>();
 
-        // define a function in the main module for the `u32_to_bits` embed
-        let u32_to_bits = crate::embed::FlatEmbed::U32ToBits;
-        let u32_to_bits_key = u32_to_bits.key::<T>();
-
-        // define a function in the main module for the `u16_to_bits` embed
-        let u16_to_bits = crate::embed::FlatEmbed::U16ToBits;
-        let u16_to_bits_key = u16_to_bits.key::<T>();
-
-        // define a function in the main module for the `u8_to_bits` embed
-        let u8_to_bits = crate::embed::FlatEmbed::U8ToBits;
-        let u8_to_bits_key = u8_to_bits.key::<T>();
-
-        // define a function in the main module for the `u32_from_bits` embed
-        let u32_from_bits = crate::embed::FlatEmbed::U32FromBits;
-        let u32_from_bits_key = u32_from_bits.key::<T>();
-
-        // define a function in the main module for the `u16_from_bits` embed
-        let u16_from_bits = crate::embed::FlatEmbed::U16FromBits;
-        let u16_from_bits_key = u16_from_bits.key::<T>();
-
-        // define a function in the main module for the `u8_from_bits` embed
-        let u8_from_bits = crate::embed::FlatEmbed::U8FromBits;
-        let u8_from_bits_key = u8_from_bits.key::<T>();
-
         // return a program with a single module containing `main`, `_UNPACK`, and `_SHA256_ROUND
         TypedProgram {
             main: "main".into(),
@@ -160,10 +136,6 @@
                 TypedModule {
                     functions: vec![
                         (unpack_key, TypedFunctionSymbol::Flat(unpack)),
-<<<<<<< HEAD
-                        (sha256_round_key, TypedFunctionSymbol::Flat(sha256_round)),
-=======
->>>>>>> 28ae9992
                         (u32_from_bits_key, TypedFunctionSymbol::Flat(u32_from_bits)),
                         (u16_from_bits_key, TypedFunctionSymbol::Flat(u16_from_bits)),
                         (u8_from_bits_key, TypedFunctionSymbol::Flat(u8_from_bits)),
