--- conflicted
+++ resolved
@@ -192,26 +192,7 @@
         _ => unreachable!(),
     };
 
-<<<<<<< HEAD
-    let res: Vec<ConcreteVariable<'ast>> = inferred_signature
-        .outputs
-        .iter()
-        .enumerate()
-        .map(|(i, t)| {
-            ConcreteVariable::new(
-                Identifier::from(CoreIdentifier::Call(i)).version(
-                    *versions
-                        .entry(CoreIdentifier::Call(i).clone())
-                        .and_modify(|e| *e += 1) // if it was already declared, we increment
-                        .or_insert(0),
-                ),
-                t.clone(),
-                false,
-            )
-        })
-        .collect();
-=======
-    let v: ConcreteVariable<'ast> = ConcreteVariable::with_id_and_type(
+    let v: ConcreteVariable<'ast> = ConcreteVariable::new(
         Identifier::from(CoreIdentifier::Call(0)).version(
             *versions
                 .entry(CoreIdentifier::Call(0).clone())
@@ -219,11 +200,8 @@
                 .or_insert(0),
         ),
         *inferred_signature.output.clone(),
+        false,
     );
->>>>>>> 70f4291b
-
-    // let expressions: Vec<TypedExpression<_>> =
-    //     vec![TypedExpression::from(Variable::from(v.clone()))];
 
     let expression = TypedExpression::from(Variable::from(v.clone()));
 
