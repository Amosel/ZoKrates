use std::collections::HashMap;
use std::fmt;
<<<<<<< HEAD
use zokrates_ast::zir::types::UBitwidth;
use zokrates_ast::zir::{result_folder::*, ConditionalExpression, ConditionalOrExpression, Expr};
=======
use zokrates_ast::zir::result_folder::fold_boolean_expression;
use zokrates_ast::zir::result_folder::fold_field_expression;
use zokrates_ast::zir::result_folder::fold_statement;
use zokrates_ast::zir::result_folder::fold_uint_expression_inner;
use zokrates_ast::zir::result_folder::ResultFold;
use zokrates_ast::zir::result_folder::ResultFolder;
use zokrates_ast::zir::types::UBitwidth;
use zokrates_ast::zir::Conditional;
use zokrates_ast::zir::ConditionalExpression;
use zokrates_ast::zir::ConditionalOrExpression;
use zokrates_ast::zir::Expr;
use zokrates_ast::zir::SelectExpression;
use zokrates_ast::zir::SelectOrExpression;
>>>>>>> 267474c3
use zokrates_ast::zir::{
    BooleanExpression, FieldElementExpression, Identifier, RuntimeError, UExpression,
    UExpressionInner, ZirExpression, ZirProgram, ZirStatement,
};
use zokrates_field::Field;

type Constants<'ast, T> = HashMap<Identifier<'ast>, ZirExpression<'ast, T>>;

#[derive(Debug, PartialEq, Eq)]
pub enum Error {
    OutOfBounds(usize, usize),
    DivisionByZero,
    AssertionFailed(RuntimeError),
}

impl fmt::Display for Error {
    fn fmt(&self, f: &mut fmt::Formatter) -> fmt::Result {
        match self {
            Error::OutOfBounds(index, size) => write!(
                f,
                "Out of bounds index ({} >= {}) found in zir during static analysis",
                index, size
            ),
            Error::DivisionByZero => {
                write!(f, "Division by zero detected in zir during static analysis",)
            }
            Error::AssertionFailed(err) => write!(f, "{}", err),
        }
    }
}

#[derive(Default)]
pub struct ZirPropagator<'ast, T> {
    constants: Constants<'ast, T>,
}

impl<'ast, T: Field> ZirPropagator<'ast, T> {
    pub fn propagate(p: ZirProgram<T>) -> Result<ZirProgram<T>, Error> {
        ZirPropagator::default().fold_program(p)
    }
}

impl<'ast, T: Field> ResultFolder<'ast, T> for ZirPropagator<'ast, T> {
    type Error = Error;

    fn fold_statement(
        &mut self,
        s: ZirStatement<'ast, T>,
    ) -> Result<Vec<ZirStatement<'ast, T>>, Self::Error> {
        match s {
            ZirStatement::Assertion(e, error) => match self.fold_boolean_expression(e)? {
                BooleanExpression::Value(true) => Ok(vec![]),
                BooleanExpression::Value(false) => Err(Error::AssertionFailed(error)),
                e => Ok(vec![ZirStatement::Assertion(e, error)]),
            },
            ZirStatement::Definition(a, e) => {
                let e = self.fold_expression(e)?;
                match e {
                    ZirExpression::FieldElement(FieldElementExpression::Number(..))
                    | ZirExpression::Boolean(BooleanExpression::Value(..))
                    | ZirExpression::Uint(UExpression {
                        inner: UExpressionInner::Value(..),
                        ..
                    }) => {
                        self.constants.insert(a.id, e);
                        Ok(vec![])
                    }
                    _ => {
                        self.constants.remove(&a.id);
                        Ok(vec![ZirStatement::Definition(a, e)])
                    }
                }
            }
            ZirStatement::IfElse(e, consequence, alternative) => {
                match self.fold_boolean_expression(e)? {
                    BooleanExpression::Value(true) => Ok(consequence
                        .into_iter()
                        .map(|s| self.fold_statement(s))
                        .collect::<Result<Vec<_>, _>>()?
                        .into_iter()
                        .flatten()
                        .collect()),
                    BooleanExpression::Value(false) => Ok(alternative
                        .into_iter()
                        .map(|s| self.fold_statement(s))
                        .collect::<Result<Vec<_>, _>>()?
                        .into_iter()
                        .flatten()
                        .collect()),
                    e => Ok(vec![ZirStatement::IfElse(
                        e,
                        consequence
                            .into_iter()
                            .map(|s| self.fold_statement(s))
                            .collect::<Result<Vec<_>, _>>()?
                            .into_iter()
                            .flatten()
                            .collect(),
                        alternative
                            .into_iter()
                            .map(|s| self.fold_statement(s))
                            .collect::<Result<Vec<_>, _>>()?
                            .into_iter()
                            .flatten()
                            .collect(),
                    )]),
                }
            }
            ZirStatement::MultipleDefinition(assignees, list) => {
                for a in &assignees {
                    self.constants.remove(&a.id);
                }
                Ok(vec![ZirStatement::MultipleDefinition(
                    assignees,
                    self.fold_expression_list(list)?,
                )])
            }
            _ => fold_statement(self, s),
        }
    }

    fn fold_field_expression(
        &mut self,
        e: FieldElementExpression<'ast, T>,
    ) -> Result<FieldElementExpression<'ast, T>, Self::Error> {
        match e {
            FieldElementExpression::Number(n) => Ok(FieldElementExpression::Number(n)),
            FieldElementExpression::Identifier(id) => match self.constants.get(&id) {
                Some(ZirExpression::FieldElement(FieldElementExpression::Number(v))) => {
                    Ok(FieldElementExpression::Number(v.clone()))
                }
                _ => Ok(FieldElementExpression::Identifier(id)),
            },
            FieldElementExpression::Add(box e1, box e2) => {
                match (
                    self.fold_field_expression(e1)?,
                    self.fold_field_expression(e2)?,
                ) {
                    (FieldElementExpression::Number(n), e)
                    | (e, FieldElementExpression::Number(n))
                        if n == T::from(0) =>
                    {
                        Ok(e)
                    }
                    (FieldElementExpression::Number(n1), FieldElementExpression::Number(n2)) => {
                        Ok(FieldElementExpression::Number(n1 + n2))
                    }
                    (e1, e2) => Ok(FieldElementExpression::Add(box e1, box e2)),
                }
            }
            FieldElementExpression::Sub(box e1, box e2) => {
                match (
                    self.fold_field_expression(e1)?,
                    self.fold_field_expression(e2)?,
                ) {
                    (e, FieldElementExpression::Number(n)) if n == T::from(0) => Ok(e),
                    (FieldElementExpression::Number(n1), FieldElementExpression::Number(n2)) => {
                        Ok(FieldElementExpression::Number(n1 - n2))
                    }
                    (e1, e2) => Ok(FieldElementExpression::Sub(box e1, box e2)),
                }
            }
            FieldElementExpression::Mult(box e1, box e2) => {
                match (
                    self.fold_field_expression(e1)?,
                    self.fold_field_expression(e2)?,
                ) {
                    (FieldElementExpression::Number(n), _)
                    | (_, FieldElementExpression::Number(n))
                        if n == T::from(0) =>
                    {
                        Ok(FieldElementExpression::Number(T::from(0)))
                    }
                    (FieldElementExpression::Number(n), e)
                    | (e, FieldElementExpression::Number(n))
                        if n == T::from(1) =>
                    {
                        Ok(e)
                    }
                    (FieldElementExpression::Number(n1), FieldElementExpression::Number(n2)) => {
                        Ok(FieldElementExpression::Number(n1 * n2))
                    }
                    (e1, e2) => Ok(FieldElementExpression::Mult(box e1, box e2)),
                }
            }
            FieldElementExpression::Div(box e1, box e2) => {
                match (
                    self.fold_field_expression(e1)?,
                    self.fold_field_expression(e2)?,
                ) {
                    (_, FieldElementExpression::Number(n)) if n == T::from(0) => {
                        Err(Error::DivisionByZero)
                    }
                    (e, FieldElementExpression::Number(n)) if n == T::from(1) => Ok(e),
                    (FieldElementExpression::Number(n1), FieldElementExpression::Number(n2)) => {
                        Ok(FieldElementExpression::Number(n1 / n2))
                    }
                    (e1, e2) => Ok(FieldElementExpression::Div(box e1, box e2)),
                }
            }
            FieldElementExpression::Pow(box e, box exponent) => {
                let exponent = self.fold_uint_expression(exponent)?;
                match (self.fold_field_expression(e)?, exponent.into_inner()) {
                    (_, UExpressionInner::Value(n2)) if n2 == 0 => {
                        Ok(FieldElementExpression::Number(T::from(1)))
                    }
                    (e, UExpressionInner::Value(n2)) if n2 == 1 => Ok(e),
                    (FieldElementExpression::Number(n), UExpressionInner::Value(e)) => {
                        Ok(FieldElementExpression::Number(n.pow(e as usize)))
                    }
                    (e, exp) => Ok(FieldElementExpression::Pow(
                        box e,
                        box exp.annotate(UBitwidth::B32),
                    )),
                }
            }
            e => fold_field_expression(self, e),
        }
    }

    fn fold_boolean_expression(
        &mut self,
        e: BooleanExpression<'ast, T>,
    ) -> Result<BooleanExpression<'ast, T>, Error> {
        match e {
            BooleanExpression::Value(v) => Ok(BooleanExpression::Value(v)),
            BooleanExpression::Identifier(id) => match self.constants.get(&id) {
                Some(ZirExpression::Boolean(BooleanExpression::Value(v))) => {
                    Ok(BooleanExpression::Value(*v))
                }
                _ => Ok(BooleanExpression::Identifier(id)),
            },
            BooleanExpression::FieldLt(box e1, box e2) => {
                match (
                    self.fold_field_expression(e1)?,
                    self.fold_field_expression(e2)?,
                ) {
                    (FieldElementExpression::Number(n1), FieldElementExpression::Number(n2)) => {
                        Ok(BooleanExpression::Value(n1 < n2))
                    }
                    (_, FieldElementExpression::Number(c)) if c == T::zero() => {
                        Ok(BooleanExpression::Value(false))
                    }
                    (FieldElementExpression::Number(c), _) if c == T::max_value() => {
                        Ok(BooleanExpression::Value(false))
                    }
                    (e1, e2) => Ok(BooleanExpression::FieldLt(box e1, box e2)),
                }
            }
            BooleanExpression::FieldLe(box e1, box e2) => {
                match (
                    self.fold_field_expression(e1)?,
                    self.fold_field_expression(e2)?,
                ) {
                    (FieldElementExpression::Number(n1), FieldElementExpression::Number(n2)) => {
                        Ok(BooleanExpression::Value(n1 <= n2))
                    }
                    (e1, e2) => Ok(BooleanExpression::FieldLe(box e1, box e2)),
                }
            }
            BooleanExpression::FieldEq(box e1, box e2) => {
                match (
                    self.fold_field_expression(e1)?,
                    self.fold_field_expression(e2)?,
                ) {
                    (FieldElementExpression::Number(v1), FieldElementExpression::Number(v2)) => {
                        Ok(BooleanExpression::Value(v1.eq(&v2)))
                    }
                    (e1, e2) => {
                        if e1.eq(&e2) {
                            Ok(BooleanExpression::Value(true))
                        } else {
                            Ok(BooleanExpression::FieldEq(box e1, box e2))
                        }
                    }
                }
            }
            BooleanExpression::UintLt(box e1, box e2) => {
                let e1 = self.fold_uint_expression(e1)?;
                let e2 = self.fold_uint_expression(e2)?;

                match (e1.as_inner(), e2.as_inner()) {
                    (UExpressionInner::Value(v1), UExpressionInner::Value(v2)) => {
                        Ok(BooleanExpression::Value(v1 < v2))
                    }
                    _ => Ok(BooleanExpression::UintLt(box e1, box e2)),
                }
            }
            BooleanExpression::UintLe(box e1, box e2) => {
                let e1 = self.fold_uint_expression(e1)?;
                let e2 = self.fold_uint_expression(e2)?;

                match (e1.as_inner(), e2.as_inner()) {
                    (UExpressionInner::Value(v1), UExpressionInner::Value(v2)) => {
                        Ok(BooleanExpression::Value(v1 <= v2))
                    }
                    _ => Ok(BooleanExpression::UintLe(box e1, box e2)),
                }
            }
            BooleanExpression::UintEq(box e1, box e2) => {
                let e1 = self.fold_uint_expression(e1)?;
                let e2 = self.fold_uint_expression(e2)?;

                match (e1.as_inner(), e2.as_inner()) {
                    (UExpressionInner::Value(v1), UExpressionInner::Value(v2)) => {
                        Ok(BooleanExpression::Value(v1 == v2))
                    }
                    _ => {
                        if e1.eq(&e2) {
                            Ok(BooleanExpression::Value(true))
                        } else {
                            Ok(BooleanExpression::UintEq(box e1, box e2))
                        }
                    }
                }
            }
            BooleanExpression::BoolEq(box e1, box e2) => {
                match (
                    self.fold_boolean_expression(e1)?,
                    self.fold_boolean_expression(e2)?,
                ) {
                    (BooleanExpression::Value(v1), BooleanExpression::Value(v2)) => {
                        Ok(BooleanExpression::Value(v1 == v2))
                    }
                    (e1, e2) => {
                        if e1.eq(&e2) {
                            Ok(BooleanExpression::Value(true))
                        } else {
                            Ok(BooleanExpression::BoolEq(box e1, box e2))
                        }
                    }
                }
            }
            BooleanExpression::Or(box e1, box e2) => {
                match (
                    self.fold_boolean_expression(e1)?,
                    self.fold_boolean_expression(e2)?,
                ) {
                    (BooleanExpression::Value(v1), BooleanExpression::Value(v2)) => {
                        Ok(BooleanExpression::Value(v1 || v2))
                    }
                    (_, BooleanExpression::Value(true)) | (BooleanExpression::Value(true), _) => {
                        Ok(BooleanExpression::Value(true))
                    }
                    (e, BooleanExpression::Value(false)) | (BooleanExpression::Value(false), e) => {
                        Ok(e)
                    }
                    (e1, e2) => Ok(BooleanExpression::Or(box e1, box e2)),
                }
            }
            BooleanExpression::And(box e1, box e2) => {
                match (
                    self.fold_boolean_expression(e1)?,
                    self.fold_boolean_expression(e2)?,
                ) {
                    (BooleanExpression::Value(true), e) | (e, BooleanExpression::Value(true)) => {
                        Ok(e)
                    }
                    (BooleanExpression::Value(false), _) | (_, BooleanExpression::Value(false)) => {
                        Ok(BooleanExpression::Value(false))
                    }
                    (e1, e2) => Ok(BooleanExpression::And(box e1, box e2)),
                }
            }
            BooleanExpression::Not(box e) => match self.fold_boolean_expression(e)? {
                BooleanExpression::Value(v) => Ok(BooleanExpression::Value(!v)),
                e => Ok(BooleanExpression::Not(box e)),
            },
            e => fold_boolean_expression(self, e),
<<<<<<< HEAD
=======
        }
    }

    fn fold_select_expression<
        E: Clone + Expr<'ast, T> + ResultFold<'ast, T> + zokrates_ast::zir::Select<'ast, T>,
    >(
        &mut self,
        _: &E::Ty,
        e: SelectExpression<'ast, T, E>,
    ) -> Result<zokrates_ast::zir::SelectOrExpression<'ast, T, E>, Self::Error> {
        let index = self.fold_uint_expression(*e.index)?;
        let array = e
            .array
            .into_iter()
            .map(|e| e.fold(self))
            .collect::<Result<Vec<_>, _>>()?;

        match index.as_inner() {
            UExpressionInner::Value(v) => array
                .get(*v as usize)
                .cloned()
                .ok_or(Error::OutOfBounds(*v as usize, array.len()))
                .map(|e| SelectOrExpression::Expression(e.into_inner())),
            _ => Ok(SelectOrExpression::Expression(
                E::select(array, index).into_inner(),
            )),
>>>>>>> 267474c3
        }
    }

    fn fold_uint_expression_inner(
        &mut self,
        bitwidth: UBitwidth,
        e: UExpressionInner<'ast, T>,
    ) -> Result<UExpressionInner<'ast, T>, Self::Error> {
        match e {
            UExpressionInner::Value(v) => Ok(UExpressionInner::Value(v)),
            UExpressionInner::Identifier(id) => match self.constants.get(&id) {
                Some(ZirExpression::Uint(e)) => Ok(e.as_inner().clone()),
                _ => Ok(UExpressionInner::Identifier(id)),
            },
            UExpressionInner::Add(box e1, box e2) => {
                let e1 = self.fold_uint_expression(e1)?;
                let e2 = self.fold_uint_expression(e2)?;

                match (e1.into_inner(), e2.into_inner()) {
                    (UExpressionInner::Value(0), e) | (e, UExpressionInner::Value(0)) => Ok(e),
                    (UExpressionInner::Value(n1), UExpressionInner::Value(n2)) => Ok(
                        UExpressionInner::Value((n1 + n2) % 2_u128.pow(bitwidth.to_usize() as u32)),
                    ),
                    (e1, e2) => Ok(UExpressionInner::Add(
                        box e1.annotate(bitwidth),
                        box e2.annotate(bitwidth),
                    )),
                }
            }
            UExpressionInner::Sub(box e1, box e2) => {
                let e1 = self.fold_uint_expression(e1)?;
                let e2 = self.fold_uint_expression(e2)?;

                match (e1.into_inner(), e2.into_inner()) {
                    (e, UExpressionInner::Value(0)) => Ok(e),
                    (UExpressionInner::Value(n1), UExpressionInner::Value(n2)) => {
                        Ok(UExpressionInner::Value(
                            n1.wrapping_sub(n2) % 2_u128.pow(bitwidth.to_usize() as u32),
                        ))
                    }
                    (e1, e2) => Ok(UExpressionInner::Sub(
                        box e1.annotate(bitwidth),
                        box e2.annotate(bitwidth),
                    )),
                }
            }
            UExpressionInner::Mult(box e1, box e2) => {
                let e1 = self.fold_uint_expression(e1)?;
                let e2 = self.fold_uint_expression(e2)?;

                match (e1.into_inner(), e2.into_inner()) {
                    (_, UExpressionInner::Value(0)) | (UExpressionInner::Value(0), _) => {
                        Ok(UExpressionInner::Value(0))
                    }
                    (e, UExpressionInner::Value(1)) | (UExpressionInner::Value(1), e) => Ok(e),
                    (UExpressionInner::Value(n1), UExpressionInner::Value(n2)) => Ok(
                        UExpressionInner::Value((n1 * n2) % 2_u128.pow(bitwidth.to_usize() as u32)),
                    ),
                    (e1, e2) => Ok(UExpressionInner::Mult(
                        box e1.annotate(bitwidth),
                        box e2.annotate(bitwidth),
                    )),
                }
            }
            UExpressionInner::Div(box e1, box e2) => {
                let e1 = self.fold_uint_expression(e1)?;
                let e2 = self.fold_uint_expression(e2)?;

                match (e1.into_inner(), e2.into_inner()) {
                    (_, UExpressionInner::Value(n)) if n == 0 => Err(Error::DivisionByZero),
                    (e, UExpressionInner::Value(n)) if n == 1 => Ok(e),
                    (UExpressionInner::Value(n1), UExpressionInner::Value(n2)) => Ok(
                        UExpressionInner::Value((n1 / n2) % 2_u128.pow(bitwidth.to_usize() as u32)),
                    ),
                    (e1, e2) => Ok(UExpressionInner::Div(
                        box e1.annotate(bitwidth),
                        box e2.annotate(bitwidth),
                    )),
                }
            }
            UExpressionInner::Rem(box e1, box e2) => {
                let e1 = self.fold_uint_expression(e1)?;
                let e2 = self.fold_uint_expression(e2)?;

                match (e1.into_inner(), e2.into_inner()) {
                    (UExpressionInner::Value(n1), UExpressionInner::Value(n2)) => Ok(
                        UExpressionInner::Value((n1 % n2) % 2_u128.pow(bitwidth.to_usize() as u32)),
                    ),
                    (e1, e2) => Ok(UExpressionInner::Rem(
                        box e1.annotate(bitwidth),
                        box e2.annotate(bitwidth),
                    )),
                }
            }
            UExpressionInner::Xor(box e1, box e2) => {
                let e1 = self.fold_uint_expression(e1)?;
                let e2 = self.fold_uint_expression(e2)?;

                match (e1.into_inner(), e2.into_inner()) {
                    (UExpressionInner::Value(n1), UExpressionInner::Value(n2)) => {
                        Ok(UExpressionInner::Value(n1 ^ n2))
                    }
                    (e1, e2) if e1.eq(&e2) => Ok(UExpressionInner::Value(0)),
                    (e1, e2) => Ok(UExpressionInner::Xor(
                        box e1.annotate(bitwidth),
                        box e2.annotate(bitwidth),
                    )),
                }
            }
            UExpressionInner::And(box e1, box e2) => {
                let e1 = self.fold_uint_expression(e1)?;
                let e2 = self.fold_uint_expression(e2)?;

                match (e1.into_inner(), e2.into_inner()) {
                    (e, UExpressionInner::Value(n)) | (UExpressionInner::Value(n), e)
                        if n == 2_u128.pow(bitwidth.to_usize() as u32) - 1 =>
                    {
                        Ok(e)
                    }
                    (_, UExpressionInner::Value(0)) | (UExpressionInner::Value(0), _) => {
                        Ok(UExpressionInner::Value(0))
                    }
                    (UExpressionInner::Value(n1), UExpressionInner::Value(n2)) => {
                        Ok(UExpressionInner::Value(n1 & n2))
                    }
                    (e1, e2) => Ok(UExpressionInner::And(
                        box e1.annotate(bitwidth),
                        box e2.annotate(bitwidth),
                    )),
                }
            }
            UExpressionInner::Or(box e1, box e2) => {
                let e1 = self.fold_uint_expression(e1)?;
                let e2 = self.fold_uint_expression(e2)?;

                match (e1.into_inner(), e2.into_inner()) {
                    (e, UExpressionInner::Value(0)) | (UExpressionInner::Value(0), e) => Ok(e),
                    (_, UExpressionInner::Value(n)) | (UExpressionInner::Value(n), _)
                        if n == 2_u128.pow(bitwidth.to_usize() as u32) - 1 =>
                    {
                        Ok(UExpressionInner::Value(n))
                    }
                    (UExpressionInner::Value(n1), UExpressionInner::Value(n2)) => {
                        Ok(UExpressionInner::Value(n1 | n2))
                    }
                    (e1, e2) => Ok(UExpressionInner::Or(
                        box e1.annotate(bitwidth),
                        box e2.annotate(bitwidth),
                    )),
                }
            }
            UExpressionInner::LeftShift(box e, by) => {
                let e = self.fold_uint_expression(e)?;
                match (e.into_inner(), by) {
                    (e, 0) => Ok(e),
                    (_, by) if by >= bitwidth as u32 => Ok(UExpressionInner::Value(0)),
                    (UExpressionInner::Value(n), by) => Ok(UExpressionInner::Value(
                        (n << by) & (2_u128.pow(bitwidth as u32) - 1),
                    )),
                    (e, by) => Ok(UExpressionInner::LeftShift(box e.annotate(bitwidth), by)),
                }
            }
            UExpressionInner::RightShift(box e, by) => {
                let e = self.fold_uint_expression(e)?;
                match (e.into_inner(), by) {
                    (e, 0) => Ok(e),
                    (_, by) if by >= bitwidth as u32 => Ok(UExpressionInner::Value(0)),
                    (UExpressionInner::Value(n), by) => Ok(UExpressionInner::Value(n >> by)),
                    (e, by) => Ok(UExpressionInner::RightShift(box e.annotate(bitwidth), by)),
                }
            }
            UExpressionInner::Not(box e) => {
                let e = self.fold_uint_expression(e)?;
                match e.into_inner() {
                    UExpressionInner::Value(n) => Ok(UExpressionInner::Value(
                        !n & (2_u128.pow(bitwidth as u32) - 1),
                    )),
                    e => Ok(UExpressionInner::Not(box e.annotate(bitwidth))),
                }
            }
            e => fold_uint_expression_inner(self, bitwidth, e),
        }
    }

    fn fold_conditional_expression<
<<<<<<< HEAD
        E: Expr<'ast, T> + ResultFold<'ast, T> + zokrates_ast::zir::Conditional<'ast, T>,
=======
        E: Expr<'ast, T> + ResultFold<'ast, T> + Conditional<'ast, T>,
>>>>>>> 267474c3
    >(
        &mut self,
        _: &E::Ty,
        e: ConditionalExpression<'ast, T, E>,
    ) -> Result<ConditionalOrExpression<'ast, T, E>, Self::Error> {
        let condition = self.fold_boolean_expression(*e.condition)?;
        let consequence = e.consequence.fold(self)?;
        let alternative = e.alternative.fold(self)?;

        match (condition, consequence, alternative) {
<<<<<<< HEAD
=======
            (_, consequence, alternative) if consequence == alternative => Ok(
                ConditionalOrExpression::Expression(consequence.into_inner()),
            ),
>>>>>>> 267474c3
            (BooleanExpression::Value(true), consequence, _) => Ok(
                ConditionalOrExpression::Expression(consequence.into_inner()),
            ),
            (BooleanExpression::Value(false), _, alternative) => Ok(
                ConditionalOrExpression::Expression(alternative.into_inner()),
            ),
<<<<<<< HEAD
            (_, consequence, alternative) if consequence == alternative => Ok(
                ConditionalOrExpression::Expression(alternative.into_inner()),
            ),
=======
>>>>>>> 267474c3
            (condition, consequence, alternative) => Ok(ConditionalOrExpression::Conditional(
                ConditionalExpression::new(condition, consequence, alternative),
            )),
        }
    }
}

#[cfg(test)]
mod tests {
    use super::*;
    use zokrates_ast::zir::RuntimeError;
    use zokrates_field::Bn128Field;

    #[test]
    fn propagation() {
        // assert([x, 1] == [y, 1])
        let statements = vec![ZirStatement::Assertion(
            BooleanExpression::And(
                box BooleanExpression::FieldEq(
                    box FieldElementExpression::Identifier("x".into()),
                    box FieldElementExpression::Identifier("y".into()),
                ),
                box BooleanExpression::FieldEq(
                    box FieldElementExpression::Number(Bn128Field::from(1)),
                    box FieldElementExpression::Number(Bn128Field::from(1)),
                ),
            ),
            RuntimeError::mock(),
        )];

        let mut propagator = ZirPropagator::default();
        let statements: Vec<ZirStatement<_>> = statements
            .into_iter()
            .map(|s| propagator.fold_statement(s))
            .collect::<Result<Vec<_>, _>>()
            .unwrap()
            .into_iter()
            .flatten()
            .collect();

        assert_eq!(
            statements,
            vec![ZirStatement::Assertion(
                BooleanExpression::FieldEq(
                    box FieldElementExpression::Identifier("x".into()),
                    box FieldElementExpression::Identifier("y".into()),
                ),
                RuntimeError::mock()
            )]
        );
    }

    #[cfg(test)]
    mod field {
<<<<<<< HEAD
        use zokrates_ast::zir::Conditional;
=======
        use zokrates_ast::zir::Select;
>>>>>>> 267474c3

        use super::*;

        #[test]
        fn select() {
            let mut propagator = ZirPropagator::default();

            assert_eq!(
                propagator.fold_field_expression(FieldElementExpression::select(
                    vec![
                        FieldElementExpression::Number(Bn128Field::from(1)),
                        FieldElementExpression::Number(Bn128Field::from(2)),
                    ],
                    UExpressionInner::Value(1).annotate(UBitwidth::B32),
                )),
                Ok(FieldElementExpression::Number(Bn128Field::from(2)))
            );

            assert_eq!(
                propagator.fold_field_expression(FieldElementExpression::select(
                    vec![
                        FieldElementExpression::Number(Bn128Field::from(1)),
                        FieldElementExpression::Number(Bn128Field::from(2)),
                    ],
                    UExpressionInner::Value(3).annotate(UBitwidth::B32),
                )),
                Err(Error::OutOfBounds(3, 2))
            );
        }

        #[test]
        fn add() {
            let mut propagator = ZirPropagator::default();

            assert_eq!(
                propagator.fold_field_expression(FieldElementExpression::Add(
                    box FieldElementExpression::Number(Bn128Field::from(2)),
                    box FieldElementExpression::Number(Bn128Field::from(3)),
                )),
                Ok(FieldElementExpression::Number(Bn128Field::from(5)))
            );

            // a + 0 = a
            assert_eq!(
                propagator.fold_field_expression(FieldElementExpression::Add(
                    box FieldElementExpression::Identifier("a".into()),
                    box FieldElementExpression::Number(Bn128Field::from(0)),
                )),
                Ok(FieldElementExpression::Identifier("a".into()))
            );
        }

        #[test]
        fn sub() {
            let mut propagator = ZirPropagator::default();

            assert_eq!(
                propagator.fold_field_expression(FieldElementExpression::Sub(
                    box FieldElementExpression::Number(Bn128Field::from(3)),
                    box FieldElementExpression::Number(Bn128Field::from(2)),
                )),
                Ok(FieldElementExpression::Number(Bn128Field::from(1)))
            );

            // a - 0 = a
            assert_eq!(
                propagator.fold_field_expression(FieldElementExpression::Sub(
                    box FieldElementExpression::Identifier("a".into()),
                    box FieldElementExpression::Number(Bn128Field::from(0)),
                )),
                Ok(FieldElementExpression::Identifier("a".into()))
            );
        }

        #[test]
        fn mult() {
            let mut propagator = ZirPropagator::default();

            assert_eq!(
                propagator.fold_field_expression(FieldElementExpression::Mult(
                    box FieldElementExpression::Number(Bn128Field::from(3)),
                    box FieldElementExpression::Number(Bn128Field::from(2)),
                )),
                Ok(FieldElementExpression::Number(Bn128Field::from(6)))
            );

            // a * 0 = 0
            assert_eq!(
                propagator.fold_field_expression(FieldElementExpression::Mult(
                    box FieldElementExpression::Identifier("a".into()),
                    box FieldElementExpression::Number(Bn128Field::from(0)),
                )),
                Ok(FieldElementExpression::Number(Bn128Field::from(0)))
            );

            // a * 1 = a
            assert_eq!(
                propagator.fold_field_expression(FieldElementExpression::Mult(
                    box FieldElementExpression::Identifier("a".into()),
                    box FieldElementExpression::Number(Bn128Field::from(1)),
                )),
                Ok(FieldElementExpression::Identifier("a".into()))
            );
        }

        #[test]
        fn div() {
            let mut propagator = ZirPropagator::default();

            assert_eq!(
                propagator.fold_field_expression(FieldElementExpression::Div(
                    box FieldElementExpression::Number(Bn128Field::from(6)),
                    box FieldElementExpression::Number(Bn128Field::from(2)),
                )),
                Ok(FieldElementExpression::Number(Bn128Field::from(3)))
            );

            assert_eq!(
                propagator.fold_field_expression(FieldElementExpression::Div(
                    box FieldElementExpression::Identifier("a".into()),
                    box FieldElementExpression::Number(Bn128Field::from(1)),
                )),
                Ok(FieldElementExpression::Identifier("a".into()))
            );

            assert_eq!(
                propagator.fold_field_expression(FieldElementExpression::Div(
                    box FieldElementExpression::Identifier("a".into()),
                    box FieldElementExpression::Number(Bn128Field::from(0)),
                )),
                Err(Error::DivisionByZero)
            );
        }

        #[test]
        fn pow() {
            let mut propagator = ZirPropagator::<Bn128Field>::default();

            assert_eq!(
                propagator.fold_field_expression(FieldElementExpression::Pow(
                    box FieldElementExpression::Number(Bn128Field::from(3)),
                    box UExpressionInner::Value(2).annotate(UBitwidth::B32),
                )),
                Ok(FieldElementExpression::Number(Bn128Field::from(9)))
            );

            // a ** 0 = 1
            assert_eq!(
                propagator.fold_field_expression(FieldElementExpression::Pow(
                    box FieldElementExpression::Identifier("a".into()),
                    box UExpressionInner::Value(0).annotate(UBitwidth::B32),
                )),
                Ok(FieldElementExpression::Number(Bn128Field::from(1)))
            );

            // a ** 1 = a
            assert_eq!(
                propagator.fold_field_expression(FieldElementExpression::Pow(
                    box FieldElementExpression::Identifier("a".into()),
                    box UExpressionInner::Value(1).annotate(UBitwidth::B32),
                )),
                Ok(FieldElementExpression::Identifier("a".into()))
            );
        }

        #[test]
        fn if_else() {
            let mut propagator = ZirPropagator::default();

            assert_eq!(
                propagator.fold_field_expression(FieldElementExpression::conditional(
                    BooleanExpression::Value(true),
                    FieldElementExpression::Number(Bn128Field::from(1)),
                    FieldElementExpression::Number(Bn128Field::from(2)),
                )),
                Ok(FieldElementExpression::Number(Bn128Field::from(1)))
            );

            assert_eq!(
                propagator.fold_field_expression(FieldElementExpression::conditional(
                    BooleanExpression::Value(false),
                    FieldElementExpression::Number(Bn128Field::from(1)),
                    FieldElementExpression::Number(Bn128Field::from(2)),
                )),
                Ok(FieldElementExpression::Number(Bn128Field::from(2)))
            );

            assert_eq!(
                propagator.fold_field_expression(FieldElementExpression::conditional(
                    BooleanExpression::Identifier("a".into()),
                    FieldElementExpression::Number(Bn128Field::from(2)),
                    FieldElementExpression::Number(Bn128Field::from(2)),
                )),
                Ok(FieldElementExpression::Number(Bn128Field::from(2)))
            );
        }
    }

    #[cfg(test)]
    mod bool {
<<<<<<< HEAD
        use zokrates_ast::zir::Conditional;
=======
        use zokrates_ast::zir::Select;
>>>>>>> 267474c3

        use super::*;

        #[test]
        fn select() {
            let mut propagator = ZirPropagator::<Bn128Field>::default();

            assert_eq!(
                propagator.fold_boolean_expression(BooleanExpression::select(
                    vec![
                        BooleanExpression::Value(false),
                        BooleanExpression::Value(true),
                    ],
                    UExpressionInner::Value(1).annotate(UBitwidth::B32),
                )),
                Ok(BooleanExpression::Value(true))
            );

            assert_eq!(
                propagator.fold_boolean_expression(BooleanExpression::select(
                    vec![
                        BooleanExpression::Value(false),
                        BooleanExpression::Value(true),
                    ],
                    UExpressionInner::Value(3).annotate(UBitwidth::B32),
                )),
                Err(Error::OutOfBounds(3, 2))
            );
        }

        #[test]
        fn field_lt() {
            let mut propagator = ZirPropagator::default();

            assert_eq!(
                propagator.fold_boolean_expression(BooleanExpression::FieldLt(
                    box FieldElementExpression::Number(Bn128Field::from(2)),
                    box FieldElementExpression::Number(Bn128Field::from(3)),
                )),
                Ok(BooleanExpression::Value(true))
            );

            assert_eq!(
                propagator.fold_boolean_expression(BooleanExpression::FieldLt(
                    box FieldElementExpression::Number(Bn128Field::from(3)),
                    box FieldElementExpression::Number(Bn128Field::from(3)),
                )),
                Ok(BooleanExpression::Value(false))
            );

            assert_eq!(
                propagator.fold_boolean_expression(BooleanExpression::FieldLt(
                    box FieldElementExpression::Identifier("a".into()),
                    box FieldElementExpression::Number(Bn128Field::from(0)),
                )),
                Ok(BooleanExpression::Value(false))
            );

            assert_eq!(
                propagator.fold_boolean_expression(BooleanExpression::FieldLt(
                    box FieldElementExpression::Number(Bn128Field::max_value()),
                    box FieldElementExpression::Identifier("a".into()),
                )),
                Ok(BooleanExpression::Value(false))
            );
        }

        #[test]
<<<<<<< HEAD
=======
        fn field_le() {
            let mut propagator = ZirPropagator::default();

            assert_eq!(
                propagator.fold_boolean_expression(BooleanExpression::FieldLe(
                    box FieldElementExpression::Number(Bn128Field::from(2)),
                    box FieldElementExpression::Number(Bn128Field::from(3)),
                )),
                Ok(BooleanExpression::Value(true))
            );

            assert_eq!(
                propagator.fold_boolean_expression(BooleanExpression::FieldLe(
                    box FieldElementExpression::Number(Bn128Field::from(3)),
                    box FieldElementExpression::Number(Bn128Field::from(3)),
                )),
                Ok(BooleanExpression::Value(true))
            );
        }

        #[test]
>>>>>>> 267474c3
        fn field_eq() {
            let mut propagator = ZirPropagator::default();

            assert_eq!(
                propagator.fold_boolean_expression(BooleanExpression::FieldEq(
                    box FieldElementExpression::Number(Bn128Field::from(2)),
                    box FieldElementExpression::Number(Bn128Field::from(2)),
                )),
                Ok(BooleanExpression::Value(true))
            );

            assert_eq!(
                propagator.fold_boolean_expression(BooleanExpression::FieldEq(
                    box FieldElementExpression::Number(Bn128Field::from(3)),
                    box FieldElementExpression::Number(Bn128Field::from(2)),
                )),
                Ok(BooleanExpression::Value(false))
            );
        }

        #[test]
        fn uint_lt() {
            let mut propagator = ZirPropagator::<Bn128Field>::default();

            assert_eq!(
                propagator.fold_boolean_expression(BooleanExpression::UintLt(
                    box UExpressionInner::Value(2).annotate(UBitwidth::B32),
                    box UExpressionInner::Value(3).annotate(UBitwidth::B32),
                )),
                Ok(BooleanExpression::Value(true))
            );

            assert_eq!(
                propagator.fold_boolean_expression(BooleanExpression::UintLt(
                    box UExpressionInner::Value(3).annotate(UBitwidth::B32),
                    box UExpressionInner::Value(3).annotate(UBitwidth::B32),
                )),
                Ok(BooleanExpression::Value(false))
            );
        }

        #[test]
<<<<<<< HEAD
=======
        fn uint_le() {
            let mut propagator = ZirPropagator::<Bn128Field>::default();

            assert_eq!(
                propagator.fold_boolean_expression(BooleanExpression::UintLe(
                    box UExpressionInner::Value(2).annotate(UBitwidth::B32),
                    box UExpressionInner::Value(3).annotate(UBitwidth::B32),
                )),
                Ok(BooleanExpression::Value(true))
            );

            assert_eq!(
                propagator.fold_boolean_expression(BooleanExpression::UintLe(
                    box UExpressionInner::Value(3).annotate(UBitwidth::B32),
                    box UExpressionInner::Value(3).annotate(UBitwidth::B32),
                )),
                Ok(BooleanExpression::Value(true))
            );
        }

        #[test]
>>>>>>> 267474c3
        fn uint_eq() {
            let mut propagator = ZirPropagator::<Bn128Field>::default();

            assert_eq!(
                propagator.fold_boolean_expression(BooleanExpression::UintEq(
                    box UExpressionInner::Value(2).annotate(UBitwidth::B32),
                    box UExpressionInner::Value(2).annotate(UBitwidth::B32),
                )),
                Ok(BooleanExpression::Value(true))
            );

            assert_eq!(
                propagator.fold_boolean_expression(BooleanExpression::UintEq(
                    box UExpressionInner::Value(2).annotate(UBitwidth::B32),
                    box UExpressionInner::Value(3).annotate(UBitwidth::B32),
                )),
                Ok(BooleanExpression::Value(false))
            );
        }

        #[test]
        fn bool_eq() {
            let mut propagator = ZirPropagator::<Bn128Field>::default();

            assert_eq!(
                propagator.fold_boolean_expression(BooleanExpression::BoolEq(
                    box BooleanExpression::Value(true),
                    box BooleanExpression::Value(true),
                )),
                Ok(BooleanExpression::Value(true))
            );

            assert_eq!(
                propagator.fold_boolean_expression(BooleanExpression::BoolEq(
                    box BooleanExpression::Value(true),
                    box BooleanExpression::Value(false),
                )),
                Ok(BooleanExpression::Value(false))
            );
        }

        #[test]
        fn and() {
            let mut propagator = ZirPropagator::<Bn128Field>::default();

            assert_eq!(
                propagator.fold_boolean_expression(BooleanExpression::And(
                    box BooleanExpression::Value(true),
                    box BooleanExpression::Value(true),
                )),
                Ok(BooleanExpression::Value(true))
            );

            assert_eq!(
                propagator.fold_boolean_expression(BooleanExpression::And(
                    box BooleanExpression::Value(true),
                    box BooleanExpression::Value(false),
                )),
                Ok(BooleanExpression::Value(false))
            );

            assert_eq!(
                propagator.fold_boolean_expression(BooleanExpression::And(
                    box BooleanExpression::Identifier("a".into()),
                    box BooleanExpression::Value(true),
                )),
                Ok(BooleanExpression::Identifier("a".into()))
            );

            assert_eq!(
                propagator.fold_boolean_expression(BooleanExpression::And(
                    box BooleanExpression::Identifier("a".into()),
                    box BooleanExpression::Value(false),
                )),
                Ok(BooleanExpression::Value(false))
            );
        }

        #[test]
        fn or() {
            let mut propagator = ZirPropagator::<Bn128Field>::default();

            assert_eq!(
                propagator.fold_boolean_expression(BooleanExpression::Or(
                    box BooleanExpression::Value(true),
                    box BooleanExpression::Value(true),
                )),
                Ok(BooleanExpression::Value(true))
            );

            assert_eq!(
                propagator.fold_boolean_expression(BooleanExpression::Or(
                    box BooleanExpression::Value(true),
                    box BooleanExpression::Value(false),
                )),
                Ok(BooleanExpression::Value(true))
            );
        }

        #[test]
        fn not() {
            let mut propagator = ZirPropagator::<Bn128Field>::default();

            assert_eq!(
                propagator.fold_boolean_expression(BooleanExpression::Not(
                    box BooleanExpression::Value(true),
                )),
                Ok(BooleanExpression::Value(false))
            );

            assert_eq!(
                propagator.fold_boolean_expression(BooleanExpression::Not(
                    box BooleanExpression::Value(false),
                )),
                Ok(BooleanExpression::Value(true))
            );
        }

        #[test]
        fn if_else() {
            let mut propagator = ZirPropagator::<Bn128Field>::default();

            assert_eq!(
                propagator.fold_boolean_expression(BooleanExpression::conditional(
                    BooleanExpression::Value(true),
                    BooleanExpression::Value(true),
                    BooleanExpression::Value(false)
                )),
                Ok(BooleanExpression::Value(true))
            );

            assert_eq!(
                propagator.fold_boolean_expression(BooleanExpression::conditional(
                    BooleanExpression::Value(false),
                    BooleanExpression::Value(true),
                    BooleanExpression::Value(false)
                )),
                Ok(BooleanExpression::Value(false))
            );

            assert_eq!(
                propagator.fold_boolean_expression(BooleanExpression::conditional(
                    BooleanExpression::Identifier("a".into()),
                    BooleanExpression::Value(true),
                    BooleanExpression::Value(true)
                )),
                Ok(BooleanExpression::Value(true))
            );
        }
    }

    #[cfg(test)]
    mod uint {
        use zokrates_ast::zir::Conditional;

        use super::*;

        #[test]
        fn select() {
            let mut propagator = ZirPropagator::<Bn128Field>::default();

            assert_eq!(
                propagator.fold_uint_expression_inner(
                    UBitwidth::B32,
                    UExpression::select(
                        vec![
                            UExpressionInner::Value(1).annotate(UBitwidth::B32),
                            UExpressionInner::Value(2).annotate(UBitwidth::B32),
                        ],
                        UExpressionInner::Value(1).annotate(UBitwidth::B32),
                    )
                    .into_inner()
                ),
                Ok(UExpressionInner::Value(2))
            );

            assert_eq!(
                propagator.fold_uint_expression_inner(
                    UBitwidth::B32,
                    UExpression::select(
                        vec![
                            UExpressionInner::Value(1).annotate(UBitwidth::B32),
                            UExpressionInner::Value(2).annotate(UBitwidth::B32),
                        ],
                        UExpressionInner::Value(3).annotate(UBitwidth::B32),
                    )
                    .into_inner()
                ),
                Err(Error::OutOfBounds(3, 2))
            );
        }

        #[test]
        fn add() {
            let mut propagator = ZirPropagator::<Bn128Field>::default();

            assert_eq!(
                propagator.fold_uint_expression_inner(
                    UBitwidth::B32,
                    UExpressionInner::Add(
                        box UExpressionInner::Value(2).annotate(UBitwidth::B32),
                        box UExpressionInner::Value(3).annotate(UBitwidth::B32),
                    )
                ),
                Ok(UExpressionInner::Value(5))
            );

            // a + 0 = a
            assert_eq!(
                propagator.fold_uint_expression_inner(
                    UBitwidth::B32,
                    UExpressionInner::Add(
                        box UExpressionInner::Identifier("a".into()).annotate(UBitwidth::B32),
                        box UExpressionInner::Value(0).annotate(UBitwidth::B32),
                    )
                ),
                Ok(UExpressionInner::Identifier("a".into()))
            );
        }

        #[test]
        fn sub() {
            let mut propagator = ZirPropagator::<Bn128Field>::default();

            assert_eq!(
                propagator.fold_uint_expression_inner(
                    UBitwidth::B32,
                    UExpressionInner::Sub(
                        box UExpressionInner::Value(3).annotate(UBitwidth::B32),
                        box UExpressionInner::Value(2).annotate(UBitwidth::B32),
                    )
                ),
                Ok(UExpressionInner::Value(1))
            );

            // a - 0 = a
            assert_eq!(
                propagator.fold_uint_expression_inner(
                    UBitwidth::B32,
                    UExpressionInner::Sub(
                        box UExpressionInner::Identifier("a".into()).annotate(UBitwidth::B32),
                        box UExpressionInner::Value(0).annotate(UBitwidth::B32),
                    )
                ),
                Ok(UExpressionInner::Identifier("a".into()))
            );
        }

        #[test]
        fn mult() {
            let mut propagator = ZirPropagator::<Bn128Field>::default();

            assert_eq!(
                propagator.fold_uint_expression_inner(
                    UBitwidth::B32,
                    UExpressionInner::Mult(
                        box UExpressionInner::Value(3).annotate(UBitwidth::B32),
                        box UExpressionInner::Value(2).annotate(UBitwidth::B32),
                    )
                ),
                Ok(UExpressionInner::Value(6))
            );

            // a * 1 = a
            assert_eq!(
                propagator.fold_uint_expression_inner(
                    UBitwidth::B32,
                    UExpressionInner::Mult(
                        box UExpressionInner::Identifier("a".into()).annotate(UBitwidth::B32),
                        box UExpressionInner::Value(1).annotate(UBitwidth::B32),
                    )
                ),
                Ok(UExpressionInner::Identifier("a".into()))
            );

            // a * 0 = 0
            assert_eq!(
                propagator.fold_uint_expression_inner(
                    UBitwidth::B32,
                    UExpressionInner::Mult(
                        box UExpressionInner::Identifier("a".into()).annotate(UBitwidth::B32),
                        box UExpressionInner::Value(0).annotate(UBitwidth::B32),
                    )
                ),
                Ok(UExpressionInner::Value(0))
            );
        }

        #[test]
        fn div() {
            let mut propagator = ZirPropagator::<Bn128Field>::default();

            assert_eq!(
                propagator.fold_uint_expression_inner(
                    UBitwidth::B32,
                    UExpressionInner::Div(
                        box UExpressionInner::Value(6).annotate(UBitwidth::B32),
                        box UExpressionInner::Value(2).annotate(UBitwidth::B32),
                    )
                ),
                Ok(UExpressionInner::Value(3))
            );

            assert_eq!(
                propagator.fold_uint_expression_inner(
                    UBitwidth::B32,
                    UExpressionInner::Div(
                        box UExpressionInner::Identifier("a".into()).annotate(UBitwidth::B32),
                        box UExpressionInner::Value(1).annotate(UBitwidth::B32),
                    )
                ),
                Ok(UExpressionInner::Identifier("a".into()))
            );

            assert_eq!(
                propagator.fold_uint_expression_inner(
                    UBitwidth::B32,
                    UExpressionInner::Div(
                        box UExpressionInner::Identifier("a".into()).annotate(UBitwidth::B32),
                        box UExpressionInner::Value(0).annotate(UBitwidth::B32),
                    )
                ),
                Err(Error::DivisionByZero)
            );
        }

        #[test]
        fn rem() {
            let mut propagator = ZirPropagator::<Bn128Field>::default();

            assert_eq!(
                propagator.fold_uint_expression_inner(
                    UBitwidth::B32,
                    UExpressionInner::Rem(
                        box UExpressionInner::Value(2).annotate(UBitwidth::B32),
                        box UExpressionInner::Value(3).annotate(UBitwidth::B32),
                    )
                ),
                Ok(UExpressionInner::Value(2))
            );

            assert_eq!(
                propagator.fold_uint_expression_inner(
                    UBitwidth::B32,
                    UExpressionInner::Rem(
                        box UExpressionInner::Value(3).annotate(UBitwidth::B32),
                        box UExpressionInner::Value(2).annotate(UBitwidth::B32),
                    )
                ),
                Ok(UExpressionInner::Value(1))
            );
        }

        #[test]
        fn xor() {
            let mut propagator = ZirPropagator::<Bn128Field>::default();

            assert_eq!(
                propagator.fold_uint_expression_inner(
                    UBitwidth::B32,
                    UExpressionInner::Xor(
                        box UExpressionInner::Value(2).annotate(UBitwidth::B32),
                        box UExpressionInner::Value(3).annotate(UBitwidth::B32),
                    )
                ),
                Ok(UExpressionInner::Value(1))
            );

            assert_eq!(
                propagator.fold_uint_expression_inner(
                    UBitwidth::B32,
                    UExpressionInner::Xor(
                        box UExpressionInner::Identifier("a".into()).annotate(UBitwidth::B32),
                        box UExpressionInner::Identifier("a".into()).annotate(UBitwidth::B32),
                    )
                ),
                Ok(UExpressionInner::Value(0))
            );
        }

        #[test]
        fn and() {
            let mut propagator = ZirPropagator::<Bn128Field>::default();

            assert_eq!(
                propagator.fold_uint_expression_inner(
                    UBitwidth::B32,
                    UExpressionInner::And(
                        box UExpressionInner::Value(2).annotate(UBitwidth::B32),
                        box UExpressionInner::Value(3).annotate(UBitwidth::B32),
                    )
                ),
                Ok(UExpressionInner::Value(2))
            );

            assert_eq!(
                propagator.fold_uint_expression_inner(
                    UBitwidth::B32,
                    UExpressionInner::And(
                        box UExpressionInner::Identifier("a".into()).annotate(UBitwidth::B32),
                        box UExpressionInner::Value(0).annotate(UBitwidth::B32),
                    )
                ),
                Ok(UExpressionInner::Value(0))
            );

            assert_eq!(
                propagator.fold_uint_expression_inner(
                    UBitwidth::B32,
                    UExpressionInner::And(
                        box UExpressionInner::Identifier("a".into()).annotate(UBitwidth::B32),
                        box UExpressionInner::Value(u32::MAX as u128).annotate(UBitwidth::B32),
                    )
                ),
                Ok(UExpressionInner::Identifier("a".into()))
            );
        }

        #[test]
        fn or() {
            let mut propagator = ZirPropagator::<Bn128Field>::default();

            assert_eq!(
                propagator.fold_uint_expression_inner(
                    UBitwidth::B32,
                    UExpressionInner::Or(
                        box UExpressionInner::Value(2).annotate(UBitwidth::B32),
                        box UExpressionInner::Value(3).annotate(UBitwidth::B32),
                    )
                ),
                Ok(UExpressionInner::Value(3))
            );

            assert_eq!(
                propagator.fold_uint_expression_inner(
                    UBitwidth::B32,
                    UExpressionInner::Or(
                        box UExpressionInner::Identifier("a".into()).annotate(UBitwidth::B32),
                        box UExpressionInner::Value(0).annotate(UBitwidth::B32),
                    )
                ),
                Ok(UExpressionInner::Identifier("a".into()))
            );

            assert_eq!(
                propagator.fold_uint_expression_inner(
                    UBitwidth::B32,
                    UExpressionInner::Or(
                        box UExpressionInner::Identifier("a".into()).annotate(UBitwidth::B32),
                        box UExpressionInner::Value(u32::MAX as u128).annotate(UBitwidth::B32),
                    )
                ),
                Ok(UExpressionInner::Value(u32::MAX as u128))
            );
        }

        #[test]
        fn left_shift() {
            let mut propagator = ZirPropagator::<Bn128Field>::default();

            assert_eq!(
                propagator.fold_uint_expression_inner(
                    UBitwidth::B32,
                    UExpressionInner::LeftShift(
                        box UExpressionInner::Value(2).annotate(UBitwidth::B32),
                        3,
                    )
                ),
                Ok(UExpressionInner::Value(16))
            );

            assert_eq!(
                propagator.fold_uint_expression_inner(
                    UBitwidth::B32,
                    UExpressionInner::LeftShift(
                        box UExpressionInner::Value(2).annotate(UBitwidth::B32),
                        0,
                    )
                ),
                Ok(UExpressionInner::Value(2))
            );

            assert_eq!(
                propagator.fold_uint_expression_inner(
                    UBitwidth::B32,
                    UExpressionInner::LeftShift(
                        box UExpressionInner::Value(2).annotate(UBitwidth::B32),
                        32,
                    )
                ),
                Ok(UExpressionInner::Value(0))
            );
        }

        #[test]
        fn right_shift() {
            let mut propagator = ZirPropagator::<Bn128Field>::default();

            assert_eq!(
                propagator.fold_uint_expression_inner(
                    UBitwidth::B32,
                    UExpressionInner::RightShift(
                        box UExpressionInner::Value(4).annotate(UBitwidth::B32),
                        2,
                    )
                ),
                Ok(UExpressionInner::Value(1))
            );

            assert_eq!(
                propagator.fold_uint_expression_inner(
                    UBitwidth::B32,
                    UExpressionInner::RightShift(
                        box UExpressionInner::Value(4).annotate(UBitwidth::B32),
                        0,
                    )
                ),
                Ok(UExpressionInner::Value(4))
            );

            assert_eq!(
                propagator.fold_uint_expression_inner(
                    UBitwidth::B32,
                    UExpressionInner::RightShift(
                        box UExpressionInner::Value(4).annotate(UBitwidth::B32),
                        32,
                    )
                ),
                Ok(UExpressionInner::Value(0))
            );
        }

        #[test]
        fn not() {
            let mut propagator = ZirPropagator::<Bn128Field>::default();

            assert_eq!(
                propagator.fold_uint_expression_inner(
                    UBitwidth::B32,
                    UExpressionInner::Not(box UExpressionInner::Value(2).annotate(UBitwidth::B32),)
                ),
                Ok(UExpressionInner::Value(4294967293))
            );
        }

        #[test]
        fn if_else() {
            let mut propagator = ZirPropagator::<Bn128Field>::default();

            assert_eq!(
                propagator.fold_uint_expression_inner(
                    UBitwidth::B32,
                    UExpression::conditional(
                        BooleanExpression::Value(true),
                        UExpressionInner::Value(1).annotate(UBitwidth::B32),
                        UExpressionInner::Value(2).annotate(UBitwidth::B32),
                    )
                    .into_inner()
                ),
                Ok(UExpressionInner::Value(1))
            );

            assert_eq!(
                propagator.fold_uint_expression_inner(
                    UBitwidth::B32,
                    UExpression::conditional(
                        BooleanExpression::Value(false),
                        UExpressionInner::Value(1).annotate(UBitwidth::B32),
                        UExpressionInner::Value(2).annotate(UBitwidth::B32),
                    )
                    .into_inner()
                ),
                Ok(UExpressionInner::Value(2))
            );

            assert_eq!(
                propagator.fold_uint_expression_inner(
                    UBitwidth::B32,
                    UExpression::conditional(
                        BooleanExpression::Identifier("a".into()),
                        UExpressionInner::Value(2).annotate(UBitwidth::B32),
                        UExpressionInner::Value(2).annotate(UBitwidth::B32),
                    )
                    .into_inner()
                ),
                Ok(UExpressionInner::Value(2))
            );
        }
    }
}<|MERGE_RESOLUTION|>--- conflicted
+++ resolved
@@ -1,23 +1,10 @@
 use std::collections::HashMap;
 use std::fmt;
-<<<<<<< HEAD
 use zokrates_ast::zir::types::UBitwidth;
-use zokrates_ast::zir::{result_folder::*, ConditionalExpression, ConditionalOrExpression, Expr};
-=======
-use zokrates_ast::zir::result_folder::fold_boolean_expression;
-use zokrates_ast::zir::result_folder::fold_field_expression;
-use zokrates_ast::zir::result_folder::fold_statement;
-use zokrates_ast::zir::result_folder::fold_uint_expression_inner;
-use zokrates_ast::zir::result_folder::ResultFold;
-use zokrates_ast::zir::result_folder::ResultFolder;
-use zokrates_ast::zir::types::UBitwidth;
-use zokrates_ast::zir::Conditional;
-use zokrates_ast::zir::ConditionalExpression;
-use zokrates_ast::zir::ConditionalOrExpression;
-use zokrates_ast::zir::Expr;
-use zokrates_ast::zir::SelectExpression;
-use zokrates_ast::zir::SelectOrExpression;
->>>>>>> 267474c3
+use zokrates_ast::zir::{
+    result_folder::*, Conditional, ConditionalExpression, ConditionalOrExpression, Expr,
+    SelectExpression, SelectOrExpression,
+};
 use zokrates_ast::zir::{
     BooleanExpression, FieldElementExpression, Identifier, RuntimeError, UExpression,
     UExpressionInner, ZirExpression, ZirProgram, ZirStatement,
@@ -387,8 +374,6 @@
                 e => Ok(BooleanExpression::Not(box e)),
             },
             e => fold_boolean_expression(self, e),
-<<<<<<< HEAD
-=======
         }
     }
 
@@ -415,7 +400,6 @@
             _ => Ok(SelectOrExpression::Expression(
                 E::select(array, index).into_inner(),
             )),
->>>>>>> 267474c3
         }
     }
 
@@ -601,11 +585,7 @@
     }
 
     fn fold_conditional_expression<
-<<<<<<< HEAD
-        E: Expr<'ast, T> + ResultFold<'ast, T> + zokrates_ast::zir::Conditional<'ast, T>,
-=======
         E: Expr<'ast, T> + ResultFold<'ast, T> + Conditional<'ast, T>,
->>>>>>> 267474c3
     >(
         &mut self,
         _: &E::Ty,
@@ -616,24 +596,15 @@
         let alternative = e.alternative.fold(self)?;
 
         match (condition, consequence, alternative) {
-<<<<<<< HEAD
-=======
             (_, consequence, alternative) if consequence == alternative => Ok(
                 ConditionalOrExpression::Expression(consequence.into_inner()),
             ),
->>>>>>> 267474c3
             (BooleanExpression::Value(true), consequence, _) => Ok(
                 ConditionalOrExpression::Expression(consequence.into_inner()),
             ),
             (BooleanExpression::Value(false), _, alternative) => Ok(
                 ConditionalOrExpression::Expression(alternative.into_inner()),
             ),
-<<<<<<< HEAD
-            (_, consequence, alternative) if consequence == alternative => Ok(
-                ConditionalOrExpression::Expression(alternative.into_inner()),
-            ),
-=======
->>>>>>> 267474c3
             (condition, consequence, alternative) => Ok(ConditionalOrExpression::Conditional(
                 ConditionalExpression::new(condition, consequence, alternative),
             )),
@@ -688,11 +659,8 @@
 
     #[cfg(test)]
     mod field {
-<<<<<<< HEAD
         use zokrates_ast::zir::Conditional;
-=======
         use zokrates_ast::zir::Select;
->>>>>>> 267474c3
 
         use super::*;
 
@@ -893,11 +861,8 @@
 
     #[cfg(test)]
     mod bool {
-<<<<<<< HEAD
         use zokrates_ast::zir::Conditional;
-=======
         use zokrates_ast::zir::Select;
->>>>>>> 267474c3
 
         use super::*;
 
@@ -966,8 +931,6 @@
         }
 
         #[test]
-<<<<<<< HEAD
-=======
         fn field_le() {
             let mut propagator = ZirPropagator::default();
 
@@ -989,7 +952,6 @@
         }
 
         #[test]
->>>>>>> 267474c3
         fn field_eq() {
             let mut propagator = ZirPropagator::default();
 
@@ -1032,8 +994,6 @@
         }
 
         #[test]
-<<<<<<< HEAD
-=======
         fn uint_le() {
             let mut propagator = ZirPropagator::<Bn128Field>::default();
 
@@ -1055,7 +1015,6 @@
         }
 
         #[test]
->>>>>>> 267474c3
         fn uint_eq() {
             let mut propagator = ZirPropagator::<Bn128Field>::default();
 
