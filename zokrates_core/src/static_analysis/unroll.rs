--- conflicted
+++ resolved
@@ -257,7 +257,7 @@
                                         }
                                     }
                                     Type::Uint(..) => {
-                                        if id == head {
+                                        if member.id == head {
                                             Self::choose_many(
                                                 UExpression::member(base.clone(), head.clone())
                                                     .into(),
@@ -266,7 +266,7 @@
                                                 statements,
                                             )
                                         } else {
-                                            UExpression::member(base.clone(), id.clone()).into()
+                                            UExpression::member(base.clone(), member.id.clone()).into()
                                         }
                                     }
                                     Type::Boolean => {
@@ -376,16 +376,12 @@
                     Type::Boolean => {
                         BooleanExpression::Identifier(variable.id.clone().into()).into()
                     }
-<<<<<<< HEAD
                     Type::Uint(bitwidth) => {
                         UExpressionInner::Identifier(variable.id.clone().into())
                             .annotate(bitwidth)
                             .into()
                     }
-                    Type::Array(box ty, size) => {
-=======
                     Type::Array(array_type) => {
->>>>>>> be902573
                         ArrayExpressionInner::Identifier(variable.id.clone().into())
                             .annotate(*array_type.ty, array_type.size)
                             .into()
