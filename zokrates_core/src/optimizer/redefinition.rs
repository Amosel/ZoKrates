//! Module containing the `RedefinitionOptimizer` to remove code of the form
// ```
// b := a
// c := b
// ```
// and replace by
// ```
// c := a
// ```

// # Redefinition rules

// ## Defined variables

// We say that a variable `v` is defined in constraint `c_n` or an ir program if there exists a constraint `c_i` with `i < n` of the form:
// ```
// q == k * v
// where:
// - q is quadratic and does not contain `v`
// - k is a scalar
// ```

// ## Optimization rules

// We maintain `s`, a set of substitutions as a mapping of `(variable => linear_combination)`. It starts empty.
// We also maintain `i`, a set of variables that should be ignored when trying to substitute. It starts empty.

// - input variables are inserted into `i`
// - the `~one` variable is inserted into `i`
// - For each directive
//      - if all directive inputs are of the form as `coeff * ~one`, execute the solver with all `coeff` as inputs, introducing `res`
//        as the output, and insert `(v, o)` into `s` for `(v, o)` in `(d.outputs, res)`
//      - else, for each variable `v` introduced, insert `v` into `i`
// - For each constraint `c`, we replace all variables by their value in `s` if any, otherwise leave them unchanged. Let's call `c_0` the resulting constraint. We either return `c_0` or nothing based on the form of `c_0`:
//     - `~one * lin == k * v if v isn't in i`: insert `(v, lin / k)` into `s` and return nothing
//     - `q == k * v if v isn't in i`: insert `v` into `i` and return `c_0`
//     - otherwise return `c_0`

<<<<<<< HEAD
use crate::ir::folder::Folder;
use crate::ir::LinComb;
use crate::ir::*;
use crate::{flat_absy::flat_variable::FlatVariable, ir::folder::fold_statement};
=======
>>>>>>> 4606d42a
use std::collections::{HashMap, HashSet};
use zokrates_ast::flat::Variable;
use zokrates_ast::ir::folder::Folder;
use zokrates_ast::ir::LinComb;
use zokrates_ast::ir::*;
use zokrates_field::Field;
use zokrates_interpreter::Interpreter;

#[derive(Debug)]
pub struct RedefinitionOptimizer<T> {
    /// Map of renamings for reassigned variables while processing the program.
    substitution: HashMap<Variable, CanonicalLinComb<T>>,
    /// Set of variables that should not be substituted
    pub ignore: HashSet<Variable>,
}

impl<T> RedefinitionOptimizer<T> {
    pub fn init<I: IntoIterator<Item = Statement<T>>>(p: &ProgIterator<T, I>) -> Self {
        RedefinitionOptimizer {
            substitution: HashMap::new(),
            ignore: vec![Variable::one()]
                .into_iter()
                .chain(p.arguments.iter().map(|p| p.id))
                .chain(p.returns())
                .into_iter()
                .collect(),
        }
    }
}

impl<T: Field> Folder<T> for RedefinitionOptimizer<T> {
    fn fold_statement(&mut self, s: Statement<T>) -> Vec<Statement<T>> {
        match s {
            Statement::Constraint(quad, lin, message) => {
                let quad = self.fold_quadratic_combination(quad);
                let lin = self.fold_linear_combination(lin);

                if lin.is_zero() {
                    return vec![Statement::Constraint(quad, lin, message)];
                }

                let (constraint, to_insert, to_ignore) = match self.ignore.contains(&lin.0[0].0)
                    || self.substitution.contains_key(&lin.0[0].0)
                {
                    true => (Some(Statement::Constraint(quad, lin, message)), None, None),
                    false => match lin.try_summand() {
                        // if the right side is a single variable
                        Ok((variable, coefficient)) => match quad.try_linear() {
                            // if the left side is linear
                            Ok(l) => (None, Some((variable, l / &coefficient)), None),
                            // if the left side isn't linear
                            Err(quad) => (
                                Some(Statement::Constraint(
                                    quad,
                                    LinComb::summand(coefficient, variable),
                                    message,
                                )),
                                None,
                                Some(variable),
                            ),
                        },
                        Err(l) => (Some(Statement::Constraint(quad, l, message)), None, None),
                    },
                };

                // insert into the ignored set
                if let Some(v) = to_ignore {
                    self.ignore.insert(v);
                }

                // insert into the substitution map
                if let Some((k, v)) = to_insert {
                    self.substitution.insert(k, v.into_canonical());
                };

                // decide whether the constraint should be kept
                match constraint {
                    Some(c) => vec![c],
                    _ => vec![],
                }
            }
            Statement::Directive(d) => {
                let d = self.fold_directive(d);

                // check if the inputs are constants, ie reduce to the form `coeff * ~one`
                let inputs: Vec<_> = d
                    .inputs
                    .into_iter()
                    // we need to reduce to the canonical form to interpret `a + 1 - a` as `1`
                    .map(|i| i.reduce())
                    .map(|q| {
                        match q
                            .try_linear()
                            .map(|l| l.try_constant().map_err(|l| l.into()))
                        {
                            Ok(r) => r,
                            Err(e) => Err(e),
                        }
                    })
                    .collect::<Vec<Result<T, QuadComb<T>>>>();

                match inputs.iter().all(|i| i.is_ok()) {
                    true => {
                        // unwrap inputs to their constant value
                        let inputs: Vec<_> = inputs.into_iter().map(|i| i.unwrap()).collect();
                        // run the solver
                        let outputs = Interpreter::execute_solver(&d.solver, &inputs).unwrap();
                        assert_eq!(outputs.len(), d.outputs.len());

                        // insert the results in the substitution
                        for (output, value) in d.outputs.into_iter().zip(outputs.into_iter()) {
                            self.substitution
                                .insert(output, LinComb::from(value).into_canonical());
                        }
                        vec![]
                    }
                    false => {
                        //reconstruct the input expressions
                        let inputs: Vec<_> = inputs
                            .into_iter()
                            .map(|i| {
                                i.map(|v| LinComb::summand(v, Variable::one()).into())
                                    .unwrap_or_else(|q| q)
                            })
                            .collect();
                        // to prevent the optimiser from replacing variables introduced by directives, add them to the ignored set
                        for o in d.outputs.iter().cloned() {
                            self.ignore.insert(o);
                        }
                        vec![Statement::Directive(Directive { inputs, ..d })]
                    }
                }
            }
            s => fold_statement(self, s),
        }
    }

    fn fold_linear_combination(&mut self, lc: LinComb<T>) -> LinComb<T> {
        match lc
            .0
            .iter()
            .any(|(variable, _)| self.substitution.get(variable).is_some())
        {
            true =>
            // for each summand, check if it is equal to a linear term in our substitution, otherwise keep it as is
            {
                lc.0.into_iter()
                    .map(|(variable, coefficient)| {
                        self.substitution
                            .get(&variable)
                            .map(|l| LinComb::from(l.clone()) * &coefficient)
                            .unwrap_or_else(|| LinComb::summand(coefficient, variable))
                    })
                    .fold(LinComb::zero(), |acc, x| acc + x)
            }
            false => lc,
        }
    }
}

#[cfg(test)]
mod tests {
    use super::*;
    use zokrates_ast::flat::Parameter;
    use zokrates_field::Bn128Field;

    #[test]
    fn remove_synonyms() {
        // def main(x):
        //    y = x
        //    z = y
        //    return z

        let x = Parameter::public(Variable::new(0));
        let y = Variable::new(1);
        let out = Variable::public(0);

        let p: Prog<Bn128Field> = Prog {
            arguments: vec![x],
            statements: vec![
                Statement::definition(y, x.id),
                Statement::definition(out, y),
            ],
            return_count: 1,
        };

        let optimized: Prog<Bn128Field> = Prog {
            arguments: vec![x],
            statements: vec![Statement::definition(out, x.id)],
            return_count: 1,
        };

        let mut optimizer = RedefinitionOptimizer::init(&p);
        assert_eq!(optimizer.fold_program(p), optimized);
    }

    #[test]
    fn keep_one() {
        // def main(x):
        //    one = x

        let one = Variable::one();
        let x = Parameter::public(Variable::new(0));

        let p: Prog<Bn128Field> = Prog {
            arguments: vec![x],
            statements: vec![Statement::definition(one, x.id)],
            return_count: 1,
        };

        let optimized = p.clone();

        let mut optimizer = RedefinitionOptimizer::init(&p);
        assert_eq!(optimizer.fold_program(p), optimized);
    }

    #[test]
    fn remove_synonyms_in_condition() {
        // def main(x) -> (1):
        //    y = x
        //    z = y
        //    z == y
        //    ~out_0 = z

        // ->

        // def main(x) -> (1)
        //    x == x // will be eliminated as a tautology
        //    return x

        let x = Parameter::public(Variable::new(0));
        let y = Variable::new(1);
        let z = Variable::new(2);
        let out = Variable::public(0);

        let p: Prog<Bn128Field> = Prog {
            arguments: vec![x],
            statements: vec![
                Statement::definition(y, x.id),
                Statement::definition(z, y),
                Statement::constraint(z, y),
                Statement::definition(out, z),
            ],
            return_count: 1,
        };

        let optimized: Prog<Bn128Field> = Prog {
            arguments: vec![x],
            statements: vec![
                Statement::constraint(x.id, x.id),
                Statement::definition(out, x.id),
            ],
            return_count: 1,
        };

        let mut optimizer = RedefinitionOptimizer::init(&p);
        assert_eq!(optimizer.fold_program(p), optimized);
    }

    #[test]
    fn remove_multiple_synonyms() {
        // def main(x) -> (2):
        //    y = x
        //    t = 1
        //    z = y
        //    w = t
        //    ~out_0 = z
        //    ~out_1 = w

        // ->

        // def main(x):
        //  return x, 1

        let x = Parameter::public(Variable::new(0));
        let y = Variable::new(1);
        let z = Variable::new(2);
        let t = Variable::new(3);
        let w = Variable::new(4);
        let out_1 = Variable::public(0);
        let out_0 = Variable::public(1);

        let p: Prog<Bn128Field> = Prog {
            arguments: vec![x],
            statements: vec![
                Statement::definition(y, x.id),
                Statement::definition(t, Bn128Field::from(1)),
                Statement::definition(z, y),
                Statement::definition(w, t),
                Statement::definition(out_0, z),
                Statement::definition(out_1, w),
            ],
            return_count: 2,
        };

        let optimized: Prog<Bn128Field> = Prog {
            arguments: vec![x],
            statements: vec![
                Statement::definition(out_0, x.id),
                Statement::definition(out_1, Bn128Field::from(1)),
            ],
            return_count: 2,
        };

        let mut optimizer = RedefinitionOptimizer::init(&p);

        assert_eq!(optimizer.fold_program(p), optimized);
    }

    #[test]
    fn substitute_lincomb() {
        // def main(x, y) -> (1):
        //     a = x + y
        //     b = a + x + y
        //     c = b + x + y
        //     2*c == 6*x + 6*y
        //     ~out_0 = a + b + c

        // ->

        // def main(x, y) -> (1):
        //    1*x + 1*y + 2*x + 2*y + 3*x + 3*y == 6*x + 6*y // will be eliminated as a tautology
        //    ~out_0 = 6*x + 6*y

        let x = Parameter::public(Variable::new(0));
        let y = Parameter::public(Variable::new(1));
        let a = Variable::new(2);
        let b = Variable::new(3);
        let c = Variable::new(4);
        let r = Variable::public(0);

        let p: Prog<Bn128Field> = Prog {
            arguments: vec![x, y],
            statements: vec![
                Statement::definition(a, LinComb::from(x.id) + LinComb::from(y.id)),
                Statement::definition(
                    b,
                    LinComb::from(a) + LinComb::from(x.id) + LinComb::from(y.id),
                ),
                Statement::definition(
                    c,
                    LinComb::from(b) + LinComb::from(x.id) + LinComb::from(y.id),
                ),
                Statement::constraint(
                    LinComb::summand(2, c),
                    LinComb::summand(6, x.id) + LinComb::summand(6, y.id),
                ),
                Statement::definition(r, LinComb::from(a) + LinComb::from(b) + LinComb::from(c)),
            ],
            return_count: 1,
        };

        let expected: Prog<Bn128Field> = Prog {
            arguments: vec![x, y],
            statements: vec![
                Statement::constraint(
                    LinComb::summand(6, x.id) + LinComb::summand(6, y.id),
                    LinComb::summand(6, x.id) + LinComb::summand(6, y.id),
                ),
                Statement::definition(
                    r,
                    LinComb::summand(1, x.id)
                        + LinComb::summand(1, y.id)
                        + LinComb::summand(2, x.id)
                        + LinComb::summand(2, y.id)
                        + LinComb::summand(3, x.id)
                        + LinComb::summand(3, y.id),
                ),
            ],
            return_count: 1,
        };

        let mut optimizer = RedefinitionOptimizer::init(&p);

        let optimized = optimizer.fold_program(p);

        assert_eq!(optimized, expected);
    }

    #[test]
    fn keep_existing_quadratic_variable() {
        // def main(x, y):
        //     z = x * y
        //     z = x
        //     return

        // ->

        // def main(x, y):
        //     z = x * y
        //     z = x
        //     return

        let x = Parameter::public(Variable::new(0));
        let y = Parameter::public(Variable::new(1));
        let z = Variable::new(2);

        let p: Prog<Bn128Field> = Prog {
            arguments: vec![x, y],
            statements: vec![
                Statement::definition(
                    z,
                    QuadComb::from_linear_combinations(LinComb::from(x.id), LinComb::from(y.id)),
                ),
                Statement::definition(z, LinComb::from(x.id)),
            ],
            return_count: 0,
        };

        let optimized = p.clone();

        let mut optimizer = RedefinitionOptimizer::init(&p);
        assert_eq!(optimizer.fold_program(p), optimized);
    }

    #[test]
    fn keep_existing_variable() {
        // def main(x) -> (1):
        //     x == 1
        //     x == 2
        //     return x

        // ->

        // unchanged

        let x = Parameter::public(Variable::new(0));

        let p: Prog<Bn128Field> = Prog {
            arguments: vec![x],
            statements: vec![
                Statement::constraint(x.id, Bn128Field::from(1)),
                Statement::constraint(x.id, Bn128Field::from(2)),
            ],
            return_count: 1,
        };

        let optimized = p.clone();

        let mut optimizer = RedefinitionOptimizer::init(&p);
        assert_eq!(optimizer.fold_program(p), optimized);
    }
}<|MERGE_RESOLUTION|>--- conflicted
+++ resolved
@@ -36,16 +36,9 @@
 //     - `q == k * v if v isn't in i`: insert `v` into `i` and return `c_0`
 //     - otherwise return `c_0`
 
-<<<<<<< HEAD
-use crate::ir::folder::Folder;
-use crate::ir::LinComb;
-use crate::ir::*;
-use crate::{flat_absy::flat_variable::FlatVariable, ir::folder::fold_statement};
-=======
->>>>>>> 4606d42a
 use std::collections::{HashMap, HashSet};
 use zokrates_ast::flat::Variable;
-use zokrates_ast::ir::folder::Folder;
+use zokrates_ast::ir::folder::{fold_statement, Folder};
 use zokrates_ast::ir::LinComb;
 use zokrates_ast::ir::*;
 use zokrates_field::Field;
