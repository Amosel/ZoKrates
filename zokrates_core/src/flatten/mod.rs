--- conflicted
+++ resolved
@@ -111,26 +111,21 @@
         consequence: Self,
         alternative: Self,
     ) -> Self {
-        StructExpression {
-            ty: consequence.ty.clone(),
-            inner: StructExpressionInner::IfElse(box condition, box consequence, box alternative),
-        }
+        let ty = consequence.ty().clone();
+        StructExpressionInner::IfElse(box condition, box consequence, box alternative).annotate(ty)
     }
 
     fn select(array: ArrayExpression<'ast, T>, index: FieldElementExpression<'ast, T>) -> Self {
-        let members = match array.inner_type() {
+        let members = match array.inner_type().clone() {
             Type::Struct(members) => members,
             _ => unreachable!(),
         };
 
-        StructExpression {
-            ty: members.clone(),
-            inner: StructExpressionInner::Select(box array, box index),
-        }
+        StructExpressionInner::Select(box array, box index).annotate(members)
     }
 
     fn member(s: StructExpression<'ast, T>, member_id: MemberId) -> Self {
-        let members = s.ty.clone();
+        let members = s.ty().clone();
 
         let ty = members
             .into_iter()
@@ -143,10 +138,7 @@
             _ => unreachable!(),
         };
 
-        StructExpression {
-            ty: members,
-            inner: StructExpressionInner::Member(box s, member_id),
-        }
+        StructExpressionInner::Member(box s, member_id).annotate(members)
     }
 }
 
@@ -203,7 +195,7 @@
     }
 
     fn member(s: StructExpression<'ast, T>, member_id: MemberId) -> Self {
-        let members = s.ty.clone();
+        let members = s.ty().clone();
 
         let ty = members
             .into_iter()
@@ -216,11 +208,7 @@
             _ => unreachable!(),
         };
 
-        ArrayExpression {
-            ty,
-            size,
-            inner: ArrayExpressionInner::Member(box s, member_id),
-        }
+        ArrayExpressionInner::Member(box s, member_id).annotate(ty, size)
     }
 }
 
@@ -329,7 +317,6 @@
         res.into_iter().map(|r| r.into()).collect()
     }
 
-<<<<<<< HEAD
     fn flatten_member_expression(
         &mut self,
         symbols: &TypedFunctionSymbols<'ast, T>,
@@ -337,7 +324,7 @@
         s: StructExpression<'ast, T>,
         member_id: MemberId,
     ) -> Vec<FlatExpression<T>> {
-        let members = s.ty;
+        let members = s.ty().clone();
         let expected_output_size = members
             .iter()
             .find(|(id, _)| *id == member_id)
@@ -345,267 +332,236 @@
             .1
             .get_primitive_count();
 
-        let res = match s.inner {
-            StructExpressionInner::Value(values) => {
-                // If the struct has an explicit value, we get the value at the given member
-                assert_eq!(values.len(), members.len());
-                values
-                    .into_iter()
-                    .zip(members.into_iter())
-                    .filter(|(_, (id, _))| *id == member_id)
-                    .flat_map(|(v, (_, t))| match t {
-                        Type::FieldElement => FieldElementExpression::try_from(v).unwrap().flatten(
-                            self,
-                            symbols,
-                            statements_flattened,
-                        ),
-                        Type::Boolean => BooleanExpression::try_from(v).unwrap().flatten(
-                            self,
-                            symbols,
-                            statements_flattened,
-                        ),
-                        Type::Array(..) => ArrayExpression::try_from(v).unwrap().flatten(
-                            self,
-                            symbols,
-                            statements_flattened,
-                        ),
-                        Type::Struct(..) => StructExpression::try_from(v).unwrap().flatten(
-                            self,
-                            symbols,
-                            statements_flattened,
-                        ),
-                    })
-                    .collect()
-            }
-            StructExpressionInner::Identifier(id) => {
-                // If the struct is an identifier, we allocated variables in the layout for that identifier. We need to access a subset of these values.
-                // the struct is encoded as a sequence, so we need to identify the offset at which this member starts
-                let offset = members
-                    .iter()
-                    .take_while(|(id, _)| *id != member_id)
-                    .map(|(_, ty)| ty.get_primitive_count())
-                    .sum();
-
-                // we also need the size of this member
-                let size = members
-                    .iter()
-                    .find(|(id, _)| *id == member_id)
-                    .unwrap()
-                    .1
-                    .get_primitive_count();
-                self.layout.get(&id).unwrap()[offset..(offset + size)]
-                    .into_iter()
-                    .map(|i| i.clone().into())
-                    .collect()
-            }
-            StructExpressionInner::Select(box array, box index) => {
-                // If the struct is an array element `array[index]`, we're accessing `array[index].member`
-                // We construct `array := array.map(|e| e.member)` and access `array[index]`
-                let ty = members
-                    .clone()
-                    .into_iter()
-                    .find(|(id, _)| *id == member_id)
-                    .unwrap()
-                    .1;
-
-                match ty {
-                    Type::FieldElement => {
-                        let array = ArrayExpression {
-                            size: array.size,
-                            ty: Type::FieldElement,
-                            inner: ArrayExpressionInner::Value(
-                                (0..array.size)
+        let res =
+            match s.into_inner() {
+                StructExpressionInner::Value(values) => {
+                    // If the struct has an explicit value, we get the value at the given member
+                    assert_eq!(values.len(), members.len());
+                    values
+                        .into_iter()
+                        .zip(members.into_iter())
+                        .filter(|(_, (id, _))| *id == member_id)
+                        .flat_map(|(v, (_, t))| match t {
+                            Type::FieldElement => FieldElementExpression::try_from(v)
+                                .unwrap()
+                                .flatten(self, symbols, statements_flattened),
+                            Type::Boolean => BooleanExpression::try_from(v).unwrap().flatten(
+                                self,
+                                symbols,
+                                statements_flattened,
+                            ),
+                            Type::Array(..) => ArrayExpression::try_from(v).unwrap().flatten(
+                                self,
+                                symbols,
+                                statements_flattened,
+                            ),
+                            Type::Struct(..) => StructExpression::try_from(v).unwrap().flatten(
+                                self,
+                                symbols,
+                                statements_flattened,
+                            ),
+                        })
+                        .collect()
+                }
+                StructExpressionInner::Identifier(id) => {
+                    // If the struct is an identifier, we allocated variables in the layout for that identifier. We need to access a subset of these values.
+                    // the struct is encoded as a sequence, so we need to identify the offset at which this member starts
+                    let offset = members
+                        .iter()
+                        .take_while(|(id, _)| *id != member_id)
+                        .map(|(_, ty)| ty.get_primitive_count())
+                        .sum();
+
+                    // we also need the size of this member
+                    let size = members
+                        .iter()
+                        .find(|(id, _)| *id == member_id)
+                        .unwrap()
+                        .1
+                        .get_primitive_count();
+                    self.layout.get(&id).unwrap()[offset..(offset + size)]
+                        .into_iter()
+                        .map(|i| i.clone().into())
+                        .collect()
+                }
+                StructExpressionInner::Select(box array, box index) => {
+                    // If the struct is an array element `array[index]`, we're accessing `array[index].member`
+                    // We construct `array := array.map(|e| e.member)` and access `array[index]`
+                    let ty = members
+                        .clone()
+                        .into_iter()
+                        .find(|(id, _)| *id == member_id)
+                        .unwrap()
+                        .1;
+
+                    match ty {
+                        Type::FieldElement => {
+                            let array = ArrayExpressionInner::Value(
+                                (0..array.size())
                                     .map(|i| {
                                         FieldElementExpression::Member(
-                                            box StructExpression {
-                                                ty: members.clone(),
-                                                inner: StructExpressionInner::Select(
-                                                    box array.clone(),
-                                                    box FieldElementExpression::Number(T::from(i)),
-                                                ),
-                                            },
+                                            box StructExpressionInner::Select(
+                                                box array.clone(),
+                                                box FieldElementExpression::Number(T::from(i)),
+                                            )
+                                            .annotate(members.clone()),
                                             member_id.clone(),
                                         )
                                         .into()
                                     })
                                     .collect(),
-                            ),
-                        };
-                        self.flatten_select_expression::<FieldElementExpression<'ast, T>>(
-                            symbols,
-                            statements_flattened,
-                            array,
-                            index,
-                        )
-                    }
-                    Type::Boolean => {
-                        let array = ArrayExpression {
-                            size: array.size,
-                            ty: Type::Boolean,
-                            inner: ArrayExpressionInner::Value(
-                                (0..array.size)
+                            )
+                            .annotate(Type::FieldElement, array.size());
+                            self.flatten_select_expression::<FieldElementExpression<'ast, T>>(
+                                symbols,
+                                statements_flattened,
+                                array,
+                                index,
+                            )
+                        }
+                        Type::Boolean => {
+                            let array = ArrayExpressionInner::Value(
+                                (0..array.size())
                                     .map(|i| {
                                         BooleanExpression::Member(
-                                            box StructExpression {
-                                                ty: members.clone(),
-                                                inner: StructExpressionInner::Select(
-                                                    box array.clone(),
-                                                    box FieldElementExpression::Number(T::from(i)),
-                                                ),
-                                            },
+                                            box StructExpressionInner::Select(
+                                                box array.clone(),
+                                                box FieldElementExpression::Number(T::from(i)),
+                                            )
+                                            .annotate(members.clone()),
                                             member_id.clone(),
                                         )
                                         .into()
                                     })
                                     .collect(),
-                            ),
-                        };
-                        self.flatten_select_expression::<BooleanExpression<'ast, T>>(
-                            symbols,
-                            statements_flattened,
-                            array,
-                            index,
-                        )
-                    }
-                    Type::Struct(m) => {
-                        let array = ArrayExpression {
-                            size: array.size,
-                            ty: Type::Struct(m.clone()),
-                            inner: ArrayExpressionInner::Value(
-                                (0..array.size)
+                            )
+                            .annotate(Type::Boolean, array.size());
+                            self.flatten_select_expression::<BooleanExpression<'ast, T>>(
+                                symbols,
+                                statements_flattened,
+                                array,
+                                index,
+                            )
+                        }
+                        Type::Struct(m) => {
+                            let array = ArrayExpressionInner::Value(
+                                (0..array.size())
                                     .map(|i| {
-                                        StructExpression {
-                                            ty: m.clone(),
-                                            inner: StructExpressionInner::Member(
-                                                box StructExpression {
-                                                    ty: members.clone(),
-                                                    inner: StructExpressionInner::Select(
-                                                        box array.clone(),
-                                                        box FieldElementExpression::Number(
-                                                            T::from(i),
-                                                        ),
-                                                    ),
-                                                },
-                                                member_id.clone(),
-                                            ),
-                                        }
+                                        StructExpressionInner::Member(
+                                            box StructExpressionInner::Select(
+                                                box array.clone(),
+                                                box FieldElementExpression::Number(T::from(i)),
+                                            )
+                                            .annotate(members.clone()),
+                                            member_id.clone(),
+                                        )
+                                        .annotate(m.clone())
                                         .into()
                                     })
                                     .collect(),
-                            ),
-                        };
-                        self.flatten_select_expression::<StructExpression<'ast, T>>(
-                            symbols,
-                            statements_flattened,
-                            array,
-                            index,
-                        )
-                    }
-                    Type::Array(box ty, size) => {
-                        let array = ArrayExpression {
-                            size: array.size,
-                            ty: Type::Array(box ty.clone(), size),
-                            inner: ArrayExpressionInner::Value(
-                                (0..array.size)
+                            )
+                            .annotate(Type::Struct(m.clone()), array.size());
+                            self.flatten_select_expression::<StructExpression<'ast, T>>(
+                                symbols,
+                                statements_flattened,
+                                array,
+                                index,
+                            )
+                        }
+                        Type::Array(box ty, size) => {
+                            let array = ArrayExpressionInner::Value(
+                                (0..array.size())
                                     .map(|i| {
-                                        ArrayExpression {
-                                            size,
-                                            ty: ty.clone(),
-                                            inner: ArrayExpressionInner::Member(
-                                                box StructExpression {
-                                                    ty: members.clone(),
-                                                    inner: StructExpressionInner::Select(
-                                                        box array.clone(),
-                                                        box FieldElementExpression::Number(
-                                                            T::from(i),
-                                                        ),
-                                                    ),
-                                                },
-                                                member_id.clone(),
-                                            ),
-                                        }
+                                        ArrayExpressionInner::Member(
+                                            box StructExpressionInner::Select(
+                                                box array.clone(),
+                                                box FieldElementExpression::Number(T::from(i)),
+                                            )
+                                            .annotate(members.clone()),
+                                            member_id.clone(),
+                                        )
+                                        .annotate(ty.clone(), size)
                                         .into()
                                     })
                                     .collect(),
-                            ),
-                        };
-                        self.flatten_select_expression::<ArrayExpression<'ast, T>>(
+                            )
+                            .annotate(Type::Array(box ty.clone(), size), array.size());
+                            self.flatten_select_expression::<ArrayExpression<'ast, T>>(
+                                symbols,
+                                statements_flattened,
+                                array,
+                                index,
+                            )
+                        }
+                    }
+                }
+                StructExpressionInner::FunctionCall(..) => unreachable!(),
+                StructExpressionInner::IfElse(box condition, box consequence, box alternative) => {
+                    // if the struct is `(if c then a else b)`, we want to access `(if c then a else b).member`
+                    // we reduce to `if c then a.member else b.member`
+                    let ty = members
+                        .clone()
+                        .into_iter()
+                        .find(|(id, _)| *id == member_id)
+                        .unwrap()
+                        .1;
+
+                    match ty {
+                        Type::FieldElement => self.flatten_if_else_expression(
                             symbols,
                             statements_flattened,
-                            array,
-                            index,
-                        )
+                            condition.clone(),
+                            FieldElementExpression::member(consequence.clone(), member_id.clone()),
+                            FieldElementExpression::member(alternative.clone(), member_id),
+                        ),
+                        Type::Boolean => self.flatten_if_else_expression(
+                            symbols,
+                            statements_flattened,
+                            condition.clone(),
+                            BooleanExpression::member(consequence.clone(), member_id.clone()),
+                            BooleanExpression::member(alternative.clone(), member_id),
+                        ),
+                        Type::Struct(..) => self.flatten_if_else_expression(
+                            symbols,
+                            statements_flattened,
+                            condition.clone(),
+                            StructExpression::member(consequence.clone(), member_id.clone()),
+                            StructExpression::member(alternative.clone(), member_id),
+                        ),
+                        Type::Array(..) => self.flatten_if_else_expression(
+                            symbols,
+                            statements_flattened,
+                            condition.clone(),
+                            ArrayExpression::member(consequence.clone(), member_id.clone()),
+                            ArrayExpression::member(alternative.clone(), member_id),
+                        ),
                     }
                 }
-            }
-            StructExpressionInner::FunctionCall(..) => unreachable!(),
-            StructExpressionInner::IfElse(box condition, box consequence, box alternative) => {
-                // if the struct is `(if c then a else b)`, we want to access `(if c then a else b).member`
-                // we reduce to `if c then a.member else b.member`
-                let ty = members
-                    .clone()
-                    .into_iter()
-                    .find(|(id, _)| *id == member_id)
-                    .unwrap()
-                    .1;
-
-                match ty {
-                    Type::FieldElement => self.flatten_if_else_expression(
-                        symbols,
-                        statements_flattened,
-                        condition.clone(),
-                        FieldElementExpression::member(consequence.clone(), member_id.clone()),
-                        FieldElementExpression::member(alternative.clone(), member_id),
-                    ),
-                    Type::Boolean => self.flatten_if_else_expression(
-                        symbols,
-                        statements_flattened,
-                        condition.clone(),
-                        BooleanExpression::member(consequence.clone(), member_id.clone()),
-                        BooleanExpression::member(alternative.clone(), member_id),
-                    ),
-                    Type::Struct(..) => self.flatten_if_else_expression(
-                        symbols,
-                        statements_flattened,
-                        condition.clone(),
-                        StructExpression::member(consequence.clone(), member_id.clone()),
-                        StructExpression::member(alternative.clone(), member_id),
-                    ),
-                    Type::Array(..) => self.flatten_if_else_expression(
-                        symbols,
-                        statements_flattened,
-                        condition.clone(),
-                        ArrayExpression::member(consequence.clone(), member_id.clone()),
-                        ArrayExpression::member(alternative.clone(), member_id),
-                    ),
+                StructExpressionInner::Member(box s0, m_id) => {
+                    let e = self.flatten_member_expression(symbols, statements_flattened, s0, m_id);
+
+                    let offset = members
+                        .iter()
+                        .take_while(|(id, _)| *id != member_id)
+                        .map(|(_, ty)| ty.get_primitive_count())
+                        .sum();
+
+                    // we also need the size of this member
+                    let size = members
+                        .iter()
+                        .find(|(id, _)| *id == member_id)
+                        .unwrap()
+                        .1
+                        .get_primitive_count();
+
+                    e[offset..(offset + size)].into()
                 }
-            }
-            StructExpressionInner::Member(box s0, m_id) => {
-                let e = self.flatten_member_expression(symbols, statements_flattened, s0, m_id);
-
-                let offset = members
-                    .iter()
-                    .take_while(|(id, _)| *id != member_id)
-                    .map(|(_, ty)| ty.get_primitive_count())
-                    .sum();
-
-                // we also need the size of this member
-                let size = members
-                    .iter()
-                    .find(|(id, _)| *id == member_id)
-                    .unwrap()
-                    .1
-                    .get_primitive_count();
-
-                e[offset..(offset + size)].into()
-            }
-        };
+            };
 
         assert_eq!(res.len(), expected_output_size);
         res
     }
 
-=======
     /// Flatten a array selection expression
     ///
     /// # Arguments
@@ -615,7 +571,6 @@
     /// * `expression` - `TypedExpression` that will be flattened.
     /// # Remarks
     /// * U is the type of the expression
->>>>>>> b9010550
     fn flatten_select_expression<U: Flatten<'ast, T>>(
         &mut self,
         symbols: &TypedFunctionSymbols<'ast, T>,
@@ -1463,18 +1418,24 @@
         }
     }
 
-<<<<<<< HEAD
+    /// Flattens an array expression
+    ///
+    /// # Arguments
+    ///
+    /// * `symbols` - Available functions in in this context
+    /// * `statements_flattened` - Vector where new flattened statements can be added.
+    /// * `expr` - `StructExpression` that will be flattened.
     fn flatten_struct_expression(
         &mut self,
-        symbols: &HashMap<FunctionKey<'ast>, TypedFunctionSymbol<'ast, T>>,
+        symbols: &TypedFunctionSymbols<'ast, T>,
         statements_flattened: &mut Vec<FlatStatement<T>>,
         expr: StructExpression<'ast, T>,
     ) -> Vec<FlatExpression<T>> {
         let ty = expr.get_type();
         let expected_output_size = expr.get_type().get_primitive_count();
-        let members = expr.ty;
-
-        let res = match expr.inner {
+        let members = expr.ty().clone();
+
+        let res = match expr.into_inner() {
             StructExpressionInner::Identifier(x) => self
                 .layout
                 .get(&x)
@@ -1543,7 +1504,6 @@
         res
     }
 
-=======
     /// Flattens an array expression
     ///
     /// # Arguments
@@ -1551,7 +1511,6 @@
     /// * `symbols` - Available functions in in this context
     /// * `statements_flattened` - Vector where new flattened statements can be added.
     /// * `expression` - `ArrayExpression` that will be flattened.
->>>>>>> b9010550
     /// # Remarks
     /// * U is the inner type of the array
     fn flatten_array_expression<U: Flatten<'ast, T>>(
