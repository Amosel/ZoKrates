//! Module containing the `Flattener` to process a program that is R1CS-able.
//!
//! @file flatten.rs
//! @author Dennis Kuhnert <dennis.kuhnert@campus.tu-berlin.de>
//! @author Jacob Eberhardt <jacob.eberhardt@tu-berlin.de>
//! @date 2017

use crate::flat_absy::*;
use crate::solvers::Solver;
use crate::zir::types::{FunctionIdentifier, FunctionKey, Signature, Type};
use crate::zir::*;
use std::collections::hash_map::Entry;
use std::collections::HashMap;
use std::convert::TryFrom;
use zokrates_field::Field;

/// Flattener, computes flattened program.
#[derive(Debug)]
pub struct Flattener<'ast, T: Field> {
    /// Index of the next introduced variable while processing the program.
    next_var_idx: usize,
    /// `FlatVariable`s corresponding to each `Identifier`
    layout: HashMap<Identifier<'ast>, FlatVariable>,
    /// Cached `FlatFunction`s to avoid re-flattening them
    flat_cache: HashMap<FunctionKey<'ast>, FlatFunction<T>>,
    /// Cached bit decompositions to avoid re-generating them
    bits_cache: HashMap<FlatExpression<T>, Vec<FlatExpression<T>>>,
    depth: usize,
}

trait FlattenOutput<T: Field>: Sized {
    fn branches(self, other: Self) -> (Self, Self);

    fn flat(&self) -> Vec<FlatExpression<T>>;
}

impl<T: Field> FlattenOutput<T> for FlatExpression<T> {
    fn branches(self, other: Self) -> (Self, Self) {
        (self, other)
    }

    fn flat(&self) -> Vec<FlatExpression<T>> {
        vec![self.clone()]
    }
}

impl<T: Field> FlattenOutput<T> for FlatUExpression<T> {
    fn branches(self, other: Self) -> (Self, Self) {
        let left_bits = self.bits.unwrap();
        let right_bits = other.bits.unwrap();
        let size = std::cmp::max(left_bits.len(), right_bits.len());

        let left_bits = (0..size - left_bits.len())
            .map(|_| FlatExpression::Number(T::from(0)))
            .chain(left_bits)
            .collect();
        let right_bits = (0..size - right_bits.len())
            .map(|_| FlatExpression::Number(T::from(0)))
            .chain(right_bits)
            .collect();

        (
            FlatUExpression {
                bits: Some(left_bits),
                ..self
            },
            FlatUExpression {
                bits: Some(right_bits),
                ..other
            },
        )
    }

    fn flat(&self) -> Vec<FlatExpression<T>> {
        self.bits
            .clone()
            .unwrap()
            .clone()
            .into_iter()
            .chain(std::iter::once(self.field.clone().unwrap()))
            .collect()
    }
}

// We introduce a trait in order to make it possible to make flattening `e` generic over the type of `e`

trait Flatten<'ast, T: Field>: TryFrom<ZirExpression<'ast, T>, Error = ()> + IfElse<'ast, T> {
    type Output: FlattenOutput<T>;

    fn flatten(
        self,
        flattener: &mut Flattener<'ast, T>,
        symbols: &ZirFunctionSymbols<'ast, T>,
        statements_flattened: &mut Vec<FlatStatement<T>>,
    ) -> Self::Output;
}

impl<'ast, T: Field> Flatten<'ast, T> for FieldElementExpression<'ast, T> {
    type Output = FlatExpression<T>;

    fn flatten(
        self,
        flattener: &mut Flattener<'ast, T>,
        symbols: &ZirFunctionSymbols<'ast, T>,
        statements_flattened: &mut Vec<FlatStatement<T>>,
    ) -> Self::Output {
        flattener.flatten_field_expression(symbols, statements_flattened, self)
    }
}

impl<'ast, T: Field> Flatten<'ast, T> for UExpression<'ast, T> {
    type Output = FlatUExpression<T>;

    fn flatten(
        self,
        flattener: &mut Flattener<'ast, T>,
        symbols: &ZirFunctionSymbols<'ast, T>,
        statements_flattened: &mut Vec<FlatStatement<T>>,
    ) -> Self::Output {
        flattener.flatten_uint_expression(symbols, statements_flattened, self)
    }
}

impl<'ast, T: Field> Flatten<'ast, T> for BooleanExpression<'ast, T> {
    type Output = FlatExpression<T>;

    fn flatten(
        self,
        flattener: &mut Flattener<'ast, T>,
        symbols: &ZirFunctionSymbols<'ast, T>,
        statements_flattened: &mut Vec<FlatStatement<T>>,
    ) -> Self::Output {
        flattener.flatten_boolean_expression(symbols, statements_flattened, self)
    }
}

#[derive(Clone, Debug)]
struct FlatUExpression<T: Field> {
    field: Option<FlatExpression<T>>,
    bits: Option<Vec<FlatExpression<T>>>,
}

impl<T: Field> FlatUExpression<T> {
    fn default() -> Self {
        FlatUExpression {
            field: None,
            bits: None,
        }
    }
}

impl<T: Field> FlatUExpression<T> {
    fn field<U: Into<Option<FlatExpression<T>>>>(mut self, e: U) -> Self {
        self.field = e.into();
        self
    }

    fn bits<U: Into<Option<Vec<FlatExpression<T>>>>>(mut self, e: U) -> Self {
        self.bits = e.into();
        self
    }

    fn with_field<U: Into<Option<FlatExpression<T>>>>(e: U) -> Self {
        Self::default().field(e)
    }

    fn with_bits<U: Into<Option<Vec<FlatExpression<T>>>>>(e: U) -> Self {
        Self::default().bits(e)
    }

    fn get_field_unchecked(self) -> FlatExpression<T> {
        match self.field {
            Some(f) => f,
            None => match self.bits {
                Some(bits) => {
                    //assert_eq!(bits.len(), 32);
                    bits.into_iter().rev().enumerate().fold(
                        FlatExpression::Number(T::from(0)),
                        |acc, (index, bit)| {
                            FlatExpression::Add(
                                box acc,
                                box FlatExpression::Mult(
                                    box FlatExpression::Number(T::from(2).pow(index)),
                                    box bit,
                                ),
                            )
                        },
                    )
                }
                None => unreachable!(),
            },
        }
    }
}

impl<'ast, T: Field> Flattener<'ast, T> {
    pub fn flatten(p: ZirProgram<'ast, T>) -> FlatProg<T> {
        Flattener::new().flatten_program(p)
    }

    /// Returns a `Flattener` with fresh `layout`.

    fn new() -> Flattener<'ast, T> {
        Flattener {
            next_var_idx: 0,
            layout: HashMap::new(),
            flat_cache: HashMap::new(),
            bits_cache: HashMap::new(),
            depth: 0,
        }
    }

    /// Flatten an if/else expression
    ///
    /// # Arguments
    ///
    /// * `symbols` - Available functions in this context
    /// * `statements_flattened` - Vector where new flattened statements can be added.
    /// * `condition` - the condition as a `BooleanExpression`.
    /// * `consequence` - the consequence of type U.
    /// * `alternative` - the alternative of type U.
    /// # Remarks
    /// * U is the type of the expression
    fn flatten_if_else_expression<U: Flatten<'ast, T>>(
        &mut self,
        symbols: &ZirFunctionSymbols<'ast, T>,
        statements_flattened: &mut Vec<FlatStatement<T>>,
        condition: BooleanExpression<'ast, T>,
        consequence: U,
        alternative: U,
    ) -> FlatUExpression<T> {
        let condition = self.flatten_boolean_expression(symbols, statements_flattened, condition);

        let consequence = consequence.flatten(self, symbols, statements_flattened);

        let alternative = alternative.flatten(self, symbols, statements_flattened);

        let condition_id = self.use_sym();
        statements_flattened.push(FlatStatement::Definition(condition_id, condition));

        let consequence = consequence.flat();
        let alternative = alternative.flat();

        let size = consequence.len();

        let consequence_ids: Vec<_> = (0..size).map(|_| self.use_sym()).collect();
        statements_flattened.extend(
            consequence
                .into_iter()
                .zip(consequence_ids.iter())
                .map(|(c, c_id)| FlatStatement::Definition(*c_id, c)),
        );

        let alternative_ids: Vec<_> = (0..size).map(|_| self.use_sym()).collect();
        statements_flattened.extend(
            alternative
                .into_iter()
                .zip(alternative_ids.iter())
                .map(|(a, a_id)| FlatStatement::Definition(*a_id, a)),
        );

        let term0_ids: Vec<_> = (0..size).map(|_| self.use_sym()).collect();
        statements_flattened.extend(consequence_ids.iter().zip(term0_ids.iter()).map(
            |(c_id, t0_id)| {
                FlatStatement::Definition(
                    *t0_id,
                    FlatExpression::Mult(
                        box condition_id.clone().into(),
                        box FlatExpression::from(*c_id),
                    ),
                )
            },
        ));

        let term1_ids: Vec<_> = (0..size).map(|_| self.use_sym()).collect();
        statements_flattened.extend(alternative_ids.iter().zip(term1_ids.iter()).map(
            |(a_id, t1_id)| {
                FlatStatement::Definition(
                    *t1_id,
                    FlatExpression::Mult(
                        box FlatExpression::Sub(
                            box FlatExpression::Number(T::one()),
                            box condition_id.into(),
                        ),
                        box FlatExpression::from(*a_id),
                    ),
                )
            },
        ));

        let res: Vec<_> = (0..size).map(|_| self.use_sym()).collect();
        statements_flattened.extend(term0_ids.iter().zip(term1_ids).zip(res.iter()).map(
            |((t0_id, t1_id), r_id)| {
                FlatStatement::Definition(
                    *r_id,
                    FlatExpression::Add(
                        box FlatExpression::from(*t0_id),
                        box FlatExpression::from(t1_id),
                    ),
                )
            },
        ));

        let mut res: Vec<_> = res.into_iter().map(|r| r.into()).collect();

        FlatUExpression {
            field: Some(res.pop().unwrap()),
            bits: Some(res),
        }
    }

    /// Flattens a boolean expression
    ///
    /// # Arguments
    ///
    /// * `symbols` - Available functions in this context
    /// * `statements_flattened` - Vector where new flattened statements can be added.
    /// * `expression` - `BooleanExpression` that will be flattened.
    ///
    /// # Postconditions
    ///
    /// * `flatten_boolean_expressions` always returns a linear expression,
    /// * in order to preserve composability.
    fn flatten_boolean_expression(
        &mut self,
        symbols: &ZirFunctionSymbols<'ast, T>,
        statements_flattened: &mut Vec<FlatStatement<T>>,
        expression: BooleanExpression<'ast, T>,
    ) -> FlatExpression<T> {
        // those will be booleans in the future
        match expression {
            BooleanExpression::Identifier(x) => {
                FlatExpression::Identifier(self.layout.get(&x).unwrap().clone())
            }
            BooleanExpression::Lt(box lhs, box rhs) => {
                // Get the bit width to know the size of the binary decompositions for this Field
                let bit_width = T::get_required_bits();
                let safe_width = bit_width - 2; // making sure we don't overflow, assert here?

                // We know from semantic checking that lhs and rhs have the same type
                // What the expression will flatten to depends on that type

                let lhs_flattened =
                    self.flatten_field_expression(symbols, statements_flattened, lhs);
                let rhs_flattened =
                    self.flatten_field_expression(symbols, statements_flattened, rhs);

                // lhs
                let lhs_id = self.use_sym();
                statements_flattened.push(FlatStatement::Definition(lhs_id, lhs_flattened));

                // check that lhs and rhs are within the right range, i.e., their higher two bits are zero. We use big-endian so they are at positions 0 and 1

                // lhs
                {
                    // define variables for the bits
                    let lhs_bits_be: Vec<FlatVariable> =
                        (0..safe_width).map(|_| self.use_sym()).collect();

                    // add a directive to get the bits
                    statements_flattened.push(FlatStatement::Directive(FlatDirective::new(
                        lhs_bits_be.clone(),
                        Solver::bits(safe_width),
                        vec![lhs_id],
                    )));

                    // bitness checks
                    for i in 0..safe_width {
                        statements_flattened.push(FlatStatement::Condition(
                            FlatExpression::Identifier(lhs_bits_be[i]),
                            FlatExpression::Mult(
                                box FlatExpression::Identifier(lhs_bits_be[i]),
                                box FlatExpression::Identifier(lhs_bits_be[i]),
                            ),
                        ));
                    }

                    // bit decomposition check
                    let mut lhs_sum = FlatExpression::Number(T::from(0));

                    for i in 0..safe_width {
                        lhs_sum = FlatExpression::Add(
                            box lhs_sum,
                            box FlatExpression::Mult(
                                box FlatExpression::Identifier(lhs_bits_be[i]),
                                box FlatExpression::Number(T::from(2).pow(safe_width - i - 1)),
                            ),
                        );
                    }

                    statements_flattened.push(FlatStatement::Condition(
                        FlatExpression::Identifier(lhs_id),
                        lhs_sum,
                    ));
                }

                // rhs
                let rhs_id = self.use_sym();
                statements_flattened.push(FlatStatement::Definition(rhs_id, rhs_flattened));

                // rhs
                {
                    // define variables for the bits
                    let rhs_bits_be: Vec<FlatVariable> =
                        (0..safe_width).map(|_| self.use_sym()).collect();

                    // add a directive to get the bits
                    statements_flattened.push(FlatStatement::Directive(FlatDirective::new(
                        rhs_bits_be.clone(),
                        Solver::bits(safe_width),
                        vec![rhs_id],
                    )));

                    // bitness checks
                    for i in 0..safe_width {
                        statements_flattened.push(FlatStatement::Condition(
                            FlatExpression::Identifier(rhs_bits_be[i]),
                            FlatExpression::Mult(
                                box FlatExpression::Identifier(rhs_bits_be[i]),
                                box FlatExpression::Identifier(rhs_bits_be[i]),
                            ),
                        ));
                    }

                    // bit decomposition check
                    let mut rhs_sum = FlatExpression::Number(T::from(0));

                    for i in 0..safe_width {
                        rhs_sum = FlatExpression::Add(
                            box rhs_sum,
                            box FlatExpression::Mult(
                                box FlatExpression::Identifier(rhs_bits_be[i]),
                                box FlatExpression::Number(T::from(2).pow(safe_width - i - 1)),
                            ),
                        );
                    }

                    statements_flattened.push(FlatStatement::Condition(
                        FlatExpression::Identifier(rhs_id),
                        rhs_sum,
                    ));
                }

                // sym := (lhs * 2) - (rhs * 2)
                let subtraction_result = FlatExpression::Sub(
                    box FlatExpression::Mult(
                        box FlatExpression::Number(T::from(2)),
                        box FlatExpression::Identifier(lhs_id),
                    ),
                    box FlatExpression::Mult(
                        box FlatExpression::Number(T::from(2)),
                        box FlatExpression::Identifier(rhs_id),
                    ),
                );

                // define variables for the bits
                let sub_bits_be: Vec<FlatVariable> =
                    (0..bit_width).map(|_| self.use_sym()).collect();

                // add a directive to get the bits
                statements_flattened.push(FlatStatement::Directive(FlatDirective::new(
                    sub_bits_be.clone(),
                    Solver::bits(bit_width),
                    vec![subtraction_result.clone()],
                )));

                // bitness checks
                for i in 0..bit_width {
                    statements_flattened.push(FlatStatement::Condition(
                        FlatExpression::Identifier(sub_bits_be[i]),
                        FlatExpression::Mult(
                            box FlatExpression::Identifier(sub_bits_be[i]),
                            box FlatExpression::Identifier(sub_bits_be[i]),
                        ),
                    ));
                }

                // sum(sym_b{i} * 2**i)
                let mut expr = FlatExpression::Number(T::from(0));

                for i in 0..bit_width {
                    expr = FlatExpression::Add(
                        box expr,
                        box FlatExpression::Mult(
                            box FlatExpression::Identifier(sub_bits_be[i]),
                            box FlatExpression::Number(T::from(2).pow(bit_width - i - 1)),
                        ),
                    );
                }

                statements_flattened.push(FlatStatement::Condition(subtraction_result, expr));

                FlatExpression::Identifier(sub_bits_be[bit_width - 1])
            }
            BooleanExpression::BoolEq(box lhs, box rhs) => {
                // lhs and rhs are booleans, they flatten to 0 or 1
                let x = self.flatten_boolean_expression(symbols, statements_flattened, lhs);
                let y = self.flatten_boolean_expression(symbols, statements_flattened, rhs);
                // Wanted: Not(X - Y)**2 which is an XNOR
                // We know that X and Y are [0, 1]
                // (X - Y) can become a negative values, which is why squaring the result is needed
                // Negating this returns correct result

                // Non-binary Truth table for logic of operation
                // +---+---+-------+---------------+
                // | X | Y | X - Y | Not(X - Y)**2 |
                // +---+---+-------+---------------+
                // | 1 | 1 |     0 |             1 |
                // | 1 | 0 |     1 |             0 |
                // | 0 | 1 |    -1 |             0 |
                // | 0 | 0 |     0 |             1 |
                // +---+---+-------+---------------+

                let x_sub_y = FlatExpression::Sub(box x, box y);
                let name_x_mult_x = self.use_sym();

                statements_flattened.push(FlatStatement::Definition(
                    name_x_mult_x,
                    FlatExpression::Mult(box x_sub_y.clone(), box x_sub_y),
                ));

                FlatExpression::Sub(
                    box FlatExpression::Number(T::one()),
                    box FlatExpression::Identifier(name_x_mult_x),
                )
            }
            BooleanExpression::FieldEq(box lhs, box rhs) => {
                // We know from semantic checking that lhs and rhs have the same type
                // What the expression will flatten to depends on that type

                // Wanted: (Y = (X != 0) ? 1 : 0)
                // X = a - b
                // # Y = if X == 0 then 0 else 1 fi
                // # M = if X == 0 then 1 else 1/X fi
                // Y == X * M
                // 0 == (1-Y) * X

                let name_y = self.use_sym();
                let name_m = self.use_sym();

                let x = self.flatten_field_expression(
                    symbols,
                    statements_flattened,
                    FieldElementExpression::Sub(box lhs, box rhs),
                );

                statements_flattened.push(FlatStatement::Directive(FlatDirective::new(
                    vec![name_y, name_m],
                    Solver::ConditionEq,
                    vec![x.clone()],
                )));
                statements_flattened.push(FlatStatement::Condition(
                    FlatExpression::Identifier(name_y),
                    FlatExpression::Mult(box x.clone(), box FlatExpression::Identifier(name_m)),
                ));

                let res = FlatExpression::Sub(
                    box FlatExpression::Number(T::one()),
                    box FlatExpression::Identifier(name_y),
                );

                statements_flattened.push(FlatStatement::Condition(
                    FlatExpression::Number(T::zero()),
                    FlatExpression::Mult(box res.clone(), box x),
                ));

                res
            }
            BooleanExpression::Le(box lhs, box rhs) => {
                let lt = self.flatten_boolean_expression(
                    symbols,
                    statements_flattened,
                    BooleanExpression::Lt(box lhs.clone(), box rhs.clone()),
                );
                let eq = self.flatten_boolean_expression(
                    symbols,
                    statements_flattened,
                    BooleanExpression::FieldEq(box lhs.clone(), box rhs.clone()),
                );
                FlatExpression::Add(box eq, box lt)
            }
            BooleanExpression::Gt(lhs, rhs) => self.flatten_boolean_expression(
                symbols,
                statements_flattened,
                BooleanExpression::Lt(rhs, lhs),
            ),
            BooleanExpression::Ge(lhs, rhs) => self.flatten_boolean_expression(
                symbols,
                statements_flattened,
                BooleanExpression::Le(rhs, lhs),
            ),
            BooleanExpression::Or(box lhs, box rhs) => {
                let x = self.flatten_boolean_expression(symbols, statements_flattened, lhs);
                let y = self.flatten_boolean_expression(symbols, statements_flattened, rhs);
                assert!(x.is_linear() && y.is_linear());
                let name_x_or_y = self.use_sym();
                statements_flattened.push(FlatStatement::Directive(FlatDirective {
                    solver: Solver::Or,
                    outputs: vec![name_x_or_y],
                    inputs: vec![x.clone(), y.clone()],
                }));
                statements_flattened.push(FlatStatement::Condition(
                    FlatExpression::Add(
                        box x.clone(),
                        box FlatExpression::Sub(box y.clone(), box name_x_or_y.clone().into()),
                    ),
                    FlatExpression::Mult(box x.clone(), box y.clone()),
                ));
                name_x_or_y.into()
            }
            BooleanExpression::And(box lhs, box rhs) => {
                let x = self.flatten_boolean_expression(symbols, statements_flattened, lhs);
                let y = self.flatten_boolean_expression(symbols, statements_flattened, rhs);

                let name_x_and_y = self.use_sym();
                assert!(x.is_linear() && y.is_linear());
                statements_flattened.push(FlatStatement::Definition(
                    name_x_and_y,
                    FlatExpression::Mult(box x, box y),
                ));

                FlatExpression::Identifier(name_x_and_y)
            }
            BooleanExpression::Not(box exp) => {
                let x = self.flatten_boolean_expression(symbols, statements_flattened, exp);
                FlatExpression::Sub(box FlatExpression::Number(T::one()), box x)
            }
            BooleanExpression::Value(b) => FlatExpression::Number(match b {
                true => T::from(1),
                false => T::from(0),
            }),
            BooleanExpression::IfElse(box condition, box consequence, box alternative) => self
                .flatten_if_else_expression(
                    symbols,
                    statements_flattened,
                    condition,
                    consequence,
                    alternative,
                )
                .get_field_unchecked()
                .clone(),
        }
    }

    /// Flattens a function call
    ///
    /// # Arguments
    ///
    /// * `symbols` - Available functions in this context
    /// * `statements_flattened` - Vector where new flattened statements can be added.
    /// * `id` - `Identifier of the function.
    /// * `return_types` - Types of the return values of the function
    /// * `param_expressions` - Arguments of this call
    fn flatten_function_call(
        &mut self,
        symbols: &ZirFunctionSymbols<'ast, T>,
        statements_flattened: &mut Vec<FlatStatement<T>>,
        id: FunctionIdentifier<'ast>,
        return_types: Vec<Type>,
        param_expressions: Vec<ZirExpression<'ast, T>>,
    ) -> Vec<FlatUExpression<T>> {
        let passed_signature = Signature::new()
            .inputs(param_expressions.iter().map(|e| e.get_type()).collect())
            .outputs(return_types);

        let key = FunctionKey::with_id(id).signature(passed_signature);

        let funct = self.get_embed(&key, &symbols);

        if funct == crate::embed::FlatEmbed::U32ToBits {
            assert_eq!(param_expressions.len(), 1);
            let mut param_expressions = param_expressions;
            let p = param_expressions.pop().unwrap();
            let p = match p {
                ZirExpression::Uint(e) => e,
                _ => unreachable!(),
            };
            let from = p.metadata.clone().unwrap().bitwidth();
            let p = self.flatten_uint_expression(symbols, statements_flattened, p);
            let bits = self
                .get_bits(p, from as usize, 32, statements_flattened)
                .into_iter()
                .map(|b| FlatUExpression::with_field(b))
                .collect();
            return bits;
        }

        if funct == crate::embed::FlatEmbed::U32FromBits {
            assert_eq!(param_expressions.len(), 32);
            let param_expressions: Vec<_> = param_expressions
                .into_iter()
                .map(|p| {
                    self.flatten_expression(symbols, statements_flattened, p)
                        .get_field_unchecked()
                })
                .collect();

            return vec![FlatUExpression::with_bits(param_expressions)];
        }

        let funct = funct.synthetize();

        let mut replacement_map = HashMap::new();

        // Handle complex parameters and assign values:
        // Rename Parameters, assign them to values in call. Resolve complex expressions with definitions
        let params_flattened = param_expressions
            .into_iter()
            .map(|param_expr| self.flatten_expression(symbols, statements_flattened, param_expr))
            .into_iter()
            .map(|x| x.get_field_unchecked())
            .collect::<Vec<_>>();

        for (concrete_argument, formal_argument) in
            params_flattened.into_iter().zip(funct.arguments)
        {
            let new_var = self.use_sym();
            statements_flattened.push(FlatStatement::Definition(new_var, concrete_argument));
            replacement_map.insert(formal_argument.id, new_var);
        }

        // Ensure renaming and correct returns:
        // add all flattened statements, adapt return statements

        let (mut return_statements, statements): (Vec<_>, Vec<_>) =
            funct.statements.into_iter().partition(|s| match s {
                FlatStatement::Return(..) => true,
                _ => false,
            });

        let statements: Vec<_> = statements
            .into_iter()
            .map(|stat| match stat {
                // set return statements as expression result
                FlatStatement::Return(..) => unreachable!(),
                FlatStatement::Definition(var, rhs) => {
                    let new_var = self.use_sym();
                    replacement_map.insert(var, new_var);
                    let new_rhs = rhs.apply_substitution(&replacement_map);
                    FlatStatement::Definition(new_var, new_rhs)
                }
                FlatStatement::Condition(lhs, rhs) => {
                    let new_lhs = lhs.apply_substitution(&replacement_map);
                    let new_rhs = rhs.apply_substitution(&replacement_map);
                    FlatStatement::Condition(new_lhs, new_rhs)
                }
                FlatStatement::Directive(d) => {
                    let new_outputs = d
                        .outputs
                        .into_iter()
                        .map(|o| {
                            let new_o = self.use_sym();
                            replacement_map.insert(o, new_o);
                            new_o
                        })
                        .collect();
                    let new_inputs = d
                        .inputs
                        .into_iter()
                        .map(|i| i.apply_substitution(&replacement_map))
                        .collect();
                    FlatStatement::Directive(FlatDirective {
                        outputs: new_outputs,
                        solver: d.solver,
                        inputs: new_inputs,
                    })
                }
                FlatStatement::Log(s) => FlatStatement::Log(s),
            })
            .collect();

        statements_flattened.extend(statements);

        match return_statements.pop().unwrap() {
            FlatStatement::Return(list) => list
                .expressions
                .into_iter()
                .map(|x| x.apply_substitution(&replacement_map))
                .map(|x| FlatUExpression::with_field(x))
                .collect(),
            _ => unreachable!(),
        }
    }

    /// Flattens an expression
    ///
    /// # Arguments
    ///
    /// * `symbols` - Available functions in this context
    /// * `statements_flattened` - Vector where new flattened statements can be added.
    /// * `expr` - `ZirExpression` that will be flattened.
    fn flatten_expression(
        &mut self,
        symbols: &ZirFunctionSymbols<'ast, T>,
        statements_flattened: &mut Vec<FlatStatement<T>>,
        expr: ZirExpression<'ast, T>,
    ) -> FlatUExpression<T> {
        match expr {
            ZirExpression::FieldElement(e) => FlatUExpression::with_field(
                self.flatten_field_expression(symbols, statements_flattened, e),
            ),
            ZirExpression::Boolean(e) => FlatUExpression::with_field(
                self.flatten_boolean_expression(symbols, statements_flattened, e),
            ),
            ZirExpression::Uint(e) => {
                self.flatten_uint_expression(symbols, statements_flattened, e)
            }
        }
    }

    /// Flattens a uint expression
    ///
    /// # Arguments
    ///
    /// * `symbols` - Available functions in in this context
    /// * `statements_flattened` - Vector where new flattened statements can be added.
    /// * `expr` - `UExpression` that will be flattened.
    fn flatten_uint_expression(
        &mut self,
        symbols: &ZirFunctionSymbols<'ast, T>,
        statements_flattened: &mut Vec<FlatStatement<T>>,
        expr: UExpression<'ast, T>,
    ) -> FlatUExpression<T> {
        self.depth += 1;

        let target_bitwidth = expr.bitwidth;

        let metadata = expr.metadata.clone().unwrap().clone();

        let actual_bitwidth = metadata.bitwidth() as usize;
        let should_reduce = metadata.should_reduce.unwrap();

        let should_reduce = should_reduce && actual_bitwidth > target_bitwidth;

        let res = match expr.into_inner() {
            UExpressionInner::Value(x) => {
                FlatUExpression::with_field(FlatExpression::Number(T::from(x as u128)))
            } // force to be a field element
            UExpressionInner::Identifier(x) => {
                let field = FlatExpression::Identifier(self.layout.get(&x).unwrap().clone());
                let bits = self.bits_cache.get(&field).map(|bits| {
                    assert_eq!(bits.len(), target_bitwidth);
                    bits.clone()
                });
                FlatUExpression::with_field(field).bits(bits)
            }
            UExpressionInner::Not(box e) => {
                let from = e.metadata.clone().unwrap().bitwidth();

                let e_flattened = self.flatten_uint_expression(symbols, statements_flattened, e);

                let e_bits = self.get_bits(
                    e_flattened,
                    from as usize,
                    target_bitwidth,
                    statements_flattened,
                );

                assert_eq!(e_bits.len(), target_bitwidth);

                let name_not = e_bits.iter().map(|_| self.use_sym()).collect::<Vec<_>>();

                statements_flattened.extend(name_not.iter().zip(e_bits.iter()).map(
                    |(name, bit)| {
                        FlatStatement::Definition(
                            *name,
                            FlatExpression::Sub(
                                box FlatExpression::Number(T::from(1)),
                                box bit.clone(),
                            ),
                        )
                    },
                ));

                FlatUExpression::with_bits(
                    name_not.into_iter().map(|v| v.into()).collect::<Vec<_>>(),
                )
            }
            UExpressionInner::Add(box left, box right) => {
                let left_flattened = self
                    .flatten_uint_expression(symbols, statements_flattened, left)
                    .get_field_unchecked();

                let right_flattened = self
                    .flatten_uint_expression(symbols, statements_flattened, right)
                    .get_field_unchecked();

                let new_left = if left_flattened.is_linear() {
                    left_flattened
                } else {
                    let id = self.use_sym();
                    statements_flattened.push(FlatStatement::Definition(id, left_flattened));
                    FlatExpression::Identifier(id)
                };
                let new_right = if right_flattened.is_linear() {
                    right_flattened
                } else {
                    let id = self.use_sym();
                    statements_flattened.push(FlatStatement::Definition(id, right_flattened));
                    FlatExpression::Identifier(id)
                };

                FlatUExpression::with_field(FlatExpression::Add(box new_left, box new_right))
            }
            UExpressionInner::Sub(box left, box right) => {
                let aux = FlatExpression::Number(
                    T::from(2).pow(right.metadata.clone().unwrap().bitwidth() as usize),
                );

                let left_flattened = self
                    .flatten_uint_expression(symbols, statements_flattened, left)
                    .get_field_unchecked();
                let right_flattened = self
                    .flatten_uint_expression(symbols, statements_flattened, right)
                    .get_field_unchecked();
                let new_left = if left_flattened.is_linear() {
                    left_flattened
                } else {
                    let id = self.use_sym();
                    statements_flattened.push(FlatStatement::Definition(id, left_flattened));
                    FlatExpression::Identifier(id)
                };
                let new_right = if right_flattened.is_linear() {
                    right_flattened
                } else {
                    let id = self.use_sym();
                    statements_flattened.push(FlatStatement::Definition(id, right_flattened));
                    FlatExpression::Identifier(id)
                };

                FlatUExpression::with_field(FlatExpression::Add(
                    box aux,
                    box FlatExpression::Sub(box new_left, box new_right),
                ))
            }
            UExpressionInner::LeftShift(box e, box by) => {
                let from = e.metadata.clone().unwrap().bitwidth();

                let e = self.flatten_uint_expression(symbols, statements_flattened, e);

                let by = match by {
                    FieldElementExpression::Number(n) => {
                        n.to_dec_string().parse::<usize>().unwrap()
                    }
                    _ => unreachable!(),
                };

                let e_bits = self.get_bits(e, from as usize, target_bitwidth, statements_flattened);

                assert_eq!(e_bits.len(), target_bitwidth);

                FlatUExpression::with_bits(
                    e_bits
                        .into_iter()
                        .skip(by)
                        .chain(
                            (0..std::cmp::min(by, target_bitwidth))
                                .map(|_| FlatExpression::Number(T::from(0))),
                        )
                        .collect::<Vec<_>>(),
                )
            }
            UExpressionInner::RightShift(box e, box by) => {
                let from = e.metadata.clone().unwrap().bitwidth();

                let e = self.flatten_uint_expression(symbols, statements_flattened, e);

                let by = match by {
                    FieldElementExpression::Number(n) => {
                        n.to_dec_string().parse::<usize>().unwrap()
                    }
                    _ => unreachable!(),
                };

                let e_bits = self.get_bits(e, from as usize, target_bitwidth, statements_flattened);

                assert_eq!(e_bits.len(), target_bitwidth);

                FlatUExpression::with_bits(
                    (0..std::cmp::min(by, target_bitwidth))
                        .map(|_| FlatExpression::Number(T::from(0)))
                        .chain(
                            e_bits
                                .into_iter()
                                .take(target_bitwidth - std::cmp::min(by, target_bitwidth)),
                        )
                        .collect::<Vec<_>>(),
                )
            }
            UExpressionInner::Mult(box left, box right) => {
                let left_flattened = self
                    .flatten_uint_expression(symbols, statements_flattened, left)
                    .get_field_unchecked();
                let right_flattened = self
                    .flatten_uint_expression(symbols, statements_flattened, right)
                    .get_field_unchecked();
                let new_left = if left_flattened.is_linear() {
                    left_flattened
                } else {
                    let id = self.use_sym();
                    statements_flattened.push(FlatStatement::Definition(id, left_flattened));
                    FlatExpression::Identifier(id)
                };
                let new_right = if right_flattened.is_linear() {
                    right_flattened
                } else {
                    let id = self.use_sym();
                    statements_flattened.push(FlatStatement::Definition(id, right_flattened));
                    FlatExpression::Identifier(id)
                };

                let res = self.use_sym();

                statements_flattened.push(FlatStatement::Definition(
                    res,
                    FlatExpression::Mult(box new_left, box new_right),
                ));

                FlatUExpression::with_field(FlatExpression::Identifier(res))
            }
            UExpressionInner::IfElse(box condition, box consequence, box alternative) => self
                .flatten_if_else_expression(
                    symbols,
                    statements_flattened,
                    condition,
                    consequence,
                    alternative,
                )
                .clone(),
            UExpressionInner::Xor(box left, box right) => {
                let left_from = left.metadata.clone().unwrap().bitwidth();
                let right_from = right.metadata.clone().unwrap().bitwidth();

                let left_flattened =
                    self.flatten_uint_expression(symbols, statements_flattened, left);
                let right_flattened =
                    self.flatten_uint_expression(symbols, statements_flattened, right);

                let left_bits = self.get_bits(
                    left_flattened,
                    left_from as usize,
                    target_bitwidth,
                    statements_flattened,
                );
                let right_bits = self.get_bits(
                    right_flattened,
                    right_from as usize,
                    target_bitwidth,
                    statements_flattened,
                );

                assert_eq!(left_bits.len(), target_bitwidth);
                assert_eq!(right_bits.len(), target_bitwidth);

                let name_xor = left_bits.iter().map(|_| self.use_sym()).collect::<Vec<_>>();

                statements_flattened.extend(
                    name_xor
                        .iter()
                        .zip(left_bits.iter().zip(right_bits.iter()))
                        .flat_map(|(name, (x, y))| match (x, y) {
                            (FlatExpression::Number(n), e) | (e, FlatExpression::Number(n)) => {
                                if *n == T::from(0) {
                                    vec![FlatStatement::Definition(name.clone(), e.clone())]
                                } else if *n == T::from(1) {
                                    vec![FlatStatement::Definition(
                                        name.clone(),
                                        FlatExpression::Sub(
                                            box FlatExpression::Number(T::from(1)),
                                            box e.clone(),
                                        ),
                                    )]
                                } else {
                                    unreachable!()
                                }
                            }
                            (x, y) => vec![
                                FlatStatement::Directive(FlatDirective::new(
                                    vec![name.clone()],
                                    Solver::Xor,
                                    vec![x.clone(), y.clone()],
                                )),
                                FlatStatement::Condition(
                                    FlatExpression::Add(
                                        box x.clone(),
                                        box FlatExpression::Sub(
                                            box y.clone(),
                                            box name.clone().into(),
                                        ),
                                    ),
                                    FlatExpression::Mult(
                                        box FlatExpression::Add(box x.clone(), box x.clone()),
                                        box y.clone(),
                                    ),
                                ),
                            ],
                        }),
                );

                FlatUExpression::with_bits(
                    name_xor
                        .into_iter()
                        .map(|v| FlatExpression::Identifier(v))
                        .collect::<Vec<_>>(),
                )
            }
            UExpressionInner::And(box left, box right) => {
                let left_from = left.metadata.clone().unwrap().bitwidth();
                let right_from = right.metadata.clone().unwrap().bitwidth();

                let left_flattened =
                    self.flatten_uint_expression(symbols, statements_flattened, left);

                let right_flattened =
                    self.flatten_uint_expression(symbols, statements_flattened, right);

                let left_bits = self.get_bits(
                    left_flattened,
                    left_from as usize,
                    target_bitwidth,
                    statements_flattened,
                );
                let right_bits = self.get_bits(
                    right_flattened,
                    right_from as usize,
                    target_bitwidth,
                    statements_flattened,
                );

                assert_eq!(left_bits.len(), target_bitwidth);
                assert_eq!(right_bits.len(), target_bitwidth);

                let name_and = left_bits.iter().map(|_| self.use_sym()).collect::<Vec<_>>();

                statements_flattened.extend(
                    name_and
                        .iter()
                        .zip(left_bits.iter().zip(right_bits.iter()))
                        .map(|(name, (x, y))| {
                            FlatStatement::Definition(
                                *name,
                                FlatExpression::Mult(box x.clone(), box y.clone()),
                            )
                        }),
                );

                FlatUExpression::with_bits(
                    name_and
                        .into_iter()
                        .map(|v| FlatExpression::Identifier(v))
                        .collect::<Vec<_>>(),
                )
            }
            UExpressionInner::Or(box left, box right) => {
                let left_from = left.metadata.clone().unwrap().bitwidth();
                let right_from = right.metadata.clone().unwrap().bitwidth();

                let left_flattened =
                    self.flatten_uint_expression(symbols, statements_flattened, left);
                let right_flattened =
                    self.flatten_uint_expression(symbols, statements_flattened, right);

                let left_bits = self.get_bits(
                    left_flattened,
                    left_from as usize,
                    target_bitwidth,
                    statements_flattened,
                );
                let right_bits = self.get_bits(
                    right_flattened,
                    right_from as usize,
                    target_bitwidth,
                    statements_flattened,
                );

                assert_eq!(left_bits.len(), target_bitwidth);
                assert_eq!(right_bits.len(), target_bitwidth);

                let name_or = left_bits.iter().map(|_| self.use_sym()).collect::<Vec<_>>();

                statements_flattened.extend(
                    name_or
                        .iter()
                        .zip(left_bits.iter().zip(right_bits.iter()))
                        .flat_map(|(name, (x, y))| match (x, y) {
                            (FlatExpression::Number(n), e) | (e, FlatExpression::Number(n)) => {
                                if *n == T::from(0) {
                                    vec![FlatStatement::Definition(name.clone(), e.clone())]
                                } else if *n == T::from(1) {
                                    vec![FlatStatement::Definition(
                                        name.clone(),
                                        FlatExpression::Number(T::from(1)),
                                    )]
                                } else {
                                    unreachable!()
                                }
                            }
                            (x, y) => vec![
                                FlatStatement::Directive(FlatDirective::new(
                                    vec![name.clone()],
                                    Solver::Or,
                                    vec![x.clone(), y.clone()],
                                )),
                                FlatStatement::Condition(
                                    FlatExpression::Add(
                                        box x.clone(),
                                        box FlatExpression::Sub(
                                            box y.clone(),
                                            box name.clone().into(),
                                        ),
                                    ),
                                    FlatExpression::Mult(box x.clone(), box y.clone()),
                                ),
                            ],
                        }),
                );

                FlatUExpression::with_bits(
                    name_or
                        .into_iter()
                        .map(|v| FlatExpression::Identifier(v))
                        .collect::<Vec<_>>(),
                )
            }
        };

        let res = match should_reduce {
            true => {
                let bits = self.get_bits(
                    res.clone(),
                    actual_bitwidth,
                    target_bitwidth,
                    statements_flattened,
                );

                let field = bits.iter().enumerate().fold(
                    FlatExpression::Number(T::from(0)),
                    |acc, (index, bit)| {
                        FlatExpression::Add(
                            box acc,
                            box FlatExpression::Mult(
                                box FlatExpression::Number(
                                    T::from(2).pow(target_bitwidth - index - 1),
                                ),
                                box bit.clone().into(),
                            ),
                        )
                    },
                );

                // truncate to the target bitwidth
                FlatUExpression::with_bits(bits).field(field)
            }
            false => res,
        };

        self.depth -= 1;

        // statements_flattened.push(FlatStatement::Log(format!(
        //     "  {} DONE",
        //     "   ".repeat(self.depth)
        // )));

        res
    }

    fn get_bits(
        &mut self,
        e: FlatUExpression<T>,
        from: usize,
        to: usize,
        statements_flattened: &mut Vec<FlatStatement<T>>,
    ) -> Vec<FlatExpression<T>> {
        // constants do not require directives!
        match e.field.clone() {
            Some(FlatExpression::Number(x)) => {
                let bits: Vec<_> = Solver::bits(to)
                    .execute(&vec![x])
                    .unwrap()
                    .into_iter()
                    .map(|x| FlatExpression::Number(x))
                    .collect();

                self.bits_cache
                    .insert(e.field.clone().unwrap(), bits.clone());
                return bits;
            }
            _ => {}
        };

        e.bits
            .clone()
            .unwrap_or_else(|| match self.bits_cache.entry(e.field.clone().unwrap()) {
                Entry::Occupied(entry) => {
                    entry.get().clone().into_iter().map(|e| e.into()).collect()
                }
                Entry::Vacant(_) => {
                    let bits = (0..from).map(|_| self.use_sym()).collect::<Vec<_>>();
                    statements_flattened.push(FlatStatement::Directive(FlatDirective::new(
                        bits.clone(),
                        Solver::Bits(from),
                        vec![e.field.clone().unwrap()],
                    )));

                    // decompose to the actual bitwidth

                    // bit checks
                    statements_flattened.extend((0..from).map(|i| {
                        FlatStatement::Condition(
                            bits[i].clone().into(),
                            FlatExpression::Mult(
                                box bits[i].clone().into(),
                                box bits[i].clone().into(),
                            ),
                        )
                    }));

                    let sum = bits.iter().enumerate().fold(
                        FlatExpression::Number(T::from(0)),
                        |acc, (index, bit)| {
                            FlatExpression::Add(
                                box acc,
                                box FlatExpression::Mult(
                                    box FlatExpression::Number(T::from(2).pow(from - index - 1)),
                                    box bit.clone().into(),
                                ),
                            )
                        },
                    );

                    // sum check
                    statements_flattened.push(FlatStatement::Condition(
                        e.field.clone().unwrap(),
                        sum.clone(),
                    ));

                    let bits = bits[from - to..].to_vec();

                    assert_eq!(bits.len(), to);

                    let bits: Vec<_> = bits
                        .into_iter()
                        .map(|b| FlatExpression::Identifier(b))
                        .collect();

                    self.bits_cache.insert(e.field.unwrap(), bits.clone());
                    self.bits_cache.insert(sum, bits.clone());

                    bits.into_iter().map(|v| v.into()).collect()
                }
            })
    }

    /// Flattens a field expression
    ///
    /// # Arguments
    ///
    /// * `symbols` - Available functions in this context
    /// * `statements_flattened` - Vector where new flattened statements can be added.
    /// * `expr` - `FieldElementExpression` that will be flattened.
    fn flatten_field_expression(
        &mut self,
        symbols: &ZirFunctionSymbols<'ast, T>,
        statements_flattened: &mut Vec<FlatStatement<T>>,
        expr: FieldElementExpression<'ast, T>,
    ) -> FlatExpression<T> {
        match expr {
            FieldElementExpression::Number(x) => FlatExpression::Number(x), // force to be a field element
            FieldElementExpression::Identifier(x) => {
                FlatExpression::Identifier(self.layout.get(&x).unwrap().clone())
            }
            FieldElementExpression::Add(box left, box right) => {
                let left_flattened =
                    self.flatten_field_expression(symbols, statements_flattened, left);
                let right_flattened =
                    self.flatten_field_expression(symbols, statements_flattened, right);
                let new_left = if left_flattened.is_linear() {
                    left_flattened
                } else {
                    let id = self.use_sym();
                    statements_flattened.push(FlatStatement::Definition(id, left_flattened));
                    FlatExpression::Identifier(id)
                };
                let new_right = if right_flattened.is_linear() {
                    right_flattened
                } else {
                    let id = self.use_sym();
                    statements_flattened.push(FlatStatement::Definition(id, right_flattened));
                    FlatExpression::Identifier(id)
                };
                FlatExpression::Add(box new_left, box new_right)
            }
            FieldElementExpression::Sub(box left, box right) => {
                let left_flattened =
                    self.flatten_field_expression(symbols, statements_flattened, left);
                let right_flattened =
                    self.flatten_field_expression(symbols, statements_flattened, right);

                let new_left = if left_flattened.is_linear() {
                    left_flattened
                } else {
                    let id = self.use_sym();
                    statements_flattened.push(FlatStatement::Definition(id, left_flattened));
                    FlatExpression::Identifier(id)
                };
                let new_right = if right_flattened.is_linear() {
                    right_flattened
                } else {
                    let id = self.use_sym();
                    statements_flattened.push(FlatStatement::Definition(id, right_flattened));
                    FlatExpression::Identifier(id)
                };

                FlatExpression::Sub(box new_left, box new_right)
            }
            FieldElementExpression::Mult(box left, box right) => {
                let left_flattened =
                    self.flatten_field_expression(symbols, statements_flattened, left);
                let right_flattened =
                    self.flatten_field_expression(symbols, statements_flattened, right);
                let new_left = if left_flattened.is_linear() {
                    left_flattened
                } else {
                    let id = self.use_sym();
                    statements_flattened.push(FlatStatement::Definition(id, left_flattened));
                    FlatExpression::Identifier(id)
                };
                let new_right = if right_flattened.is_linear() {
                    right_flattened
                } else {
                    let id = self.use_sym();
                    statements_flattened.push(FlatStatement::Definition(id, right_flattened));
                    FlatExpression::Identifier(id)
                };
                FlatExpression::Mult(box new_left, box new_right)
            }
            FieldElementExpression::Div(box left, box right) => {
                let left_flattened =
                    self.flatten_field_expression(symbols, statements_flattened, left);
                let right_flattened =
                    self.flatten_field_expression(symbols, statements_flattened, right);
                let new_left: FlatExpression<T> = {
                    let id = self.use_sym();
                    statements_flattened.push(FlatStatement::Definition(id, left_flattened));
                    id.into()
                };
                let new_right: FlatExpression<T> = {
                    let id = self.use_sym();
                    statements_flattened.push(FlatStatement::Definition(id, right_flattened));
                    id.into()
                };

                let invb = self.use_sym();
                let inverse = self.use_sym();

                // # invb = 1/b
                statements_flattened.push(FlatStatement::Directive(FlatDirective::new(
                    vec![invb],
                    Solver::Div,
                    vec![FlatExpression::Number(T::one()), new_right.clone()],
                )));

                // assert(invb * b == 1)
                statements_flattened.push(FlatStatement::Condition(
                    FlatExpression::Number(T::one()),
                    FlatExpression::Mult(box invb.into(), box new_right.clone().into()),
                ));

                // # c = a/b
                statements_flattened.push(FlatStatement::Directive(FlatDirective::new(
                    vec![inverse],
                    Solver::Div,
                    vec![new_left.clone(), new_right.clone()],
                )));

                // assert(c * b == a)
                statements_flattened.push(FlatStatement::Condition(
                    new_left.into(),
                    FlatExpression::Mult(box new_right, box inverse.into()),
                ));

                inverse.into()
            }
            FieldElementExpression::Pow(box base, box exponent) => {
                match exponent {
                    FieldElementExpression::Number(ref e) => {
                        // flatten the base expression
                        let base_flattened = self.flatten_field_expression(
                            symbols,
                            statements_flattened,
                            base.clone(),
                        );

                        // we require from the base to be linear
                        // TODO change that
                        assert!(base_flattened.is_linear());

                        let e = e.to_dec_string().parse::<usize>().unwrap();

                        // convert the exponent to bytes, big endian
                        let ebytes_be = e.to_be_bytes();
                        // convert the bytes to bits, remove leading zeroes (we only need powers up to the highest non-zero bit)
                        let ebits_be: Vec<_> = ebytes_be
                            .iter()
                            .flat_map(|byte| (0..8).rev().map(move |i| byte & (1 << i) != 0)) // byte to bit, big endian
                            .skip_while(|b| !b) // skip trailing false bits
                            .collect();

                        // reverse to start with the lowest bit first
                        let ebits_le: Vec<_> = ebits_be.into_iter().rev().collect();

                        // calculate all powers e**(2**i) by squaring
                        let powers: Vec<FlatExpression<T>> = ebits_le
                            .iter()
                            .scan(None, |state, _| {
                                match state {
                                    // the first element is the base
                                    None => {
                                        *state = Some(base_flattened.clone());
                                        Some(base_flattened.clone())
                                    }
                                    // any subsequent element is the square of the previous one
                                    Some(previous) => {
                                        // introduce a new variable
                                        let id = self.use_sym();
                                        // set it to the square of the previous one, stored in state
                                        statements_flattened.push(FlatStatement::Definition(
                                            id.clone(),
                                            FlatExpression::Mult(
                                                box previous.clone(),
                                                box previous.clone(),
                                            ),
                                        ));
                                        // store it in the state for later squaring
                                        *state = Some(FlatExpression::Identifier(id.clone()));
                                        // return it for later use constructing the result
                                        Some(FlatExpression::Identifier(id.clone()))
                                    }
                                }
                            })
                            .collect();

                        // construct the result iterating through the bits, multiplying by the associated power iff the bit is true
                        ebits_le.into_iter().zip(powers).fold(
                            FlatExpression::Number(T::from(1)), // initialise the result at 1. If we have no bits to itegrate through, we're computing x**0 == 1
                            |acc, (bit, power)| match bit {
                                true => {
                                    // update the result by introducing a new variable
                                    let id = self.use_sym();
                                    statements_flattened.push(FlatStatement::Definition(
                                        id,
                                        FlatExpression::Mult(box acc.clone(), box power), // set the new result to the current result times the current power
                                    ));
                                    FlatExpression::Identifier(id)
                                }
                                false => acc, // this bit is false, keep the previous result
                            },
                        )
                    }
                    _ => panic!("Expected number as pow exponent"),
                }
            }
            FieldElementExpression::IfElse(box condition, box consequence, box alternative) => self
                .flatten_if_else_expression(
                    symbols,
                    statements_flattened,
                    condition,
                    consequence,
                    alternative,
                )
                .get_field_unchecked()
                .clone(),
        }
    }

    /// Flattens a statement
    ///
    /// # Arguments
    ///
    /// * `symbols` - Available functions in this context
    /// * `statements_flattened` - Vector where new flattened statements can be added.
    /// * `stat` - `ZirStatement` that will be flattened.
    fn flatten_statement(
        &mut self,
        symbols: &ZirFunctionSymbols<'ast, T>,
        statements_flattened: &mut Vec<FlatStatement<T>>,
        stat: ZirStatement<'ast, T>,
    ) {
        match stat {
            ZirStatement::Return(exprs) => {
                let flat_expressions = exprs
                    .into_iter()
                    .map(|expr| self.flatten_expression(symbols, statements_flattened, expr))
                    .map(|x| x.get_field_unchecked())
                    .collect::<Vec<_>>();

                statements_flattened.push(FlatStatement::Return(FlatExpressionList {
                    expressions: flat_expressions,
                }));
            }
            ZirStatement::Declaration(_) => {
                // declarations have already been checked
                ()
            }
            ZirStatement::Definition(assignee, expr) => {
                // define n variables with n the number of primitive types for v_type
                // assign them to the n primitive types for expr

                let rhs = self.flatten_expression(symbols, statements_flattened, expr);

                let var = self.use_variable(&assignee);

                // register bits
                match rhs.bits.clone() {
                    Some(bits) => {
                        self.bits_cache
                            .insert(FlatExpression::Identifier(var), bits);
                    }
                    None => {}
                }

                // handle return of function call
                statements_flattened
                    .push(FlatStatement::Definition(var, rhs.get_field_unchecked()));
            }
            ZirStatement::Condition(lhs, rhs) => {
                // flatten expr1 and expr2 to n flattened expressions with n the number of primitive types for expr1
                // add n conditions to check equality of the n expressions

                let lhs = self
                    .flatten_expression(symbols, statements_flattened, lhs)
                    .get_field_unchecked();
                let rhs = self
                    .flatten_expression(symbols, statements_flattened, rhs)
                    .get_field_unchecked();

                //assert_eq!(lhs.len(), rhs.len());

                if lhs.is_linear() {
                    statements_flattened.push(FlatStatement::Condition(lhs, rhs));
                } else if rhs.is_linear() {
                    // swap so that left side is linear
                    statements_flattened.push(FlatStatement::Condition(rhs, lhs));
                } else {
                    unimplemented!()
                }
            }
            ZirStatement::MultipleDefinition(vars, rhs) => {
                // flatten the right side to p = sum(var_i.type.primitive_count) expressions
                // define p new variables to the right side expressions

                let var_types = vars.iter().map(|v| v.get_type()).collect();

                match rhs {
                    ZirExpressionList::FunctionCall(key, exprs, _) => {
                        let rhs_flattened = self.flatten_function_call(
                            symbols,
                            statements_flattened,
                            &key.id,
                            var_types,
                            exprs.clone(),
                        );

                        let rhs = rhs_flattened.into_iter();

                        let vars: Vec<_> =
                            vars.into_iter().map(|v| self.use_variable(&v)).collect();

                        statements_flattened.extend(
                            vars.iter().zip(rhs).map(|(v, r)| {
                                FlatStatement::Definition(*v, r.get_field_unchecked())
                            }),
                        );

                        if key.id == "_U32_FROM_BITS" {
                            let bits = exprs
                                .into_iter()
                                .map(|e| {
                                    self.flatten_expression(symbols, statements_flattened, e)
                                        .get_field_unchecked()
                                })
                                .collect();
                            self.bits_cache.insert(vars[0].clone().into(), bits);
                        }
                    }
                }
            }
        }
    }

    /// Flattens a function
    ///
    /// # Arguments
    /// * `symbols` - Available functions in in this context
    /// * `funct` - `ZirFunction` that will be flattened
    fn flatten_function(
        &mut self,
        symbols: &ZirFunctionSymbols<'ast, T>,
        funct: ZirFunction<'ast, T>,
    ) -> FlatFunction<T> {
        self.layout = HashMap::new();

        self.next_var_idx = 0;
        let mut statements_flattened: Vec<FlatStatement<T>> = Vec::new();

        // push parameters
        let arguments_flattened = funct
            .arguments
            .into_iter()
            .map(|p| self.use_parameter(&p, &mut statements_flattened))
            .collect();

        let stat_count = funct.statements.len();

        // flatten statements in functions and apply substitution
        for (i, stat) in funct.statements.into_iter().enumerate() {
            self.flatten_statement(symbols, &mut statements_flattened, stat);
        }

        FlatFunction {
            arguments: arguments_flattened,
            statements: statements_flattened,
        }
    }

    /// Flattens a program
    ///
    /// # Arguments
    ///
    /// * `prog` - `ZirProgram` that will be flattened.
    fn flatten_program(&mut self, prog: ZirProgram<'ast, T>) -> FlatProg<T> {
        let main_module = prog.modules.get(&prog.main).unwrap();

        let main = main_module
            .functions
            .iter()
            .find(|(k, _)| k.id == "main")
            .unwrap()
            .1
            .clone();

        let symbols = &main_module.functions;

        let main_flattened = match main {
            ZirFunctionSymbol::Here(f) => self.flatten_function(&symbols, f),
            _ => unreachable!("main should be a typed function locally"),
        };

        FlatProg {
            main: main_flattened,
        }
    }

    /// Checks if the given name is a not used variable and returns a fresh variable.
    /// # Arguments
    ///
    /// * `name` - a String that holds the name of the variable
    fn use_variable(&mut self, variable: &Variable<'ast>) -> FlatVariable {
        let var = self.issue_new_variable();

        self.layout.insert(variable.id.clone(), var.clone());
        var
    }

    fn use_parameter(
        &mut self,
        parameter: &Parameter<'ast>,
        statements_flattened: &mut Vec<FlatStatement<T>>,
    ) -> FlatParameter {
        let variable = self.use_variable(&parameter.id);

        match parameter.id.get_type() {
            Type::Uint(bitwidth) => {
                self.get_bits(
                    FlatUExpression::with_field(FlatExpression::Identifier(variable)),
                    bitwidth,
                    bitwidth,
                    statements_flattened,
                );
            }
            _ => {}
        }

        FlatParameter {
            id: variable,
            private: parameter.private,
        }
    }

    fn issue_new_variable(&mut self) -> FlatVariable {
        let var = FlatVariable::new(self.next_var_idx);
        self.next_var_idx += 1;
        var
    }

    fn issue_new_variables(&mut self, count: usize) -> Vec<FlatVariable> {
        (0..count).map(|_| self.issue_new_variable()).collect()
    }

    // create an internal variable. We do not register it in the layout
    fn use_sym(&mut self) -> FlatVariable {
        self.issue_new_variable()
    }

    fn get_embed<'a>(
        &mut self,
        key: &'a FunctionKey<'ast>,
        symbols: &'a ZirFunctionSymbols<'ast, T>,
    ) -> crate::embed::FlatEmbed {
        let f = symbols.get(&key).expect(&format!("{}", key.id)).clone();
        let res = match f {
            ZirFunctionSymbol::Flat(flat_function) => flat_function,
            _ => unreachable!("only local flat symbols can be flattened"),
        };
        res
    }
}

#[cfg(test)]
mod tests {
    use super::*;
<<<<<<< HEAD
    use zokrates_field::field::FieldPrime;
=======
    use crate::typed_absy::types::Signature;
    use crate::typed_absy::types::Type;
    use zokrates_field::Bn128Field;
>>>>>>> e1a0d27f

    #[test]
    fn powers_zero() {
        // def main():
        //     field a = 7
        //     field b = a**0
        //     return b

        // def main():
        //     _0 = 7
        //     _1 = 1         // power flattening returns 1, definition introduces _7
        //     return _1
        let function = ZirFunction {
            arguments: vec![],
            statements: vec![
<<<<<<< HEAD
                ZirStatement::Definition(
                    Variable::field_element("a"),
                    FieldElementExpression::Number(FieldPrime::from(7)).into(),
=======
                TypedStatement::Definition(
                    TypedAssignee::Identifier(Variable::field_element("a".into())),
                    FieldElementExpression::Number(Bn128Field::from(7)).into(),
>>>>>>> e1a0d27f
                ),
                ZirStatement::Definition(
                    Variable::field_element("b"),
                    FieldElementExpression::Pow(
                        box FieldElementExpression::Identifier("a".into()),
                        box FieldElementExpression::Number(Bn128Field::from(0)),
                    )
                    .into(),
                ),
                ZirStatement::Return(vec![FieldElementExpression::Identifier("b".into()).into()]),
            ],
            signature: Signature {
                inputs: vec![],
                outputs: vec![Type::FieldElement],
            },
        };

        let mut flattener = Flattener::new();

        let expected = FlatFunction {
            arguments: vec![],
            statements: vec![
                FlatStatement::Definition(
                    FlatVariable::new(0),
                    FlatExpression::Number(Bn128Field::from(7)),
                ),
                FlatStatement::Definition(
                    FlatVariable::new(1),
                    FlatExpression::Number(Bn128Field::from(1)),
                ),
                FlatStatement::Return(FlatExpressionList {
                    expressions: vec![FlatExpression::Identifier(FlatVariable::new(1))],
                }),
            ],
        };

        let flattened = flattener.flatten_function(&mut HashMap::new(), function);

        assert_eq!(flattened, expected);
    }

    #[test]
    fn power_one() {
        // def main():
        //     field a = 7
        //     field b = a**1
        //     return b

        // def main():
        //     _0 = 7
        //     _1 = 1 * _0     // x**1
        //     _2 = _1         // power flattening returns _1, definition introduces _2
        //     return _2
        let function = ZirFunction {
            arguments: vec![],
            statements: vec![
<<<<<<< HEAD
                ZirStatement::Definition(
                    Variable::field_element("a"),
                    FieldElementExpression::Number(FieldPrime::from(7)).into(),
=======
                TypedStatement::Definition(
                    TypedAssignee::Identifier(Variable::field_element("a".into())),
                    FieldElementExpression::Number(Bn128Field::from(7)).into(),
>>>>>>> e1a0d27f
                ),
                ZirStatement::Definition(
                    Variable::field_element("b"),
                    FieldElementExpression::Pow(
                        box FieldElementExpression::Identifier("a".into()),
                        box FieldElementExpression::Number(Bn128Field::from(1)),
                    )
                    .into(),
                ),
                ZirStatement::Return(vec![FieldElementExpression::Identifier("b".into()).into()]),
            ],
            signature: Signature {
                inputs: vec![],
                outputs: vec![Type::FieldElement],
            },
        };

        let mut flattener = Flattener::new();

        let expected = FlatFunction {
            arguments: vec![],
            statements: vec![
                FlatStatement::Definition(
                    FlatVariable::new(0),
                    FlatExpression::Number(Bn128Field::from(7)),
                ),
                FlatStatement::Definition(
                    FlatVariable::new(1),
                    FlatExpression::Mult(
                        box FlatExpression::Number(Bn128Field::from(1)),
                        box FlatExpression::Identifier(FlatVariable::new(0)),
                    ),
                ),
                FlatStatement::Definition(
                    FlatVariable::new(2),
                    FlatExpression::Identifier(FlatVariable::new(1)),
                ),
                FlatStatement::Return(FlatExpressionList {
                    expressions: vec![FlatExpression::Identifier(FlatVariable::new(2))],
                }),
            ],
        };

        let flattened = flattener.flatten_function(&mut HashMap::new(), function);

        assert_eq!(flattened, expected);
    }

    #[test]
    fn power_13() {
        // def main():
        //     field a = 7
        //     field b = a**13
        //     return b

        // we apply double and add
        // 13 == 0b1101
        // a ** 13 == a**(2**0 + 2**2 + 2**3) == a**1 * a**4 * a**8

        // a_0 = a * a      // a**2
        // a_1 = a_0 * a_0  // a**4
        // a_2 = a_1 * a_1  // a**8

        // a_3 = a * a_1    // a * a**4 == a**5
        // a_4 = a_3 * a_2  // a**5 * a**8 == a**13

        // def main():
        //     _0 = 7
        //     _1 = (_0 * _0)  // a**2
        //     _2 = (_1 * _1)  // a**4
        //     _3 = (_2 * _2)  // a**8
        //
        //     _4 = 1 * _0     // a
        //     _5 = _4 * _2    // a**5
        //     _6 = _5 * _3    // a**13
        //     _7 = _6         // power flattening returns _6, definition introduces _7
        //     return _7

        let function = ZirFunction {
            arguments: vec![],
            statements: vec![
<<<<<<< HEAD
                ZirStatement::Definition(
                    Variable::field_element("a"),
                    FieldElementExpression::Number(FieldPrime::from(7)).into(),
=======
                TypedStatement::Definition(
                    TypedAssignee::Identifier(Variable::field_element("a".into())),
                    FieldElementExpression::Number(Bn128Field::from(7)).into(),
>>>>>>> e1a0d27f
                ),
                ZirStatement::Definition(
                    Variable::field_element("b"),
                    FieldElementExpression::Pow(
                        box FieldElementExpression::Identifier("a".into()),
                        box FieldElementExpression::Number(Bn128Field::from(13)),
                    )
                    .into(),
                ),
                ZirStatement::Return(vec![FieldElementExpression::Identifier("b".into()).into()]),
            ],
            signature: Signature {
                inputs: vec![],
                outputs: vec![Type::FieldElement],
            },
        };

        let mut flattener = Flattener::new();

        let expected = FlatFunction {
            arguments: vec![],
            statements: vec![
                FlatStatement::Definition(
                    FlatVariable::new(0),
                    FlatExpression::Number(Bn128Field::from(7)),
                ),
                FlatStatement::Definition(
                    FlatVariable::new(1),
                    FlatExpression::Mult(
                        box FlatExpression::Identifier(FlatVariable::new(0)),
                        box FlatExpression::Identifier(FlatVariable::new(0)),
                    ),
                ),
                FlatStatement::Definition(
                    FlatVariable::new(2),
                    FlatExpression::Mult(
                        box FlatExpression::Identifier(FlatVariable::new(1)),
                        box FlatExpression::Identifier(FlatVariable::new(1)),
                    ),
                ),
                FlatStatement::Definition(
                    FlatVariable::new(3),
                    FlatExpression::Mult(
                        box FlatExpression::Identifier(FlatVariable::new(2)),
                        box FlatExpression::Identifier(FlatVariable::new(2)),
                    ),
                ),
                FlatStatement::Definition(
                    FlatVariable::new(4),
                    FlatExpression::Mult(
                        box FlatExpression::Number(Bn128Field::from(1)),
                        box FlatExpression::Identifier(FlatVariable::new(0)),
                    ),
                ),
                FlatStatement::Definition(
                    FlatVariable::new(5),
                    FlatExpression::Mult(
                        box FlatExpression::Identifier(FlatVariable::new(4)),
                        box FlatExpression::Identifier(FlatVariable::new(2)),
                    ),
                ),
                FlatStatement::Definition(
                    FlatVariable::new(6),
                    FlatExpression::Mult(
                        box FlatExpression::Identifier(FlatVariable::new(5)),
                        box FlatExpression::Identifier(FlatVariable::new(3)),
                    ),
                ),
                FlatStatement::Definition(
                    FlatVariable::new(7),
                    FlatExpression::Identifier(FlatVariable::new(6)),
                ),
                FlatStatement::Return(FlatExpressionList {
                    expressions: vec![FlatExpression::Identifier(FlatVariable::new(7))],
                }),
            ],
        };

        let flattened = flattener.flatten_function(&mut HashMap::new(), function);

        assert_eq!(flattened, expected);
    }

    #[test]
    fn if_else() {
        let expression = FieldElementExpression::IfElse(
            box BooleanExpression::FieldEq(
                box FieldElementExpression::Number(Bn128Field::from(32)),
                box FieldElementExpression::Number(Bn128Field::from(4)),
            ),
            box FieldElementExpression::Number(Bn128Field::from(12)),
            box FieldElementExpression::Number(Bn128Field::from(51)),
        );

        let mut flattener = Flattener::new();

        flattener.flatten_field_expression(&HashMap::new(), &mut vec![], expression);
    }

    #[test]
    fn geq_leq() {
        let mut flattener = Flattener::new();
        let expression_le = BooleanExpression::Le(
            box FieldElementExpression::Number(Bn128Field::from(32)),
            box FieldElementExpression::Number(Bn128Field::from(4)),
        );
        flattener.flatten_boolean_expression(&HashMap::new(), &mut vec![], expression_le);

        let mut flattener = Flattener::new();
        let expression_ge = BooleanExpression::Ge(
            box FieldElementExpression::Number(Bn128Field::from(32)),
            box FieldElementExpression::Number(Bn128Field::from(4)),
        );
        flattener.flatten_boolean_expression(&HashMap::new(), &mut vec![], expression_ge);
    }

    #[test]
    fn bool_and() {
        let mut flattener = Flattener::new();

        let expression = FieldElementExpression::IfElse(
            box BooleanExpression::And(
                box BooleanExpression::FieldEq(
                    box FieldElementExpression::Number(Bn128Field::from(4)),
                    box FieldElementExpression::Number(Bn128Field::from(4)),
                ),
                box BooleanExpression::Lt(
                    box FieldElementExpression::Number(Bn128Field::from(4)),
                    box FieldElementExpression::Number(Bn128Field::from(20)),
                ),
            ),
            box FieldElementExpression::Number(Bn128Field::from(12)),
            box FieldElementExpression::Number(Bn128Field::from(51)),
        );

        flattener.flatten_field_expression(&HashMap::new(), &mut vec![], expression);
    }

    #[test]
    fn div() {
        // a = 5 / b / b

        let mut flattener = Flattener::new();
        let mut statements_flattened = vec![];

<<<<<<< HEAD
        let definition = ZirStatement::Definition(
            Variable::field_element("b"),
            FieldElementExpression::Number(FieldPrime::from(42)).into(),
=======
        let definition = TypedStatement::Definition(
            TypedAssignee::Identifier(Variable::field_element("b".into())),
            FieldElementExpression::Number(Bn128Field::from(42)).into(),
>>>>>>> e1a0d27f
        );

        let statement = ZirStatement::Definition(
            Variable::field_element("a"),
            FieldElementExpression::Div(
                box FieldElementExpression::Div(
                    box FieldElementExpression::Number(Bn128Field::from(5)),
                    box FieldElementExpression::Identifier("b".into()),
                ),
                box FieldElementExpression::Identifier("b".into()),
            )
            .into(),
        );

        flattener.flatten_statement(&HashMap::new(), &mut statements_flattened, definition);

        flattener.flatten_statement(&HashMap::new(), &mut statements_flattened, statement);

        // define b
        let b = FlatVariable::new(0);
        // define new wires for members of Div
        let five = FlatVariable::new(1);
        let b0 = FlatVariable::new(2);
        // Define inverse of denominator to prevent div by 0
        let invb0 = FlatVariable::new(3);
        // Define inverse
        let sym_0 = FlatVariable::new(4);
        // Define result, which is first member to next Div
        let sym_1 = FlatVariable::new(5);
        // Define second member
        let b1 = FlatVariable::new(6);
        // Define inverse of denominator to prevent div by 0
        let invb1 = FlatVariable::new(7);
        // Define inverse
        let sym_2 = FlatVariable::new(8);
        // Define left hand side
        let a = FlatVariable::new(9);

        assert_eq!(
            statements_flattened,
            vec![
                FlatStatement::Definition(b, FlatExpression::Number(Bn128Field::from(42))),
                // inputs to first div (5/b)
                FlatStatement::Definition(five, FlatExpression::Number(Bn128Field::from(5))),
                FlatStatement::Definition(b0, b.into()),
                // check div by 0
                FlatStatement::Directive(FlatDirective::new(
                    vec![invb0],
                    Solver::Div,
                    vec![FlatExpression::Number(Bn128Field::from(1)), b0.into()]
                )),
                FlatStatement::Condition(
                    FlatExpression::Number(Bn128Field::from(1)),
                    FlatExpression::Mult(box invb0.into(), box b0.into()),
                ),
                // execute div
                FlatStatement::Directive(FlatDirective::new(
                    vec![sym_0],
                    Solver::Div,
                    vec![five, b0]
                )),
                FlatStatement::Condition(
                    five.into(),
                    FlatExpression::Mult(box b0.into(), box sym_0.into()),
                ),
                // inputs to second div (res/b)
                FlatStatement::Definition(sym_1, sym_0.into()),
                FlatStatement::Definition(b1, b.into()),
                // check div by 0
                FlatStatement::Directive(FlatDirective::new(
                    vec![invb1],
                    Solver::Div,
                    vec![FlatExpression::Number(Bn128Field::from(1)), b1.into()]
                )),
                FlatStatement::Condition(
                    FlatExpression::Number(Bn128Field::from(1)),
                    FlatExpression::Mult(box invb1.into(), box b1.into()),
                ),
                // execute div
                FlatStatement::Directive(FlatDirective::new(
                    vec![sym_2],
                    Solver::Div,
                    vec![sym_1, b1]
                )),
                FlatStatement::Condition(
                    sym_1.into(),
                    FlatExpression::Mult(box b1.into(), box sym_2.into()),
                ),
                // result
                FlatStatement::Definition(a, sym_2.into()),
            ]
        );
    }

<<<<<<< HEAD
    // #[test]
    // fn field_array() {
    //     // foo = [ , , ]

    //     let mut flattener = Flattener::new();
    //     let mut statements_flattened = vec![];
    //     let statement = ZirStatement::Definition(
    //         ZirAssignee::Identifier(Variable::field_array("foo", 3)),
    //         ArrayExpressionInner::Value(vec![
    //             FieldElementExpression::Number(FieldPrime::from(1)).into(),
    //             FieldElementExpression::Number(FieldPrime::from(2)).into(),
    //             FieldElementExpression::Number(FieldPrime::from(3)).into(),
    //         ])
    //         .annotate(Type::FieldElement, 3)
    //         .into(),
    //     );
    //     let expression =
    //         ArrayExpressionInner::Identifier("foo".into()).annotate(Type::FieldElement, 3);

    //     flattener.flatten_statement(&HashMap::new(), &mut statements_flattened, statement);

    //     let expressions = flattener.flatten_array_expression::<FieldElementExpression<_>>(
    //         &HashMap::new(),
    //         &mut statements_flattened,
    //         expression,
    //     );

    //     assert_eq!(
    //         expressions,
    //         vec![
    //             FlatExpression::Identifier(FlatVariable::new(0)),
    //             FlatExpression::Identifier(FlatVariable::new(1)),
    //             FlatExpression::Identifier(FlatVariable::new(2)),
    //         ]
    //     );
    // }

    // #[test]
    // fn array_definition() {
    //     // field[3] foo = [1, 2, 3]
    //     let mut flattener = Flattener::new();
    //     let mut statements_flattened = vec![];
    //     let statement = ZirStatement::Definition(
    //         ZirAssignee::Identifier(Variable::field_array("foo", 3)),
    //         ArrayExpressionInner::Value(vec![
    //             FieldElementExpression::Number(FieldPrime::from(1)).into(),
    //             FieldElementExpression::Number(FieldPrime::from(2)).into(),
    //             FieldElementExpression::Number(FieldPrime::from(3)).into(),
    //         ])
    //         .annotate(Type::FieldElement, 3)
    //         .into(),
    //     );

    //     flattener.flatten_statement(&HashMap::new(), &mut statements_flattened, statement);

    //     assert_eq!(
    //         statements_flattened,
    //         vec![
    //             FlatStatement::Definition(
    //                 FlatVariable::new(0),
    //                 FlatExpression::Number(FieldPrime::from(1))
    //             ),
    //             FlatStatement::Definition(
    //                 FlatVariable::new(1),
    //                 FlatExpression::Number(FieldPrime::from(2))
    //             ),
    //             FlatStatement::Definition(
    //                 FlatVariable::new(2),
    //                 FlatExpression::Number(FieldPrime::from(3))
    //             ),
    //         ]
    //     );
    // }

    // #[test]
    // fn array_selection() {
    //     // field[3] foo = [1, 2, 3]
    //     // foo[1]

    //     let mut flattener = Flattener::new();
    //     let mut statements_flattened = vec![];
    //     let statement = ZirStatement::Definition(
    //         ZirAssignee::Identifier(Variable::field_array("foo", 3)),
    //         ArrayExpressionInner::Value(vec![
    //             FieldElementExpression::Number(FieldPrime::from(1)).into(),
    //             FieldElementExpression::Number(FieldPrime::from(2)).into(),
    //             FieldElementExpression::Number(FieldPrime::from(3)).into(),
    //         ])
    //         .annotate(Type::FieldElement, 3)
    //         .into(),
    //     );

    //     let expression = FieldElementExpression::Select(
    //         box ArrayExpressionInner::Identifier("foo".into()).annotate(Type::FieldElement, 3),
    //         box FieldElementExpression::Number(FieldPrime::from(1)),
    //     );

    //     flattener.flatten_statement(&HashMap::new(), &mut statements_flattened, statement);

    //     let flat_expression = flattener.flatten_field_expression(
    //         &HashMap::new(),
    //         &mut statements_flattened,
    //         expression,
    //     );

    //     assert_eq!(
    //         flat_expression,
    //         FlatExpression::Identifier(FlatVariable::new(1)),
    //     );
    // }

    // #[test]
    // fn array_sum() {
    //     // field[3] foo = [1, 2, 3]
    //     // bar = foo[0] + foo[1] + foo[2]
    //     // we don't optimise detecting constants, this will be done in an optimiser pass

    //     let mut flattener = Flattener::new();

    //     let mut statements_flattened = vec![];
    //     let def = ZirStatement::Definition(
    //         ZirAssignee::Identifier(Variable::field_array("foo", 3)),
    //         ArrayExpressionInner::Value(vec![
    //             FieldElementExpression::Number(FieldPrime::from(1)).into(),
    //             FieldElementExpression::Number(FieldPrime::from(2)).into(),
    //             FieldElementExpression::Number(FieldPrime::from(3)).into(),
    //         ])
    //         .annotate(Type::FieldElement, 3)
    //         .into(),
    //     );

    //     let sum = ZirStatement::Definition(
    //         ZirAssignee::Identifier(Variable::field_element("bar")),
    //         FieldElementExpression::Add(
    //             box FieldElementExpression::Add(
    //                 box FieldElementExpression::Select(
    //                     box ArrayExpressionInner::Identifier("foo".into())
    //                         .annotate(Type::FieldElement, 3),
    //                     box FieldElementExpression::Number(FieldPrime::from(0)),
    //                 ),
    //                 box FieldElementExpression::Select(
    //                     box ArrayExpressionInner::Identifier("foo".into())
    //                         .annotate(Type::FieldElement, 3),
    //                     box FieldElementExpression::Number(FieldPrime::from(1)),
    //                 ),
    //             ),
    //             box FieldElementExpression::Select(
    //                 box ArrayExpressionInner::Identifier("foo".into())
    //                     .annotate(Type::FieldElement, 3),
    //                 box FieldElementExpression::Number(FieldPrime::from(2)),
    //             ),
    //         )
    //         .into(),
    //     );

    //     flattener.flatten_statement(&HashMap::new(), &mut statements_flattened, def);

    //     flattener.flatten_statement(&HashMap::new(), &mut statements_flattened, sum);

    //     assert_eq!(
    //         statements_flattened[3],
    //         FlatStatement::Definition(
    //             FlatVariable::new(3),
    //             FlatExpression::Add(
    //                 box FlatExpression::Add(
    //                     box FlatExpression::Identifier(FlatVariable::new(0)),
    //                     box FlatExpression::Identifier(FlatVariable::new(1)),
    //                 ),
    //                 box FlatExpression::Identifier(FlatVariable::new(2)),
    //             )
    //         )
    //     );
    // }

    // #[test]
    // fn array_of_array_sum() {
    //     // field[2][2] foo = [[1, 2], [3, 4]]
    //     // bar = foo[0][0] + foo[0][1] + foo[1][0] + foo[1][1]
    //     // we don't optimise detecting constants, this will be done in an optimiser pass

    //     let mut flattener = Flattener::new();

    //     let mut statements_flattened = vec![];
    //     let def = ZirStatement::Definition(
    //         ZirAssignee::Identifier(Variable::field_array("foo", 4)),
    //         ArrayExpressionInner::Value(vec![
    //             ArrayExpressionInner::Value(vec![
    //                 FieldElementExpression::Number(FieldPrime::from(1)).into(),
    //                 FieldElementExpression::Number(FieldPrime::from(2)).into(),
    //             ])
    //             .annotate(Type::FieldElement, 2)
    //             .into(),
    //             ArrayExpressionInner::Value(vec![
    //                 FieldElementExpression::Number(FieldPrime::from(3)).into(),
    //                 FieldElementExpression::Number(FieldPrime::from(4)).into(),
    //             ])
    //             .annotate(Type::FieldElement, 2)
    //             .into(),
    //         ])
    //         .annotate(Type::array(Type::FieldElement, 2), 2)
    //         .into(),
    //     );

    //     let sum = ZirStatement::Definition(
    //         ZirAssignee::Identifier(Variable::field_element("bar")),
    //         FieldElementExpression::Add(
    //             box FieldElementExpression::Add(
    //                 box FieldElementExpression::Add(
    //                     box FieldElementExpression::Select(
    //                         box ArrayExpressionInner::Select(
    //                             box ArrayExpressionInner::Identifier("foo".into())
    //                                 .annotate(Type::array(Type::FieldElement, 2), 2),
    //                             box FieldElementExpression::Number(FieldPrime::from(0)),
    //                         )
    //                         .annotate(Type::FieldElement, 2),
    //                         box FieldElementExpression::Number(FieldPrime::from(0)),
    //                     ),
    //                     box FieldElementExpression::Select(
    //                         box ArrayExpressionInner::Select(
    //                             box ArrayExpressionInner::Identifier("foo".into())
    //                                 .annotate(Type::array(Type::FieldElement, 2), 2),
    //                             box FieldElementExpression::Number(FieldPrime::from(0)),
    //                         )
    //                         .annotate(Type::FieldElement, 2),
    //                         box FieldElementExpression::Number(FieldPrime::from(1)),
    //                     ),
    //                 ),
    //                 box FieldElementExpression::Select(
    //                     box ArrayExpressionInner::Select(
    //                         box ArrayExpressionInner::Identifier("foo".into())
    //                             .annotate(Type::array(Type::FieldElement, 2), 2),
    //                         box FieldElementExpression::Number(FieldPrime::from(1)),
    //                     )
    //                     .annotate(Type::FieldElement, 2),
    //                     box FieldElementExpression::Number(FieldPrime::from(0)),
    //                 ),
    //             ),
    //             box FieldElementExpression::Select(
    //                 box ArrayExpressionInner::Select(
    //                     box ArrayExpressionInner::Identifier("foo".into())
    //                         .annotate(Type::array(Type::FieldElement, 2), 2),
    //                     box FieldElementExpression::Number(FieldPrime::from(1)),
    //                 )
    //                 .annotate(Type::FieldElement, 2),
    //                 box FieldElementExpression::Number(FieldPrime::from(1)),
    //             ),
    //         )
    //         .into(),
    //     );

    //     flattener.flatten_statement(&HashMap::new(), &mut statements_flattened, def);

    //     flattener.flatten_statement(&HashMap::new(), &mut statements_flattened, sum);

    //     assert_eq!(
    //         statements_flattened[4],
    //         FlatStatement::Definition(
    //             FlatVariable::new(4),
    //             FlatExpression::Add(
    //                 box FlatExpression::Add(
    //                     box FlatExpression::Add(
    //                         box FlatExpression::Identifier(FlatVariable::new(0)),
    //                         box FlatExpression::Identifier(FlatVariable::new(1)),
    //                     ),
    //                     box FlatExpression::Identifier(FlatVariable::new(2))
    //                 ),
    //                 box FlatExpression::Identifier(FlatVariable::new(3)),
    //             )
    //         )
    //     );
    // }

    // #[test]
    // fn array_if() {
    //     // if 1 == 1 then [1] else [3] fi
    //     let with_arrays = {
    //         let mut flattener = Flattener::new();
    //         let mut statements_flattened = vec![];

    //         let e = ArrayExpressionInner::IfElse(
    //             box BooleanExpression::FieldEq(
    //                 box FieldElementExpression::Number(FieldPrime::from(1)),
    //                 box FieldElementExpression::Number(FieldPrime::from(1)),
    //             ),
    //             box ArrayExpressionInner::Value(vec![FieldElementExpression::Number(
    //                 FieldPrime::from(1),
    //             )
    //             .into()])
    //             .annotate(Type::FieldElement, 1),
    //             box ArrayExpressionInner::Value(vec![FieldElementExpression::Number(
    //                 FieldPrime::from(3),
    //             )
    //             .into()])
    //             .annotate(Type::FieldElement, 2),
    //         )
    //         .annotate(Type::FieldElement, 1);

    //         (
    //             flattener.flatten_array_expression::<FieldElementExpression<_>>(
    //                 &HashMap::new(),
    //                 &mut statements_flattened,
    //                 e,
    //             )[0]
    //             .clone(),
    //             statements_flattened,
    //         )
    //     };

    //     let without_arrays = {
    //         let mut statements_flattened = vec![];
    //         let mut flattener = Flattener::new();
    //         // if 1 == 1 then 1 else 3 fi
    //         let e = FieldElementExpression::IfElse(
    //             box BooleanExpression::FieldEq(
    //                 box FieldElementExpression::Number(FieldPrime::from(1)),
    //                 box FieldElementExpression::Number(FieldPrime::from(1)),
    //             ),
    //             box FieldElementExpression::Number(FieldPrime::from(1)),
    //             box FieldElementExpression::Number(FieldPrime::from(3)),
    //         );

    //         (
    //             flattener.flatten_field_expression(&HashMap::new(), &mut statements_flattened, e),
    //             statements_flattened,
    //         )
    //     };

    //     assert_eq!(with_arrays, without_arrays);
    // }
=======
    #[test]
    fn field_array() {
        // foo = [ , , ]

        let mut flattener = Flattener::new();
        let mut statements_flattened = vec![];
        let statement = TypedStatement::Definition(
            TypedAssignee::Identifier(Variable::field_array("foo".into(), 3)),
            ArrayExpressionInner::Value(vec![
                FieldElementExpression::Number(Bn128Field::from(1)).into(),
                FieldElementExpression::Number(Bn128Field::from(2)).into(),
                FieldElementExpression::Number(Bn128Field::from(3)).into(),
            ])
            .annotate(Type::FieldElement, 3)
            .into(),
        );
        let expression =
            ArrayExpressionInner::Identifier("foo".into()).annotate(Type::FieldElement, 3);

        flattener.flatten_statement(&HashMap::new(), &mut statements_flattened, statement);

        let expressions = flattener.flatten_array_expression::<FieldElementExpression<_>>(
            &HashMap::new(),
            &mut statements_flattened,
            expression,
        );

        assert_eq!(
            expressions,
            vec![
                FlatExpression::Identifier(FlatVariable::new(0)),
                FlatExpression::Identifier(FlatVariable::new(1)),
                FlatExpression::Identifier(FlatVariable::new(2)),
            ]
        );
    }

    #[test]
    fn array_definition() {
        // field[3] foo = [1, 2, 3]
        let mut flattener = Flattener::new();
        let mut statements_flattened = vec![];
        let statement = TypedStatement::Definition(
            TypedAssignee::Identifier(Variable::field_array("foo".into(), 3)),
            ArrayExpressionInner::Value(vec![
                FieldElementExpression::Number(Bn128Field::from(1)).into(),
                FieldElementExpression::Number(Bn128Field::from(2)).into(),
                FieldElementExpression::Number(Bn128Field::from(3)).into(),
            ])
            .annotate(Type::FieldElement, 3)
            .into(),
        );

        flattener.flatten_statement(&HashMap::new(), &mut statements_flattened, statement);

        assert_eq!(
            statements_flattened,
            vec![
                FlatStatement::Definition(
                    FlatVariable::new(0),
                    FlatExpression::Number(Bn128Field::from(1))
                ),
                FlatStatement::Definition(
                    FlatVariable::new(1),
                    FlatExpression::Number(Bn128Field::from(2))
                ),
                FlatStatement::Definition(
                    FlatVariable::new(2),
                    FlatExpression::Number(Bn128Field::from(3))
                ),
            ]
        );
    }

    #[test]
    fn array_selection() {
        // field[3] foo = [1, 2, 3]
        // foo[1]

        let mut flattener = Flattener::new();
        let mut statements_flattened = vec![];
        let statement = TypedStatement::Definition(
            TypedAssignee::Identifier(Variable::field_array("foo".into(), 3)),
            ArrayExpressionInner::Value(vec![
                FieldElementExpression::Number(Bn128Field::from(1)).into(),
                FieldElementExpression::Number(Bn128Field::from(2)).into(),
                FieldElementExpression::Number(Bn128Field::from(3)).into(),
            ])
            .annotate(Type::FieldElement, 3)
            .into(),
        );

        let expression = FieldElementExpression::Select(
            box ArrayExpressionInner::Identifier("foo".into()).annotate(Type::FieldElement, 3),
            box FieldElementExpression::Number(Bn128Field::from(1)),
        );

        flattener.flatten_statement(&HashMap::new(), &mut statements_flattened, statement);

        let flat_expression = flattener.flatten_field_expression(
            &HashMap::new(),
            &mut statements_flattened,
            expression,
        );

        assert_eq!(
            flat_expression,
            FlatExpression::Identifier(FlatVariable::new(1)),
        );
    }

    #[test]
    fn array_sum() {
        // field[3] foo = [1, 2, 3]
        // bar = foo[0] + foo[1] + foo[2]
        // we don't optimise detecting constants, this will be done in an optimiser pass

        let mut flattener = Flattener::new();

        let mut statements_flattened = vec![];
        let def = TypedStatement::Definition(
            TypedAssignee::Identifier(Variable::field_array("foo".into(), 3)),
            ArrayExpressionInner::Value(vec![
                FieldElementExpression::Number(Bn128Field::from(1)).into(),
                FieldElementExpression::Number(Bn128Field::from(2)).into(),
                FieldElementExpression::Number(Bn128Field::from(3)).into(),
            ])
            .annotate(Type::FieldElement, 3)
            .into(),
        );

        let sum = TypedStatement::Definition(
            TypedAssignee::Identifier(Variable::field_element("bar".into())),
            FieldElementExpression::Add(
                box FieldElementExpression::Add(
                    box FieldElementExpression::Select(
                        box ArrayExpressionInner::Identifier("foo".into())
                            .annotate(Type::FieldElement, 3),
                        box FieldElementExpression::Number(Bn128Field::from(0)),
                    ),
                    box FieldElementExpression::Select(
                        box ArrayExpressionInner::Identifier("foo".into())
                            .annotate(Type::FieldElement, 3),
                        box FieldElementExpression::Number(Bn128Field::from(1)),
                    ),
                ),
                box FieldElementExpression::Select(
                    box ArrayExpressionInner::Identifier("foo".into())
                        .annotate(Type::FieldElement, 3),
                    box FieldElementExpression::Number(Bn128Field::from(2)),
                ),
            )
            .into(),
        );

        flattener.flatten_statement(&HashMap::new(), &mut statements_flattened, def);

        flattener.flatten_statement(&HashMap::new(), &mut statements_flattened, sum);

        assert_eq!(
            statements_flattened[3],
            FlatStatement::Definition(
                FlatVariable::new(3),
                FlatExpression::Add(
                    box FlatExpression::Add(
                        box FlatExpression::Identifier(FlatVariable::new(0)),
                        box FlatExpression::Identifier(FlatVariable::new(1)),
                    ),
                    box FlatExpression::Identifier(FlatVariable::new(2)),
                )
            )
        );
    }

    #[test]
    fn array_of_array_sum() {
        // field[2][2] foo = [[1, 2], [3, 4]]
        // bar = foo[0][0] + foo[0][1] + foo[1][0] + foo[1][1]
        // we don't optimise detecting constants, this will be done in an optimiser pass

        let mut flattener = Flattener::new();

        let mut statements_flattened = vec![];
        let def = TypedStatement::Definition(
            TypedAssignee::Identifier(Variable::field_array("foo".into(), 4)),
            ArrayExpressionInner::Value(vec![
                ArrayExpressionInner::Value(vec![
                    FieldElementExpression::Number(Bn128Field::from(1)).into(),
                    FieldElementExpression::Number(Bn128Field::from(2)).into(),
                ])
                .annotate(Type::FieldElement, 2)
                .into(),
                ArrayExpressionInner::Value(vec![
                    FieldElementExpression::Number(Bn128Field::from(3)).into(),
                    FieldElementExpression::Number(Bn128Field::from(4)).into(),
                ])
                .annotate(Type::FieldElement, 2)
                .into(),
            ])
            .annotate(Type::array(Type::FieldElement, 2), 2)
            .into(),
        );

        let sum = TypedStatement::Definition(
            TypedAssignee::Identifier(Variable::field_element("bar".into())),
            FieldElementExpression::Add(
                box FieldElementExpression::Add(
                    box FieldElementExpression::Add(
                        box FieldElementExpression::Select(
                            box ArrayExpressionInner::Select(
                                box ArrayExpressionInner::Identifier("foo".into())
                                    .annotate(Type::array(Type::FieldElement, 2), 2),
                                box FieldElementExpression::Number(Bn128Field::from(0)),
                            )
                            .annotate(Type::FieldElement, 2),
                            box FieldElementExpression::Number(Bn128Field::from(0)),
                        ),
                        box FieldElementExpression::Select(
                            box ArrayExpressionInner::Select(
                                box ArrayExpressionInner::Identifier("foo".into())
                                    .annotate(Type::array(Type::FieldElement, 2), 2),
                                box FieldElementExpression::Number(Bn128Field::from(0)),
                            )
                            .annotate(Type::FieldElement, 2),
                            box FieldElementExpression::Number(Bn128Field::from(1)),
                        ),
                    ),
                    box FieldElementExpression::Select(
                        box ArrayExpressionInner::Select(
                            box ArrayExpressionInner::Identifier("foo".into())
                                .annotate(Type::array(Type::FieldElement, 2), 2),
                            box FieldElementExpression::Number(Bn128Field::from(1)),
                        )
                        .annotate(Type::FieldElement, 2),
                        box FieldElementExpression::Number(Bn128Field::from(0)),
                    ),
                ),
                box FieldElementExpression::Select(
                    box ArrayExpressionInner::Select(
                        box ArrayExpressionInner::Identifier("foo".into())
                            .annotate(Type::array(Type::FieldElement, 2), 2),
                        box FieldElementExpression::Number(Bn128Field::from(1)),
                    )
                    .annotate(Type::FieldElement, 2),
                    box FieldElementExpression::Number(Bn128Field::from(1)),
                ),
            )
            .into(),
        );

        flattener.flatten_statement(&HashMap::new(), &mut statements_flattened, def);

        flattener.flatten_statement(&HashMap::new(), &mut statements_flattened, sum);

        assert_eq!(
            statements_flattened[4],
            FlatStatement::Definition(
                FlatVariable::new(4),
                FlatExpression::Add(
                    box FlatExpression::Add(
                        box FlatExpression::Add(
                            box FlatExpression::Identifier(FlatVariable::new(0)),
                            box FlatExpression::Identifier(FlatVariable::new(1)),
                        ),
                        box FlatExpression::Identifier(FlatVariable::new(2))
                    ),
                    box FlatExpression::Identifier(FlatVariable::new(3)),
                )
            )
        );
    }

    #[test]
    fn array_if() {
        // if 1 == 1 then [1] else [3] fi
        let with_arrays = {
            let mut flattener = Flattener::new();
            let mut statements_flattened = vec![];

            let e = ArrayExpressionInner::IfElse(
                box BooleanExpression::FieldEq(
                    box FieldElementExpression::Number(Bn128Field::from(1)),
                    box FieldElementExpression::Number(Bn128Field::from(1)),
                ),
                box ArrayExpressionInner::Value(vec![FieldElementExpression::Number(
                    Bn128Field::from(1),
                )
                .into()])
                .annotate(Type::FieldElement, 1),
                box ArrayExpressionInner::Value(vec![FieldElementExpression::Number(
                    Bn128Field::from(3),
                )
                .into()])
                .annotate(Type::FieldElement, 2),
            )
            .annotate(Type::FieldElement, 1);

            (
                flattener.flatten_array_expression::<FieldElementExpression<_>>(
                    &HashMap::new(),
                    &mut statements_flattened,
                    e,
                )[0]
                .clone(),
                statements_flattened,
            )
        };

        let without_arrays = {
            let mut statements_flattened = vec![];
            let mut flattener = Flattener::new();
            // if 1 == 1 then 1 else 3 fi
            let e = FieldElementExpression::IfElse(
                box BooleanExpression::FieldEq(
                    box FieldElementExpression::Number(Bn128Field::from(1)),
                    box FieldElementExpression::Number(Bn128Field::from(1)),
                ),
                box FieldElementExpression::Number(Bn128Field::from(1)),
                box FieldElementExpression::Number(Bn128Field::from(3)),
            );

            (
                flattener.flatten_field_expression(&HashMap::new(), &mut statements_flattened, e),
                statements_flattened,
            )
        };

        assert_eq!(with_arrays, without_arrays);
    }
>>>>>>> e1a0d27f

    #[test]
    fn next_variable() {
        let mut flattener: Flattener<Bn128Field> = Flattener::new();
        assert_eq!(
            FlatVariable::new(0),
            flattener.use_variable(&Variable::field_element("a"))
        );
        assert_eq!(
            flattener.layout.get(&"a".into()),
            Some(&FlatVariable::new(0))
        );
        assert_eq!(
            FlatVariable::new(1),
            flattener.use_variable(&Variable::field_element("a"))
        );
        assert_eq!(
            flattener.layout.get(&"a".into()),
            Some(&FlatVariable::new(1))
        );
        assert_eq!(
            FlatVariable::new(2),
            flattener.use_variable(&Variable::field_element("a"))
        );
        assert_eq!(
            flattener.layout.get(&"a".into()),
            Some(&FlatVariable::new(2))
        );
    }
}<|MERGE_RESOLUTION|>--- conflicted
+++ resolved
@@ -1819,13 +1819,9 @@
 #[cfg(test)]
 mod tests {
     use super::*;
-<<<<<<< HEAD
-    use zokrates_field::field::FieldPrime;
-=======
-    use crate::typed_absy::types::Signature;
-    use crate::typed_absy::types::Type;
+    use crate::zir::types::Signature;
+    use crate::zir::types::Type;
     use zokrates_field::Bn128Field;
->>>>>>> e1a0d27f
 
     #[test]
     fn powers_zero() {
@@ -1841,15 +1837,9 @@
         let function = ZirFunction {
             arguments: vec![],
             statements: vec![
-<<<<<<< HEAD
                 ZirStatement::Definition(
                     Variable::field_element("a"),
-                    FieldElementExpression::Number(FieldPrime::from(7)).into(),
-=======
-                TypedStatement::Definition(
-                    TypedAssignee::Identifier(Variable::field_element("a".into())),
                     FieldElementExpression::Number(Bn128Field::from(7)).into(),
->>>>>>> e1a0d27f
                 ),
                 ZirStatement::Definition(
                     Variable::field_element("b"),
@@ -1906,15 +1896,9 @@
         let function = ZirFunction {
             arguments: vec![],
             statements: vec![
-<<<<<<< HEAD
                 ZirStatement::Definition(
                     Variable::field_element("a"),
-                    FieldElementExpression::Number(FieldPrime::from(7)).into(),
-=======
-                TypedStatement::Definition(
-                    TypedAssignee::Identifier(Variable::field_element("a".into())),
                     FieldElementExpression::Number(Bn128Field::from(7)).into(),
->>>>>>> e1a0d27f
                 ),
                 ZirStatement::Definition(
                     Variable::field_element("b"),
@@ -1996,15 +1980,9 @@
         let function = ZirFunction {
             arguments: vec![],
             statements: vec![
-<<<<<<< HEAD
                 ZirStatement::Definition(
                     Variable::field_element("a"),
-                    FieldElementExpression::Number(FieldPrime::from(7)).into(),
-=======
-                TypedStatement::Definition(
-                    TypedAssignee::Identifier(Variable::field_element("a".into())),
                     FieldElementExpression::Number(Bn128Field::from(7)).into(),
->>>>>>> e1a0d27f
                 ),
                 ZirStatement::Definition(
                     Variable::field_element("b"),
@@ -2150,15 +2128,9 @@
         let mut flattener = Flattener::new();
         let mut statements_flattened = vec![];
 
-<<<<<<< HEAD
         let definition = ZirStatement::Definition(
             Variable::field_element("b"),
-            FieldElementExpression::Number(FieldPrime::from(42)).into(),
-=======
-        let definition = TypedStatement::Definition(
-            TypedAssignee::Identifier(Variable::field_element("b".into())),
             FieldElementExpression::Number(Bn128Field::from(42)).into(),
->>>>>>> e1a0d27f
         );
 
         let statement = ZirStatement::Definition(
@@ -2253,7 +2225,6 @@
         );
     }
 
-<<<<<<< HEAD
     // #[test]
     // fn field_array() {
     //     // foo = [ , , ]
@@ -2263,9 +2234,9 @@
     //     let statement = ZirStatement::Definition(
     //         ZirAssignee::Identifier(Variable::field_array("foo", 3)),
     //         ArrayExpressionInner::Value(vec![
-    //             FieldElementExpression::Number(FieldPrime::from(1)).into(),
-    //             FieldElementExpression::Number(FieldPrime::from(2)).into(),
-    //             FieldElementExpression::Number(FieldPrime::from(3)).into(),
+    //             FieldElementExpression::Number(Bn128Field::from(1)).into(),
+    //             FieldElementExpression::Number(Bn128Field::from(2)).into(),
+    //             FieldElementExpression::Number(Bn128Field::from(3)).into(),
     //         ])
     //         .annotate(Type::FieldElement, 3)
     //         .into(),
@@ -2299,9 +2270,9 @@
     //     let statement = ZirStatement::Definition(
     //         ZirAssignee::Identifier(Variable::field_array("foo", 3)),
     //         ArrayExpressionInner::Value(vec![
-    //             FieldElementExpression::Number(FieldPrime::from(1)).into(),
-    //             FieldElementExpression::Number(FieldPrime::from(2)).into(),
-    //             FieldElementExpression::Number(FieldPrime::from(3)).into(),
+    //             FieldElementExpression::Number(Bn128Field::from(1)).into(),
+    //             FieldElementExpression::Number(Bn128Field::from(2)).into(),
+    //             FieldElementExpression::Number(Bn128Field::from(3)).into(),
     //         ])
     //         .annotate(Type::FieldElement, 3)
     //         .into(),
@@ -2314,15 +2285,15 @@
     //         vec![
     //             FlatStatement::Definition(
     //                 FlatVariable::new(0),
-    //                 FlatExpression::Number(FieldPrime::from(1))
+    //                 FlatExpression::Number(Bn128Field::from(1))
     //             ),
     //             FlatStatement::Definition(
     //                 FlatVariable::new(1),
-    //                 FlatExpression::Number(FieldPrime::from(2))
+    //                 FlatExpression::Number(Bn128Field::from(2))
     //             ),
     //             FlatStatement::Definition(
     //                 FlatVariable::new(2),
-    //                 FlatExpression::Number(FieldPrime::from(3))
+    //                 FlatExpression::Number(Bn128Field::from(3))
     //             ),
     //         ]
     //     );
@@ -2338,9 +2309,9 @@
     //     let statement = ZirStatement::Definition(
     //         ZirAssignee::Identifier(Variable::field_array("foo", 3)),
     //         ArrayExpressionInner::Value(vec![
-    //             FieldElementExpression::Number(FieldPrime::from(1)).into(),
-    //             FieldElementExpression::Number(FieldPrime::from(2)).into(),
-    //             FieldElementExpression::Number(FieldPrime::from(3)).into(),
+    //             FieldElementExpression::Number(Bn128Field::from(1)).into(),
+    //             FieldElementExpression::Number(Bn128Field::from(2)).into(),
+    //             FieldElementExpression::Number(Bn128Field::from(3)).into(),
     //         ])
     //         .annotate(Type::FieldElement, 3)
     //         .into(),
@@ -2348,7 +2319,7 @@
 
     //     let expression = FieldElementExpression::Select(
     //         box ArrayExpressionInner::Identifier("foo".into()).annotate(Type::FieldElement, 3),
-    //         box FieldElementExpression::Number(FieldPrime::from(1)),
+    //         box FieldElementExpression::Number(Bn128Field::from(1)),
     //     );
 
     //     flattener.flatten_statement(&HashMap::new(), &mut statements_flattened, statement);
@@ -2377,9 +2348,9 @@
     //     let def = ZirStatement::Definition(
     //         ZirAssignee::Identifier(Variable::field_array("foo", 3)),
     //         ArrayExpressionInner::Value(vec![
-    //             FieldElementExpression::Number(FieldPrime::from(1)).into(),
-    //             FieldElementExpression::Number(FieldPrime::from(2)).into(),
-    //             FieldElementExpression::Number(FieldPrime::from(3)).into(),
+    //             FieldElementExpression::Number(Bn128Field::from(1)).into(),
+    //             FieldElementExpression::Number(Bn128Field::from(2)).into(),
+    //             FieldElementExpression::Number(Bn128Field::from(3)).into(),
     //         ])
     //         .annotate(Type::FieldElement, 3)
     //         .into(),
@@ -2392,18 +2363,18 @@
     //                 box FieldElementExpression::Select(
     //                     box ArrayExpressionInner::Identifier("foo".into())
     //                         .annotate(Type::FieldElement, 3),
-    //                     box FieldElementExpression::Number(FieldPrime::from(0)),
+    //                     box FieldElementExpression::Number(Bn128Field::from(0)),
     //                 ),
     //                 box FieldElementExpression::Select(
     //                     box ArrayExpressionInner::Identifier("foo".into())
     //                         .annotate(Type::FieldElement, 3),
-    //                     box FieldElementExpression::Number(FieldPrime::from(1)),
+    //                     box FieldElementExpression::Number(Bn128Field::from(1)),
     //                 ),
     //             ),
     //             box FieldElementExpression::Select(
     //                 box ArrayExpressionInner::Identifier("foo".into())
     //                     .annotate(Type::FieldElement, 3),
-    //                 box FieldElementExpression::Number(FieldPrime::from(2)),
+    //                 box FieldElementExpression::Number(Bn128Field::from(2)),
     //             ),
     //         )
     //         .into(),
@@ -2441,14 +2412,14 @@
     //         ZirAssignee::Identifier(Variable::field_array("foo", 4)),
     //         ArrayExpressionInner::Value(vec![
     //             ArrayExpressionInner::Value(vec![
-    //                 FieldElementExpression::Number(FieldPrime::from(1)).into(),
-    //                 FieldElementExpression::Number(FieldPrime::from(2)).into(),
+    //                 FieldElementExpression::Number(Bn128Field::from(1)).into(),
+    //                 FieldElementExpression::Number(Bn128Field::from(2)).into(),
     //             ])
     //             .annotate(Type::FieldElement, 2)
     //             .into(),
     //             ArrayExpressionInner::Value(vec![
-    //                 FieldElementExpression::Number(FieldPrime::from(3)).into(),
-    //                 FieldElementExpression::Number(FieldPrime::from(4)).into(),
+    //                 FieldElementExpression::Number(Bn128Field::from(3)).into(),
+    //                 FieldElementExpression::Number(Bn128Field::from(4)).into(),
     //             ])
     //             .annotate(Type::FieldElement, 2)
     //             .into(),
@@ -2466,39 +2437,39 @@
     //                         box ArrayExpressionInner::Select(
     //                             box ArrayExpressionInner::Identifier("foo".into())
     //                                 .annotate(Type::array(Type::FieldElement, 2), 2),
-    //                             box FieldElementExpression::Number(FieldPrime::from(0)),
+    //                             box FieldElementExpression::Number(Bn128Field::from(0)),
     //                         )
     //                         .annotate(Type::FieldElement, 2),
-    //                         box FieldElementExpression::Number(FieldPrime::from(0)),
+    //                         box FieldElementExpression::Number(Bn128Field::from(0)),
     //                     ),
     //                     box FieldElementExpression::Select(
     //                         box ArrayExpressionInner::Select(
     //                             box ArrayExpressionInner::Identifier("foo".into())
     //                                 .annotate(Type::array(Type::FieldElement, 2), 2),
-    //                             box FieldElementExpression::Number(FieldPrime::from(0)),
+    //                             box FieldElementExpression::Number(Bn128Field::from(0)),
     //                         )
     //                         .annotate(Type::FieldElement, 2),
-    //                         box FieldElementExpression::Number(FieldPrime::from(1)),
+    //                         box FieldElementExpression::Number(Bn128Field::from(1)),
     //                     ),
     //                 ),
     //                 box FieldElementExpression::Select(
     //                     box ArrayExpressionInner::Select(
     //                         box ArrayExpressionInner::Identifier("foo".into())
     //                             .annotate(Type::array(Type::FieldElement, 2), 2),
-    //                         box FieldElementExpression::Number(FieldPrime::from(1)),
+    //                         box FieldElementExpression::Number(Bn128Field::from(1)),
     //                     )
     //                     .annotate(Type::FieldElement, 2),
-    //                     box FieldElementExpression::Number(FieldPrime::from(0)),
+    //                     box FieldElementExpression::Number(Bn128Field::from(0)),
     //                 ),
     //             ),
     //             box FieldElementExpression::Select(
     //                 box ArrayExpressionInner::Select(
     //                     box ArrayExpressionInner::Identifier("foo".into())
     //                         .annotate(Type::array(Type::FieldElement, 2), 2),
-    //                     box FieldElementExpression::Number(FieldPrime::from(1)),
+    //                     box FieldElementExpression::Number(Bn128Field::from(1)),
     //                 )
     //                 .annotate(Type::FieldElement, 2),
-    //                 box FieldElementExpression::Number(FieldPrime::from(1)),
+    //                 box FieldElementExpression::Number(Bn128Field::from(1)),
     //             ),
     //         )
     //         .into(),
@@ -2535,16 +2506,16 @@
 
     //         let e = ArrayExpressionInner::IfElse(
     //             box BooleanExpression::FieldEq(
-    //                 box FieldElementExpression::Number(FieldPrime::from(1)),
-    //                 box FieldElementExpression::Number(FieldPrime::from(1)),
+    //                 box FieldElementExpression::Number(Bn128Field::from(1)),
+    //                 box FieldElementExpression::Number(Bn128Field::from(1)),
     //             ),
     //             box ArrayExpressionInner::Value(vec![FieldElementExpression::Number(
-    //                 FieldPrime::from(1),
+    //                 Bn128Field::from(1),
     //             )
     //             .into()])
     //             .annotate(Type::FieldElement, 1),
     //             box ArrayExpressionInner::Value(vec![FieldElementExpression::Number(
-    //                 FieldPrime::from(3),
+    //                 Bn128Field::from(3),
     //             )
     //             .into()])
     //             .annotate(Type::FieldElement, 2),
@@ -2568,11 +2539,11 @@
     //         // if 1 == 1 then 1 else 3 fi
     //         let e = FieldElementExpression::IfElse(
     //             box BooleanExpression::FieldEq(
-    //                 box FieldElementExpression::Number(FieldPrime::from(1)),
-    //                 box FieldElementExpression::Number(FieldPrime::from(1)),
+    //                 box FieldElementExpression::Number(Bn128Field::from(1)),
+    //                 box FieldElementExpression::Number(Bn128Field::from(1)),
     //             ),
-    //             box FieldElementExpression::Number(FieldPrime::from(1)),
-    //             box FieldElementExpression::Number(FieldPrime::from(3)),
+    //             box FieldElementExpression::Number(Bn128Field::from(1)),
+    //             box FieldElementExpression::Number(Bn128Field::from(3)),
     //         );
 
     //         (
@@ -2583,337 +2554,6 @@
 
     //     assert_eq!(with_arrays, without_arrays);
     // }
-=======
-    #[test]
-    fn field_array() {
-        // foo = [ , , ]
-
-        let mut flattener = Flattener::new();
-        let mut statements_flattened = vec![];
-        let statement = TypedStatement::Definition(
-            TypedAssignee::Identifier(Variable::field_array("foo".into(), 3)),
-            ArrayExpressionInner::Value(vec![
-                FieldElementExpression::Number(Bn128Field::from(1)).into(),
-                FieldElementExpression::Number(Bn128Field::from(2)).into(),
-                FieldElementExpression::Number(Bn128Field::from(3)).into(),
-            ])
-            .annotate(Type::FieldElement, 3)
-            .into(),
-        );
-        let expression =
-            ArrayExpressionInner::Identifier("foo".into()).annotate(Type::FieldElement, 3);
-
-        flattener.flatten_statement(&HashMap::new(), &mut statements_flattened, statement);
-
-        let expressions = flattener.flatten_array_expression::<FieldElementExpression<_>>(
-            &HashMap::new(),
-            &mut statements_flattened,
-            expression,
-        );
-
-        assert_eq!(
-            expressions,
-            vec![
-                FlatExpression::Identifier(FlatVariable::new(0)),
-                FlatExpression::Identifier(FlatVariable::new(1)),
-                FlatExpression::Identifier(FlatVariable::new(2)),
-            ]
-        );
-    }
-
-    #[test]
-    fn array_definition() {
-        // field[3] foo = [1, 2, 3]
-        let mut flattener = Flattener::new();
-        let mut statements_flattened = vec![];
-        let statement = TypedStatement::Definition(
-            TypedAssignee::Identifier(Variable::field_array("foo".into(), 3)),
-            ArrayExpressionInner::Value(vec![
-                FieldElementExpression::Number(Bn128Field::from(1)).into(),
-                FieldElementExpression::Number(Bn128Field::from(2)).into(),
-                FieldElementExpression::Number(Bn128Field::from(3)).into(),
-            ])
-            .annotate(Type::FieldElement, 3)
-            .into(),
-        );
-
-        flattener.flatten_statement(&HashMap::new(), &mut statements_flattened, statement);
-
-        assert_eq!(
-            statements_flattened,
-            vec![
-                FlatStatement::Definition(
-                    FlatVariable::new(0),
-                    FlatExpression::Number(Bn128Field::from(1))
-                ),
-                FlatStatement::Definition(
-                    FlatVariable::new(1),
-                    FlatExpression::Number(Bn128Field::from(2))
-                ),
-                FlatStatement::Definition(
-                    FlatVariable::new(2),
-                    FlatExpression::Number(Bn128Field::from(3))
-                ),
-            ]
-        );
-    }
-
-    #[test]
-    fn array_selection() {
-        // field[3] foo = [1, 2, 3]
-        // foo[1]
-
-        let mut flattener = Flattener::new();
-        let mut statements_flattened = vec![];
-        let statement = TypedStatement::Definition(
-            TypedAssignee::Identifier(Variable::field_array("foo".into(), 3)),
-            ArrayExpressionInner::Value(vec![
-                FieldElementExpression::Number(Bn128Field::from(1)).into(),
-                FieldElementExpression::Number(Bn128Field::from(2)).into(),
-                FieldElementExpression::Number(Bn128Field::from(3)).into(),
-            ])
-            .annotate(Type::FieldElement, 3)
-            .into(),
-        );
-
-        let expression = FieldElementExpression::Select(
-            box ArrayExpressionInner::Identifier("foo".into()).annotate(Type::FieldElement, 3),
-            box FieldElementExpression::Number(Bn128Field::from(1)),
-        );
-
-        flattener.flatten_statement(&HashMap::new(), &mut statements_flattened, statement);
-
-        let flat_expression = flattener.flatten_field_expression(
-            &HashMap::new(),
-            &mut statements_flattened,
-            expression,
-        );
-
-        assert_eq!(
-            flat_expression,
-            FlatExpression::Identifier(FlatVariable::new(1)),
-        );
-    }
-
-    #[test]
-    fn array_sum() {
-        // field[3] foo = [1, 2, 3]
-        // bar = foo[0] + foo[1] + foo[2]
-        // we don't optimise detecting constants, this will be done in an optimiser pass
-
-        let mut flattener = Flattener::new();
-
-        let mut statements_flattened = vec![];
-        let def = TypedStatement::Definition(
-            TypedAssignee::Identifier(Variable::field_array("foo".into(), 3)),
-            ArrayExpressionInner::Value(vec![
-                FieldElementExpression::Number(Bn128Field::from(1)).into(),
-                FieldElementExpression::Number(Bn128Field::from(2)).into(),
-                FieldElementExpression::Number(Bn128Field::from(3)).into(),
-            ])
-            .annotate(Type::FieldElement, 3)
-            .into(),
-        );
-
-        let sum = TypedStatement::Definition(
-            TypedAssignee::Identifier(Variable::field_element("bar".into())),
-            FieldElementExpression::Add(
-                box FieldElementExpression::Add(
-                    box FieldElementExpression::Select(
-                        box ArrayExpressionInner::Identifier("foo".into())
-                            .annotate(Type::FieldElement, 3),
-                        box FieldElementExpression::Number(Bn128Field::from(0)),
-                    ),
-                    box FieldElementExpression::Select(
-                        box ArrayExpressionInner::Identifier("foo".into())
-                            .annotate(Type::FieldElement, 3),
-                        box FieldElementExpression::Number(Bn128Field::from(1)),
-                    ),
-                ),
-                box FieldElementExpression::Select(
-                    box ArrayExpressionInner::Identifier("foo".into())
-                        .annotate(Type::FieldElement, 3),
-                    box FieldElementExpression::Number(Bn128Field::from(2)),
-                ),
-            )
-            .into(),
-        );
-
-        flattener.flatten_statement(&HashMap::new(), &mut statements_flattened, def);
-
-        flattener.flatten_statement(&HashMap::new(), &mut statements_flattened, sum);
-
-        assert_eq!(
-            statements_flattened[3],
-            FlatStatement::Definition(
-                FlatVariable::new(3),
-                FlatExpression::Add(
-                    box FlatExpression::Add(
-                        box FlatExpression::Identifier(FlatVariable::new(0)),
-                        box FlatExpression::Identifier(FlatVariable::new(1)),
-                    ),
-                    box FlatExpression::Identifier(FlatVariable::new(2)),
-                )
-            )
-        );
-    }
-
-    #[test]
-    fn array_of_array_sum() {
-        // field[2][2] foo = [[1, 2], [3, 4]]
-        // bar = foo[0][0] + foo[0][1] + foo[1][0] + foo[1][1]
-        // we don't optimise detecting constants, this will be done in an optimiser pass
-
-        let mut flattener = Flattener::new();
-
-        let mut statements_flattened = vec![];
-        let def = TypedStatement::Definition(
-            TypedAssignee::Identifier(Variable::field_array("foo".into(), 4)),
-            ArrayExpressionInner::Value(vec![
-                ArrayExpressionInner::Value(vec![
-                    FieldElementExpression::Number(Bn128Field::from(1)).into(),
-                    FieldElementExpression::Number(Bn128Field::from(2)).into(),
-                ])
-                .annotate(Type::FieldElement, 2)
-                .into(),
-                ArrayExpressionInner::Value(vec![
-                    FieldElementExpression::Number(Bn128Field::from(3)).into(),
-                    FieldElementExpression::Number(Bn128Field::from(4)).into(),
-                ])
-                .annotate(Type::FieldElement, 2)
-                .into(),
-            ])
-            .annotate(Type::array(Type::FieldElement, 2), 2)
-            .into(),
-        );
-
-        let sum = TypedStatement::Definition(
-            TypedAssignee::Identifier(Variable::field_element("bar".into())),
-            FieldElementExpression::Add(
-                box FieldElementExpression::Add(
-                    box FieldElementExpression::Add(
-                        box FieldElementExpression::Select(
-                            box ArrayExpressionInner::Select(
-                                box ArrayExpressionInner::Identifier("foo".into())
-                                    .annotate(Type::array(Type::FieldElement, 2), 2),
-                                box FieldElementExpression::Number(Bn128Field::from(0)),
-                            )
-                            .annotate(Type::FieldElement, 2),
-                            box FieldElementExpression::Number(Bn128Field::from(0)),
-                        ),
-                        box FieldElementExpression::Select(
-                            box ArrayExpressionInner::Select(
-                                box ArrayExpressionInner::Identifier("foo".into())
-                                    .annotate(Type::array(Type::FieldElement, 2), 2),
-                                box FieldElementExpression::Number(Bn128Field::from(0)),
-                            )
-                            .annotate(Type::FieldElement, 2),
-                            box FieldElementExpression::Number(Bn128Field::from(1)),
-                        ),
-                    ),
-                    box FieldElementExpression::Select(
-                        box ArrayExpressionInner::Select(
-                            box ArrayExpressionInner::Identifier("foo".into())
-                                .annotate(Type::array(Type::FieldElement, 2), 2),
-                            box FieldElementExpression::Number(Bn128Field::from(1)),
-                        )
-                        .annotate(Type::FieldElement, 2),
-                        box FieldElementExpression::Number(Bn128Field::from(0)),
-                    ),
-                ),
-                box FieldElementExpression::Select(
-                    box ArrayExpressionInner::Select(
-                        box ArrayExpressionInner::Identifier("foo".into())
-                            .annotate(Type::array(Type::FieldElement, 2), 2),
-                        box FieldElementExpression::Number(Bn128Field::from(1)),
-                    )
-                    .annotate(Type::FieldElement, 2),
-                    box FieldElementExpression::Number(Bn128Field::from(1)),
-                ),
-            )
-            .into(),
-        );
-
-        flattener.flatten_statement(&HashMap::new(), &mut statements_flattened, def);
-
-        flattener.flatten_statement(&HashMap::new(), &mut statements_flattened, sum);
-
-        assert_eq!(
-            statements_flattened[4],
-            FlatStatement::Definition(
-                FlatVariable::new(4),
-                FlatExpression::Add(
-                    box FlatExpression::Add(
-                        box FlatExpression::Add(
-                            box FlatExpression::Identifier(FlatVariable::new(0)),
-                            box FlatExpression::Identifier(FlatVariable::new(1)),
-                        ),
-                        box FlatExpression::Identifier(FlatVariable::new(2))
-                    ),
-                    box FlatExpression::Identifier(FlatVariable::new(3)),
-                )
-            )
-        );
-    }
-
-    #[test]
-    fn array_if() {
-        // if 1 == 1 then [1] else [3] fi
-        let with_arrays = {
-            let mut flattener = Flattener::new();
-            let mut statements_flattened = vec![];
-
-            let e = ArrayExpressionInner::IfElse(
-                box BooleanExpression::FieldEq(
-                    box FieldElementExpression::Number(Bn128Field::from(1)),
-                    box FieldElementExpression::Number(Bn128Field::from(1)),
-                ),
-                box ArrayExpressionInner::Value(vec![FieldElementExpression::Number(
-                    Bn128Field::from(1),
-                )
-                .into()])
-                .annotate(Type::FieldElement, 1),
-                box ArrayExpressionInner::Value(vec![FieldElementExpression::Number(
-                    Bn128Field::from(3),
-                )
-                .into()])
-                .annotate(Type::FieldElement, 2),
-            )
-            .annotate(Type::FieldElement, 1);
-
-            (
-                flattener.flatten_array_expression::<FieldElementExpression<_>>(
-                    &HashMap::new(),
-                    &mut statements_flattened,
-                    e,
-                )[0]
-                .clone(),
-                statements_flattened,
-            )
-        };
-
-        let without_arrays = {
-            let mut statements_flattened = vec![];
-            let mut flattener = Flattener::new();
-            // if 1 == 1 then 1 else 3 fi
-            let e = FieldElementExpression::IfElse(
-                box BooleanExpression::FieldEq(
-                    box FieldElementExpression::Number(Bn128Field::from(1)),
-                    box FieldElementExpression::Number(Bn128Field::from(1)),
-                ),
-                box FieldElementExpression::Number(Bn128Field::from(1)),
-                box FieldElementExpression::Number(Bn128Field::from(3)),
-            );
-
-            (
-                flattener.flatten_field_expression(&HashMap::new(), &mut statements_flattened, e),
-                statements_flattened,
-            )
-        };
-
-        assert_eq!(with_arrays, without_arrays);
-    }
->>>>>>> e1a0d27f
 
     #[test]
     fn next_variable() {
