--- conflicted
+++ resolved
@@ -729,7 +729,7 @@
                     (0..sub_width).map(|_| self.use_sym()).collect();
 
                 // add a directive to get the bits
-                statements_flattened.push(FlatStatement::Directive(FlatDirective::new(
+                statements_flattened.push_back(FlatStatement::Directive(FlatDirective::new(
                     shifted_sub_bits_be.clone(),
                     Solver::bits(sub_width),
                     vec![shifted_sub.clone()],
@@ -737,7 +737,7 @@
 
                 // bitness checks
                 for bit in shifted_sub_bits_be.iter() {
-                    statements_flattened.push(FlatStatement::Condition(
+                    statements_flattened.push_back(FlatStatement::Condition(
                         FlatExpression::Identifier(*bit),
                         FlatExpression::Mult(
                             box FlatExpression::Identifier(*bit),
@@ -760,7 +760,7 @@
                     );
                 }
 
-                statements_flattened.push(FlatStatement::Condition(
+                statements_flattened.push_back(FlatStatement::Condition(
                     shifted_sub,
                     expr,
                     RuntimeError::LtFinalSum,
@@ -775,7 +775,7 @@
                     ),
                     FlatExpression::Number(T::from(2).pow(bit_width)),
                 );
-                statements_flattened.push(FlatStatement::Condition(
+                statements_flattened.push_back(FlatStatement::Condition(
                     fail,
                     FlatExpression::Number(T::from(0)),
                     RuntimeError::LtSymetric,
@@ -825,201 +825,12 @@
 
                 let lhs_flattened = self.flatten_field_expression(statements_flattened, lhs);
                 let rhs_flattened = self.flatten_field_expression(statements_flattened, rhs);
-
-<<<<<<< HEAD
-                match (lhs_flattened, rhs_flattened) {
-                    (x, FlatExpression::Number(constant)) => {
-                        self.constant_lt_check(statements_flattened, x, constant)
-                    }
-                    // (c < x <= p - 1) <=> (0 <= p - 1 - x < p - 1 - c)
-                    (FlatExpression::Number(constant), x) => self.constant_lt_check(
-                        statements_flattened,
-                        FlatExpression::Sub(box T::max_value().into(), box x),
-                        T::max_value() - constant,
-                    ),
-                    (lhs_flattened, rhs_flattened) => {
-                        let safe_width = bit_width - 2; // dynamic comparison is not complete, it only applies to words of width `bit_width - 2`
-
-                        // lhs
-                        let lhs_id = self.define(lhs_flattened, statements_flattened);
-
-                        // check that lhs and rhs are within the right range, i.e., their higher two bits are zero. We use big-endian so they are at positions 0 and 1
-
-                        // lhs
-                        {
-                            // define variables for the bits
-                            let lhs_bits_be: Vec<FlatVariable> =
-                                (0..safe_width).map(|_| self.use_sym()).collect();
-
-                            // add a directive to get the bits
-                            statements_flattened.push_back(FlatStatement::Directive(
-                                FlatDirective::new(
-                                    lhs_bits_be.clone(),
-                                    Solver::bits(safe_width),
-                                    vec![lhs_id],
-                                ),
-                            ));
-
-                            // bitness checks
-                            for bit in lhs_bits_be.iter().take(safe_width) {
-                                statements_flattened.push_back(FlatStatement::Condition(
-                                    FlatExpression::Identifier(*bit),
-                                    FlatExpression::Mult(
-                                        box FlatExpression::Identifier(*bit),
-                                        box FlatExpression::Identifier(*bit),
-                                    ),
-                                    RuntimeError::LtBitness,
-                                ));
-                            }
-
-                            // bit decomposition check
-                            let mut lhs_sum = FlatExpression::Number(T::from(0));
-
-                            for (i, bit) in lhs_bits_be.iter().take(safe_width).enumerate() {
-                                lhs_sum = FlatExpression::Add(
-                                    box lhs_sum,
-                                    box FlatExpression::Mult(
-                                        box FlatExpression::Identifier(*bit),
-                                        box FlatExpression::Number(
-                                            T::from(2).pow(safe_width - i - 1),
-                                        ),
-                                    ),
-                                );
-                            }
-
-                            statements_flattened.push_back(FlatStatement::Condition(
-                                FlatExpression::Identifier(lhs_id),
-                                lhs_sum,
-                                RuntimeError::LtSum,
-                            ));
-                        }
-
-                        // rhs
-                        let rhs_id = self.define(rhs_flattened, statements_flattened);
-
-                        // rhs
-                        {
-                            // define variables for the bits
-                            let rhs_bits_be: Vec<FlatVariable> =
-                                (0..safe_width).map(|_| self.use_sym()).collect();
-
-                            // add a directive to get the bits
-                            statements_flattened.push_back(FlatStatement::Directive(
-                                FlatDirective::new(
-                                    rhs_bits_be.clone(),
-                                    Solver::bits(safe_width),
-                                    vec![rhs_id],
-                                ),
-                            ));
-
-                            // bitness checks
-                            for bit in rhs_bits_be.iter().take(safe_width) {
-                                statements_flattened.push_back(FlatStatement::Condition(
-                                    FlatExpression::Identifier(*bit),
-                                    FlatExpression::Mult(
-                                        box FlatExpression::Identifier(*bit),
-                                        box FlatExpression::Identifier(*bit),
-                                    ),
-                                    RuntimeError::LtBitness,
-                                ));
-                            }
-
-                            // bit decomposition check
-                            let mut rhs_sum = FlatExpression::Number(T::from(0));
-
-                            for (i, bit) in rhs_bits_be.iter().take(safe_width).enumerate() {
-                                rhs_sum = FlatExpression::Add(
-                                    box rhs_sum,
-                                    box FlatExpression::Mult(
-                                        box FlatExpression::Identifier(*bit),
-                                        box FlatExpression::Number(
-                                            T::from(2).pow(safe_width - i - 1),
-                                        ),
-                                    ),
-                                );
-                            }
-
-                            statements_flattened.push_back(FlatStatement::Condition(
-                                FlatExpression::Identifier(rhs_id),
-                                rhs_sum,
-                                RuntimeError::LtSum,
-                            ));
-                        }
-
-                        // sym := (lhs * 2) - (rhs * 2)
-                        let subtraction_result = FlatExpression::Sub(
-                            box FlatExpression::Mult(
-                                box FlatExpression::Number(T::from(2)),
-                                box FlatExpression::Identifier(lhs_id),
-                            ),
-                            box FlatExpression::Mult(
-                                box FlatExpression::Number(T::from(2)),
-                                box FlatExpression::Identifier(rhs_id),
-                            ),
-                        );
-
-                        // define variables for the bits
-                        let sub_bits_be: Vec<FlatVariable> =
-                            (0..bit_width).map(|_| self.use_sym()).collect();
-
-                        // add a directive to get the bits
-                        statements_flattened.push_back(FlatStatement::Directive(
-                            FlatDirective::new(
-                                sub_bits_be.clone(),
-                                Solver::bits(bit_width),
-                                vec![subtraction_result.clone()],
-                            ),
-                        ));
-
-                        // bitness checks
-                        for bit in sub_bits_be.iter().take(bit_width) {
-                            statements_flattened.push_back(FlatStatement::Condition(
-                                FlatExpression::Identifier(*bit),
-                                FlatExpression::Mult(
-                                    box FlatExpression::Identifier(*bit),
-                                    box FlatExpression::Identifier(*bit),
-                                ),
-                                RuntimeError::LtFinalBitness,
-                            ));
-                        }
-
-                        // check that the decomposition is in the field with a strict `< p` checks
-                        self.enforce_constant_le_check(
-                            statements_flattened,
-                            &sub_bits_be,
-                            &T::max_value().bit_vector_be(),
-                        );
-
-                        // sum(sym_b{i} * 2**i)
-                        let mut expr = FlatExpression::Number(T::from(0));
-
-                        for (i, bit) in sub_bits_be.iter().take(bit_width).enumerate() {
-                            expr = FlatExpression::Add(
-                                box expr,
-                                box FlatExpression::Mult(
-                                    box FlatExpression::Identifier(*bit),
-                                    box FlatExpression::Number(T::from(2).pow(bit_width - i - 1)),
-                                ),
-                            );
-                        }
-
-                        statements_flattened.push_back(FlatStatement::Condition(
-                            subtraction_result,
-                            expr,
-                            RuntimeError::LtFinalSum,
-                        ));
-
-                        FlatExpression::Identifier(sub_bits_be[bit_width - 1])
-                    }
-                }
-=======
                 self.lt_check(
                     statements_flattened,
                     lhs_flattened,
                     rhs_flattened,
                     safe_width,
                 )
->>>>>>> 59e2b21e
             }
             BooleanExpression::BoolEq(box lhs, box rhs) => {
                 // lhs and rhs are booleans, they flatten to 0 or 1
@@ -1102,53 +913,6 @@
                 BooleanExpression::FieldLe(rhs, lhs),
             ),
             BooleanExpression::UintLt(box lhs, box rhs) => {
-<<<<<<< HEAD
-                let lhs_flattened = self.flatten_uint_expression(statements_flattened, lhs);
-                let rhs_flattened = self.flatten_uint_expression(statements_flattened, rhs);
-
-                // Get the bit width to know the size of the binary decompositions for this Field
-                // This is not this uint bitwidth
-                let bit_width = T::get_required_bits();
-
-                // lhs
-                let lhs_id = self.define(lhs_flattened.get_field_unchecked(), statements_flattened);
-                let rhs_id = self.define(rhs_flattened.get_field_unchecked(), statements_flattened);
-
-                // sym := (lhs * 2) - (rhs * 2)
-                let subtraction_result = FlatExpression::Sub(
-                    box FlatExpression::Mult(
-                        box FlatExpression::Number(T::from(2)),
-                        box FlatExpression::Identifier(lhs_id),
-                    ),
-                    box FlatExpression::Mult(
-                        box FlatExpression::Number(T::from(2)),
-                        box FlatExpression::Identifier(rhs_id),
-                    ),
-                );
-
-                // define variables for the bits
-                let sub_bits_be: Vec<FlatVariable> =
-                    (0..bit_width).map(|_| self.use_sym()).collect();
-
-                // add a directive to get the bits
-                statements_flattened.push_back(FlatStatement::Directive(FlatDirective::new(
-                    sub_bits_be.clone(),
-                    Solver::bits(bit_width),
-                    vec![subtraction_result.clone()],
-                )));
-
-                // bitness checks
-                for bit in sub_bits_be.iter().take(bit_width) {
-                    statements_flattened.push_back(FlatStatement::Condition(
-                        FlatExpression::Identifier(*bit),
-                        FlatExpression::Mult(
-                            box FlatExpression::Identifier(*bit),
-                            box FlatExpression::Identifier(*bit),
-                        ),
-                        RuntimeError::LtFinalBitness,
-                    ));
-                }
-=======
                 let bit_width = lhs.bitwidth.to_usize();
                 assert!(lhs.metadata.as_ref().unwrap().should_reduce.to_bool());
                 assert!(rhs.metadata.as_ref().unwrap().should_reduce.to_bool());
@@ -1159,41 +923,13 @@
                 let rhs_flattened = self
                     .flatten_uint_expression(statements_flattened, rhs)
                     .get_field_unchecked();
->>>>>>> 59e2b21e
 
                 self.lt_check(
                     statements_flattened,
-<<<<<<< HEAD
-                    &sub_bits_be,
-                    &T::max_value().bit_vector_be(),
-                );
-
-                // sum(sym_b{i} * 2**i)
-                let mut expr = FlatExpression::Number(T::from(0));
-
-                for (i, bit) in sub_bits_be.iter().enumerate().take(bit_width) {
-                    expr = FlatExpression::Add(
-                        box expr,
-                        box FlatExpression::Mult(
-                            box FlatExpression::Identifier(*bit),
-                            box FlatExpression::Number(T::from(2).pow(bit_width - i - 1)),
-                        ),
-                    );
-                }
-
-                statements_flattened.push_back(FlatStatement::Condition(
-                    subtraction_result,
-                    expr,
-                    RuntimeError::LtFinalSum,
-                ));
-
-                FlatExpression::Identifier(sub_bits_be[bit_width - 1])
-=======
                     lhs_flattened,
                     rhs_flattened,
                     bit_width,
                 )
->>>>>>> 59e2b21e
             }
             BooleanExpression::UintLe(box lhs, box rhs) => {
                 let lt = self.flatten_boolean_expression(
