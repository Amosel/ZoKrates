--- conflicted
+++ resolved
@@ -225,13 +225,9 @@
         static ref FR_REGEX: Regex = Regex::new(r"Fr\((?P<x>0[xX][0-9a-fA-F]*)\)").unwrap();
     }
 
-<<<<<<< HEAD
-    pub fn parse_g1(e: &<Bn256 as bellman::pairing::Engine>::G1Affine) -> (String, String) {
-=======
-    fn parse_g1<T: Field>(
+    pub fn parse_g1<T: Field>(
         e: &<T::BellmanEngine as bellman::pairing::Engine>::G1Affine,
     ) -> (String, String) {
->>>>>>> e1a0d27f
         let raw_e = e.to_string();
         let captures = G1_REGEX.captures(&raw_e).unwrap();
         (
@@ -240,15 +236,9 @@
         )
     }
 
-<<<<<<< HEAD
-    pub fn parse_g2(
-        e: &<Bn256 as bellman::pairing::Engine>::G2Affine,
+    pub fn parse_g2<T: Field>(
+        e: &<T::BellmanEngine as bellman::pairing::Engine>::G2Affine,
     ) -> ((String, String), (String, String)) {
-=======
-    fn parse_g2<T: Field>(
-        e: &<T::BellmanEngine as bellman::pairing::Engine>::G2Affine,
-    ) -> (String, String, String, String) {
->>>>>>> e1a0d27f
         let raw_e = e.to_string();
         let captures = G2_REGEX.captures(&raw_e).unwrap();
         (
@@ -263,24 +253,23 @@
         )
     }
 
-<<<<<<< HEAD
-    pub fn parse_fr(e: &Fr) -> String {
-=======
-    fn parse_fr<T: Field>(e: &<T::BellmanEngine as ScalarEngine>::Fr) -> String {
->>>>>>> e1a0d27f
+    pub fn parse_fr<T: Field>(e: &<T::BellmanEngine as ScalarEngine>::Fr) -> String {
         let raw_e = e.to_string();
         let captures = FR_REGEX.captures(&raw_e).unwrap();
         captures.name(&"x").unwrap().as_str().to_string()
     }
 
-<<<<<<< HEAD
-    pub fn parse_g1_hex(e: &<Bn256 as bellman::pairing::Engine>::G1Affine) -> String {
-        let parsed = parse_g1(e);
+    pub fn parse_g1_hex<T: Field>(
+        e: &<T::BellmanEngine as bellman::pairing::Engine>::G1Affine,
+    ) -> String {
+        let parsed = parse_g1::<T>(e);
         format!("{}, {}", parsed.0, parsed.1)
     }
 
-    pub fn parse_g2_hex(e: &<Bn256 as bellman::pairing::Engine>::G2Affine) -> String {
-        let parsed = parse_g2(e);
+    pub fn parse_g2_hex<T: Field>(
+        e: &<T::BellmanEngine as bellman::pairing::Engine>::G2Affine,
+    ) -> String {
+        let parsed = parse_g2::<T>(e);
         format!(
             "[{}, {}], [{}, {}]",
             (parsed.0).0,
@@ -288,47 +277,6 @@
             (parsed.1).0,
             (parsed.1).1
         )
-=======
-    pub fn parse_g1_json<T: Field>(
-        e: &<T::BellmanEngine as bellman::pairing::Engine>::G1Affine,
-    ) -> String {
-        let parsed = parse_g1::<T>(e);
-
-        format!("[\"{}\", \"{}\"]", parsed.0, parsed.1)
-    }
-
-    pub fn parse_g2_json<T: Field>(
-        e: &<T::BellmanEngine as bellman::pairing::Engine>::G2Affine,
-    ) -> String {
-        let parsed = parse_g2::<T>(e);
-
-        format!(
-            "[[\"{}\", \"{}\"], [\"{}\", \"{}\"]]",
-            parsed.0, parsed.1, parsed.2, parsed.3,
-        )
-    }
-
-    pub fn parse_fr_json<T: Field>(e: &<T::BellmanEngine as ScalarEngine>::Fr) -> String {
-        let parsed = parse_fr::<T>(e);
-
-        format!("\"{}\"", parsed)
-    }
-
-    pub fn parse_g1_hex<T: Field>(
-        e: &<T::BellmanEngine as bellman::pairing::Engine>::G1Affine,
-    ) -> String {
-        let parsed = parse_g1::<T>(e);
-
-        format!("{}, {}", parsed.0, parsed.1)
-    }
-
-    pub fn parse_g2_hex<T: Field>(
-        e: &<T::BellmanEngine as bellman::pairing::Engine>::G2Affine,
-    ) -> String {
-        let parsed = parse_g2::<T>(e);
-
-        format!("[{}, {}], [{}, {}]", parsed.0, parsed.1, parsed.2, parsed.3,)
->>>>>>> e1a0d27f
     }
 }
 
