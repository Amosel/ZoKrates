--- conflicted
+++ resolved
@@ -374,9 +374,6 @@
                 box absy::ExpressionNode::from(*expression.left),
                 box absy::ExpressionNode::from(*expression.right),
             ),
-<<<<<<< HEAD
-            o => unimplemented!("Operator {:?} not implemented", o),
-=======
             // rewrite (a != b)` as `!(a == b)`
             pest::BinaryOperator::NotEq => absy::Expression::Not(
                 box absy::Expression::Eq(
@@ -385,7 +382,6 @@
                 )
                 .span(expression.span.clone()),
             ),
->>>>>>> 28ae9992
         }
         .span(expression.span)
     }
