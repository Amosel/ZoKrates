--- conflicted
+++ resolved
@@ -74,10 +74,6 @@
 
 use crate::absy::*;
 use crate::imports::*;
-<<<<<<< HEAD
-
-=======
->>>>>>> 61fac675
 use absy::types::UnresolvedType;
 
 impl<'ast> NodeValue for Expression<'ast> {}
@@ -96,10 +92,7 @@
 impl<'ast> NodeValue for Import<'ast> {}
 impl<'ast> NodeValue for Spread<'ast> {}
 impl<'ast> NodeValue for Range<'ast> {}
-<<<<<<< HEAD
 impl<'ast> NodeValue for Identifier<'ast> {}
-=======
->>>>>>> 61fac675
 
 impl<T: PartialEq> PartialEq for Node<T> {
     fn eq(&self, other: &Node<T>) -> bool {
