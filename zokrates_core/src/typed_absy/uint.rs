use crate::typed_absy::types::{FunctionKey, UBitwidth};
use crate::typed_absy::*;
use zokrates_field::Field;

type Bitwidth = usize;

impl<'ast, T: Field> UExpression<'ast, T> {
    pub fn add(self, other: Self) -> UExpression<'ast, T> {
        let bitwidth = self.bitwidth;
        assert_eq!(bitwidth, other.bitwidth);
        UExpressionInner::Add(box self, box other).annotate(bitwidth)
    }

    pub fn sub(self, other: Self) -> UExpression<'ast, T> {
        let bitwidth = self.bitwidth;
        assert_eq!(bitwidth, other.bitwidth);
        UExpressionInner::Sub(box self, box other).annotate(bitwidth)
    }

    pub fn mult(self, other: Self) -> UExpression<'ast, T> {
        let bitwidth = self.bitwidth;
        assert_eq!(bitwidth, other.bitwidth);
        UExpressionInner::Mult(box self, box other).annotate(bitwidth)
    }

    pub fn div(self, other: Self) -> UExpression<'ast, T> {
        let bitwidth = self.bitwidth;
        assert_eq!(bitwidth, other.bitwidth);
        UExpressionInner::Div(box self, box other).annotate(bitwidth)
    }

    pub fn rem(self, other: Self) -> UExpression<'ast, T> {
        let bitwidth = self.bitwidth;
        assert_eq!(bitwidth, other.bitwidth);
        UExpressionInner::Rem(box self, box other).annotate(bitwidth)
    }

    pub fn xor(self, other: Self) -> UExpression<'ast, T> {
        let bitwidth = self.bitwidth;
        assert_eq!(bitwidth, other.bitwidth);
        UExpressionInner::Xor(box self, box other).annotate(bitwidth)
    }

    pub fn or(self, other: Self) -> UExpression<'ast, T> {
        let bitwidth = self.bitwidth;
        assert_eq!(bitwidth, other.bitwidth);
        UExpressionInner::Or(box self, box other).annotate(bitwidth)
    }

    pub fn and(self, other: Self) -> UExpression<'ast, T> {
        let bitwidth = self.bitwidth;
        assert_eq!(bitwidth, other.bitwidth);
        UExpressionInner::And(box self, box other).annotate(bitwidth)
    }

    pub fn not(self) -> UExpression<'ast, T> {
        let bitwidth = self.bitwidth;
        UExpressionInner::Not(box self).annotate(bitwidth)
    }

<<<<<<< HEAD
    pub fn neg(self) -> UExpression<'ast, T> {
        let bitwidth = self.bitwidth;
        UExpressionInner::Neg(box self).annotate(bitwidth)
    }

    pub fn pos(self) -> UExpression<'ast, T> {
        let bitwidth = self.bitwidth;
        UExpressionInner::Pos(box self).annotate(bitwidth)
    }

    pub fn left_shift(self, by: FieldElementExpression<'ast, T>) -> UExpression<'ast, T> {
=======
    pub fn left_shift(self, by: UExpression<'ast, T>) -> UExpression<'ast, T> {
>>>>>>> a45dae01
        let bitwidth = self.bitwidth;
        assert_eq!(by.bitwidth, UBitwidth::B32);
        UExpressionInner::LeftShift(box self, box by).annotate(bitwidth)
    }

    pub fn right_shift(self, by: UExpression<'ast, T>) -> UExpression<'ast, T> {
        let bitwidth = self.bitwidth;
        assert_eq!(by.bitwidth, UBitwidth::B32);
        UExpressionInner::RightShift(box self, box by).annotate(bitwidth)
    }
}

impl<'ast, T: Field> From<u128> for UExpressionInner<'ast, T> {
    fn from(e: u128) -> Self {
        UExpressionInner::Value(e)
    }
}

impl<'ast, T: Field> From<&'ast str> for UExpressionInner<'ast, T> {
    fn from(e: &'ast str) -> Self {
        UExpressionInner::Identifier(e.into())
    }
}

#[derive(Debug, Clone, PartialEq, Eq, Hash)]
pub struct UMetadata {
    pub bitwidth: Option<Bitwidth>,
    pub should_reduce: Option<bool>,
}

#[derive(Debug, Clone, PartialEq, Eq, Hash)]
pub struct UExpression<'ast, T> {
    pub bitwidth: UBitwidth,
    pub metadata: Option<UMetadata>,
    pub inner: UExpressionInner<'ast, T>,
}

#[derive(Debug, Clone, PartialEq, Eq, Hash)]
pub enum UExpressionInner<'ast, T> {
    Identifier(Identifier<'ast>),
    Value(u128),
    Add(Box<UExpression<'ast, T>>, Box<UExpression<'ast, T>>),
    Sub(Box<UExpression<'ast, T>>, Box<UExpression<'ast, T>>),
    Mult(Box<UExpression<'ast, T>>, Box<UExpression<'ast, T>>),
    Div(Box<UExpression<'ast, T>>, Box<UExpression<'ast, T>>),
    Rem(Box<UExpression<'ast, T>>, Box<UExpression<'ast, T>>),
    Xor(Box<UExpression<'ast, T>>, Box<UExpression<'ast, T>>),
    And(Box<UExpression<'ast, T>>, Box<UExpression<'ast, T>>),
    Or(Box<UExpression<'ast, T>>, Box<UExpression<'ast, T>>),
    Not(Box<UExpression<'ast, T>>),
<<<<<<< HEAD
    Neg(Box<UExpression<'ast, T>>),
    Pos(Box<UExpression<'ast, T>>),
    LeftShift(
        Box<UExpression<'ast, T>>,
        Box<FieldElementExpression<'ast, T>>,
    ),
    RightShift(
        Box<UExpression<'ast, T>>,
        Box<FieldElementExpression<'ast, T>>,
    ),
=======
    LeftShift(Box<UExpression<'ast, T>>, Box<UExpression<'ast, T>>),
    RightShift(Box<UExpression<'ast, T>>, Box<UExpression<'ast, T>>),
>>>>>>> a45dae01
    FunctionCall(FunctionKey<'ast>, Vec<TypedExpression<'ast, T>>),
    IfElse(
        Box<BooleanExpression<'ast, T>>,
        Box<UExpression<'ast, T>>,
        Box<UExpression<'ast, T>>,
    ),
    Member(Box<StructExpression<'ast, T>>, MemberId),
    Select(
        Box<ArrayExpression<'ast, T>>,
        Box<FieldElementExpression<'ast, T>>,
    ),
}

impl<'ast, T> UExpressionInner<'ast, T> {
    pub fn annotate<W: Into<UBitwidth>>(self, bitwidth: W) -> UExpression<'ast, T> {
        UExpression {
            metadata: None,
            bitwidth: bitwidth.into(),
            inner: self,
        }
    }
}

impl<'ast, T> UExpression<'ast, T> {
    pub fn metadata(self, metadata: UMetadata) -> UExpression<'ast, T> {
        UExpression {
            metadata: Some(metadata),
            ..self
        }
    }
}

pub fn bitwidth(a: u128) -> Bitwidth {
    (128 - a.leading_zeros()) as Bitwidth
}

impl<'ast, T: Field> UExpression<'ast, T> {
    pub fn bitwidth(&self) -> UBitwidth {
        self.bitwidth
    }

    pub fn as_inner(&self) -> &UExpressionInner<'ast, T> {
        &self.inner
    }

    pub fn into_inner(self) -> UExpressionInner<'ast, T> {
        self.inner
    }
}<|MERGE_RESOLUTION|>--- conflicted
+++ resolved
@@ -58,7 +58,6 @@
         UExpressionInner::Not(box self).annotate(bitwidth)
     }
 
-<<<<<<< HEAD
     pub fn neg(self) -> UExpression<'ast, T> {
         let bitwidth = self.bitwidth;
         UExpressionInner::Neg(box self).annotate(bitwidth)
@@ -69,10 +68,7 @@
         UExpressionInner::Pos(box self).annotate(bitwidth)
     }
 
-    pub fn left_shift(self, by: FieldElementExpression<'ast, T>) -> UExpression<'ast, T> {
-=======
     pub fn left_shift(self, by: UExpression<'ast, T>) -> UExpression<'ast, T> {
->>>>>>> a45dae01
         let bitwidth = self.bitwidth;
         assert_eq!(by.bitwidth, UBitwidth::B32);
         UExpressionInner::LeftShift(box self, box by).annotate(bitwidth)
@@ -123,21 +119,10 @@
     And(Box<UExpression<'ast, T>>, Box<UExpression<'ast, T>>),
     Or(Box<UExpression<'ast, T>>, Box<UExpression<'ast, T>>),
     Not(Box<UExpression<'ast, T>>),
-<<<<<<< HEAD
     Neg(Box<UExpression<'ast, T>>),
     Pos(Box<UExpression<'ast, T>>),
-    LeftShift(
-        Box<UExpression<'ast, T>>,
-        Box<FieldElementExpression<'ast, T>>,
-    ),
-    RightShift(
-        Box<UExpression<'ast, T>>,
-        Box<FieldElementExpression<'ast, T>>,
-    ),
-=======
     LeftShift(Box<UExpression<'ast, T>>, Box<UExpression<'ast, T>>),
     RightShift(Box<UExpression<'ast, T>>, Box<UExpression<'ast, T>>),
->>>>>>> a45dae01
     FunctionCall(FunctionKey<'ast>, Vec<TypedExpression<'ast, T>>),
     IfElse(
         Box<BooleanExpression<'ast, T>>,
