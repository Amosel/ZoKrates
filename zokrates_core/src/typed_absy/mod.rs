//! Module containing structs and enums to represent a program.
//!
//! @file absy.rs
//! @author Dennis Kuhnert <dennis.kuhnert@campus.tu-berlin.de>
//! @author Jacob Eberhardt <jacob.eberhardt@tu-berlin.de>
//! @date 2017

pub mod folder;
mod parameter;
pub mod types;
mod variable;

pub use crate::typed_absy::parameter::Parameter;
pub use crate::typed_absy::variable::Variable;

use crate::typed_absy::types::{FunctionKey, MemberId, Signature, Type};
use embed::FlatEmbed;
use std::collections::HashMap;
use std::convert::TryFrom;
use std::fmt;
use zokrates_field::field::Field;

pub use self::folder::Folder;

/// A identifier for a variable
#[derive(Debug, PartialEq, Clone, Hash, Eq)]
pub struct Identifier<'ast> {
    /// the id of the variable
    pub id: &'ast str,
    /// the version of the variable, used after SSA transformation
    pub version: usize,
    /// the call stack of the variable, used when inlining
    pub stack: Vec<(TypedModuleId, FunctionKey<'ast>, usize)>,
}

/// An identifier for a `TypedModule`. Typically a path or uri.
pub type TypedModuleId = String;

/// A collection of `TypedModule`s
pub type TypedModules<'ast, T> = HashMap<TypedModuleId, TypedModule<'ast, T>>;

/// A collection of `TypedFunctionSymbol`s
/// # Remarks
/// * It is the role of the semantic checker to make sure there are no duplicates for a given `FunctionKey`
///   in a given `TypedModule`, hence the use of a HashMap
pub type TypedFunctionSymbols<'ast, T> = HashMap<FunctionKey<'ast>, TypedFunctionSymbol<'ast, T>>;

/// A typed program as a collection of modules, one of them being the main
#[derive(PartialEq, Debug)]
pub struct TypedProgram<'ast, T: Field> {
    pub modules: TypedModules<'ast, T>,
    pub main: TypedModuleId,
}

impl<'ast, T: Field> fmt::Display for TypedProgram<'ast, T> {
    fn fmt(&self, f: &mut fmt::Formatter) -> fmt::Result {
        for (module_id, module) in &self.modules {
            writeln!(
                f,
                "| {}: |{}",
                module_id,
                if *module_id == self.main {
                    "<---- main"
                } else {
                    ""
                }
            )?;
            writeln!(f, "{}", "-".repeat(100))?;
            writeln!(f, "{}", module)?;
            writeln!(f, "{}", "-".repeat(100))?;
            writeln!(f, "")?;
        }
        write!(f, "")
    }
}

/// A
#[derive(PartialEq, Clone)]
pub struct TypedModule<'ast, T: Field> {
    /// Functions of the program
    pub functions: TypedFunctionSymbols<'ast, T>,
}

impl<'ast> fmt::Display for Identifier<'ast> {
    fn fmt(&self, f: &mut fmt::Formatter) -> fmt::Result {
        if self.stack.len() == 0 && self.version == 0 {
            write!(f, "{}", self.id)
        } else {
            write!(
                f,
                "{}_{}_{}",
                self.stack
                    .iter()
                    .map(|(name, sig, count)| format!("{}_{}_{}", name, sig.to_slug(), count))
                    .collect::<Vec<_>>()
                    .join("_"),
                self.id,
                self.version
            )
        }
    }
}

impl<'ast> From<&'ast str> for Identifier<'ast> {
    fn from(id: &'ast str) -> Identifier<'ast> {
        Identifier {
            id,
            version: 0,
            stack: vec![],
        }
    }
}

#[cfg(test)]
impl<'ast> Identifier<'ast> {
    pub fn version(mut self, version: usize) -> Self {
        self.version = version;
        self
    }

    pub fn stack(mut self, stack: Vec<(TypedModuleId, FunctionKey<'ast>, usize)>) -> Self {
        self.stack = stack;
        self
    }
}

#[derive(Debug, Clone, PartialEq)]
pub enum TypedFunctionSymbol<'ast, T: Field> {
    Here(TypedFunction<'ast, T>),
    There(FunctionKey<'ast>, TypedModuleId),
    Flat(FlatEmbed),
}

impl<'ast, T: Field> TypedFunctionSymbol<'ast, T> {
    pub fn signature<'a>(&'a self, modules: &'a TypedModules<T>) -> Signature {
        match self {
            TypedFunctionSymbol::Here(f) => f.signature.clone(),
            TypedFunctionSymbol::There(key, module_id) => modules
                .get(module_id)
                .unwrap()
                .functions
                .get(key)
                .unwrap()
                .signature(&modules)
                .clone(),
            TypedFunctionSymbol::Flat(flat_fun) => flat_fun.signature::<T>(),
        }
    }
}

impl<'ast, T: Field> fmt::Display for TypedModule<'ast, T> {
    fn fmt(&self, f: &mut fmt::Formatter) -> fmt::Result {
        let res = self
            .functions
            .iter()
            .map(|(key, symbol)| match symbol {
                TypedFunctionSymbol::Here(ref function) => format!("def {}{}", key.id, function),
                TypedFunctionSymbol::There(ref fun_key, ref module_id) => format!(
                    "import {} from \"{}\" as {} // with signature {}",
                    fun_key.id, module_id, key.id, key.signature
                ),
                TypedFunctionSymbol::Flat(ref flat_fun) => {
                    format!("def {}{}:\n\t// hidden", key.id, flat_fun.signature::<T>())
                }
            })
            .collect::<Vec<_>>();
        write!(f, "{}", res.join("\n"))
    }
}

impl<'ast, T: Field> fmt::Debug for TypedModule<'ast, T> {
    fn fmt(&self, f: &mut fmt::Formatter) -> fmt::Result {
        write!(
            f,
            "module(\n\tfunctions:\n\t\t{}\n)",
            self.functions
                .iter()
                .map(|x| format!("{:?}", x))
                .collect::<Vec<_>>()
                .join("\n\t\t")
        )
    }
}

/// A typed function
#[derive(Clone, PartialEq)]
pub struct TypedFunction<'ast, T: Field> {
    /// Arguments of the function
    pub arguments: Vec<Parameter<'ast>>,
    /// Vector of statements that are executed when running the function
    pub statements: Vec<TypedStatement<'ast, T>>,
    /// function signature
    pub signature: Signature,
}

impl<'ast, T: Field> fmt::Display for TypedFunction<'ast, T> {
    fn fmt(&self, f: &mut fmt::Formatter) -> fmt::Result {
        write!(
            f,
            "({}) -> ({}):\n{}",
            self.arguments
                .iter()
                .map(|x| format!("{}", x))
                .collect::<Vec<_>>()
                .join(", "),
            self.signature
                .outputs
                .iter()
                .map(|x| format!("{}", x))
                .collect::<Vec<_>>()
                .join(", "),
            self.statements
                .iter()
                .map(|x| format!("\t{}", x))
                .collect::<Vec<_>>()
                .join("\n")
        )
    }
}

impl<'ast, T: Field> fmt::Debug for TypedFunction<'ast, T> {
    fn fmt(&self, f: &mut fmt::Formatter) -> fmt::Result {
        write!(
            f,
            "TypedFunction(arguments: {:?}, ...):\n{}",
            self.arguments,
            self.statements
                .iter()
                .map(|x| format!("\t{:?}", x))
                .collect::<Vec<_>>()
                .join("\n")
        )
    }
}

/// Something we can assign to.
#[derive(Clone, PartialEq, Hash, Eq)]
pub enum TypedAssignee<'ast, T: Field> {
    Identifier(Variable<'ast>),
    Select(
        Box<TypedAssignee<'ast, T>>,
        Box<FieldElementExpression<'ast, T>>,
    ),
    Member(Box<TypedAssignee<'ast, T>>, MemberId),
}

impl<'ast, T: Field> Typed for TypedAssignee<'ast, T> {
    fn get_type(&self) -> Type {
        match *self {
            TypedAssignee::Identifier(ref v) => v.get_type(),
            TypedAssignee::Select(ref a, _) => {
                let a_type = a.get_type();
                match a_type {
                    Type::Array(box t, _) => t,
                    _ => unreachable!("an array element should only be defined over arrays"),
<<<<<<< HEAD
                }
            }
            TypedAssignee::Member(ref s, ref m) => {
                let s_type = s.get_type();
                match s_type {
                    Type::Struct(members) => {
                        members.iter().find(|(id, _)| id == m).unwrap().1.clone()
                    }
                    _ => unreachable!("a struct access should only be defined over structs"),
=======
>>>>>>> 04fe7ef1
                }
            }
        }
    }
}

impl<'ast, T: Field> fmt::Debug for TypedAssignee<'ast, T> {
    fn fmt(&self, f: &mut fmt::Formatter) -> fmt::Result {
        match *self {
            TypedAssignee::Identifier(ref s) => write!(f, "{}", s.id),
            TypedAssignee::Select(ref a, ref e) => write!(f, "{}[{}]", a, e),
<<<<<<< HEAD
            TypedAssignee::Member(ref s, ref m) => write!(f, "{}.{}", s, m),
=======
>>>>>>> 04fe7ef1
        }
    }
}

impl<'ast, T: Field> fmt::Display for TypedAssignee<'ast, T> {
    fn fmt(&self, f: &mut fmt::Formatter) -> fmt::Result {
        write!(f, "{:?}", self)
    }
}

/// A statement in a `TypedFunction`
#[derive(Clone, PartialEq, Hash, Eq)]
pub enum TypedStatement<'ast, T: Field> {
    Return(Vec<TypedExpression<'ast, T>>),
    Definition(TypedAssignee<'ast, T>, TypedExpression<'ast, T>),
    Declaration(Variable<'ast>),
    Condition(TypedExpression<'ast, T>, TypedExpression<'ast, T>),
    For(Variable<'ast>, T, T, Vec<TypedStatement<'ast, T>>),
    MultipleDefinition(Vec<Variable<'ast>>, TypedExpressionList<'ast, T>),
}

impl<'ast, T: Field> fmt::Debug for TypedStatement<'ast, T> {
    fn fmt(&self, f: &mut fmt::Formatter) -> fmt::Result {
        match *self {
            TypedStatement::Return(ref exprs) => {
                write!(f, "Return(")?;
                for (i, expr) in exprs.iter().enumerate() {
                    write!(f, "{}", expr)?;
                    if i < exprs.len() - 1 {
                        write!(f, ", ")?;
                    }
                }
                write!(f, ")")
            }
            TypedStatement::Declaration(ref var) => write!(f, "Declaration({:?})", var),
            TypedStatement::Definition(ref lhs, ref rhs) => {
                write!(f, "Definition({:?}, {:?})", lhs, rhs)
            }
            TypedStatement::Condition(ref lhs, ref rhs) => {
                write!(f, "Condition({:?}, {:?})", lhs, rhs)
            }
            TypedStatement::For(ref var, ref start, ref stop, ref list) => {
                write!(f, "for {:?} in {:?}..{:?} do\n", var, start, stop)?;
                for l in list {
                    write!(f, "\t\t{:?}\n", l)?;
                }
                write!(f, "\tendfor")
            }
            TypedStatement::MultipleDefinition(ref lhs, ref rhs) => {
                write!(f, "MultipleDefinition({:?}, {:?})", lhs, rhs)
            }
        }
    }
}

impl<'ast, T: Field> fmt::Display for TypedStatement<'ast, T> {
    fn fmt(&self, f: &mut fmt::Formatter) -> fmt::Result {
        match *self {
            TypedStatement::Return(ref exprs) => {
                write!(f, "return ")?;
                for (i, expr) in exprs.iter().enumerate() {
                    write!(f, "{}", expr)?;
                    if i < exprs.len() - 1 {
                        write!(f, ", ")?;
                    }
                }
                write!(f, "")
            }
            TypedStatement::Declaration(ref var) => write!(f, "{}", var),
            TypedStatement::Definition(ref lhs, ref rhs) => write!(f, "{} = {}", lhs, rhs),
            TypedStatement::Condition(ref lhs, ref rhs) => write!(f, "{} == {}", lhs, rhs),
            TypedStatement::For(ref var, ref start, ref stop, ref list) => {
                write!(f, "for {} in {}..{} do\n", var, start, stop)?;
                for l in list {
                    write!(f, "\t\t{}\n", l)?;
                }
                write!(f, "\tendfor")
            }
            TypedStatement::MultipleDefinition(ref ids, ref rhs) => {
                for (i, id) in ids.iter().enumerate() {
                    write!(f, "{}", id)?;
                    if i < ids.len() - 1 {
                        write!(f, ", ")?;
                    }
                }
                write!(f, " = {}", rhs)
            }
        }
    }
}

pub trait Typed {
    fn get_type(&self) -> Type;
}

/// A typed expression
#[derive(Clone, PartialEq, Hash, Eq)]
pub enum TypedExpression<'ast, T: Field> {
    Boolean(BooleanExpression<'ast, T>),
    FieldElement(FieldElementExpression<'ast, T>),
    Array(ArrayExpression<'ast, T>),
<<<<<<< HEAD
    Struct(StructExpression<'ast, T>),
=======
>>>>>>> 04fe7ef1
}

impl<'ast, T: Field> From<BooleanExpression<'ast, T>> for TypedExpression<'ast, T> {
    fn from(e: BooleanExpression<'ast, T>) -> TypedExpression<T> {
        TypedExpression::Boolean(e)
    }
}

impl<'ast, T: Field> From<FieldElementExpression<'ast, T>> for TypedExpression<'ast, T> {
    fn from(e: FieldElementExpression<'ast, T>) -> TypedExpression<T> {
        TypedExpression::FieldElement(e)
    }
}

impl<'ast, T: Field> From<ArrayExpression<'ast, T>> for TypedExpression<'ast, T> {
    fn from(e: ArrayExpression<'ast, T>) -> TypedExpression<T> {
        TypedExpression::Array(e)
<<<<<<< HEAD
    }
}

impl<'ast, T: Field> From<StructExpression<'ast, T>> for TypedExpression<'ast, T> {
    fn from(e: StructExpression<'ast, T>) -> TypedExpression<T> {
        TypedExpression::Struct(e)
=======
>>>>>>> 04fe7ef1
    }
}

impl<'ast, T: Field> fmt::Display for TypedExpression<'ast, T> {
    fn fmt(&self, f: &mut fmt::Formatter) -> fmt::Result {
        match *self {
            TypedExpression::Boolean(ref e) => write!(f, "{}", e),
            TypedExpression::FieldElement(ref e) => write!(f, "{}", e),
<<<<<<< HEAD
            TypedExpression::Array(ref e) => write!(f, "{}", e),
            TypedExpression::Struct(ref s) => write!(f, "{}", s),
=======
            TypedExpression::Array(ref e) => write!(f, "{}", e.inner),
>>>>>>> 04fe7ef1
        }
    }
}

impl<'ast, T: Field> fmt::Debug for TypedExpression<'ast, T> {
    fn fmt(&self, f: &mut fmt::Formatter) -> fmt::Result {
        match *self {
            TypedExpression::Boolean(ref e) => write!(f, "{:?}", e),
            TypedExpression::FieldElement(ref e) => write!(f, "{:?}", e),
            TypedExpression::Array(ref e) => write!(f, "{:?}", e),
<<<<<<< HEAD
            TypedExpression::Struct(ref s) => write!(f, "{}", s),
        }
    }
}

impl<'ast, T: Field> fmt::Display for ArrayExpression<'ast, T> {
    fn fmt(&self, f: &mut fmt::Formatter) -> fmt::Result {
        write!(f, "{}", self.inner)
    }
}

impl<'ast, T: Field> fmt::Debug for ArrayExpression<'ast, T> {
    fn fmt(&self, f: &mut fmt::Formatter) -> fmt::Result {
        write!(f, "{:?}", self.inner)
    }
}

impl<'ast, T: Field> fmt::Display for StructExpression<'ast, T> {
    fn fmt(&self, f: &mut fmt::Formatter) -> fmt::Result {
        match self.inner {
            StructExpressionInner::Identifier(ref var) => write!(f, "{}", var),
            StructExpressionInner::Value(ref values) => write!(
                f,
                "{{{}}}",
                self.ty
                    .iter()
                    .map(|(id, _)| id)
                    .zip(values.iter())
                    .map(|(id, o)| format!("{}: {}", id, o.to_string()))
                    .collect::<Vec<String>>()
                    .join(", ")
            ),
            StructExpressionInner::FunctionCall(ref key, ref p) => {
                write!(f, "{}(", key.id,)?;
                for (i, param) in p.iter().enumerate() {
                    write!(f, "{}", param)?;
                    if i < p.len() - 1 {
                        write!(f, ", ")?;
                    }
                }
                write!(f, ")")
            }
            StructExpressionInner::IfElse(ref condition, ref consequent, ref alternative) => {
                write!(
                    f,
                    "if {} then {} else {} fi",
                    condition, consequent, alternative
                )
            }
            StructExpressionInner::Member(ref struc, ref id) => write!(f, "{}.{}", struc, id),
            StructExpressionInner::Select(ref id, ref index) => write!(f, "{}[{}]", id, index),
        }
    }
}

impl<'ast, T: Field> fmt::Debug for StructExpression<'ast, T> {
=======
        }
    }
}

impl<'ast, T: Field> fmt::Display for ArrayExpression<'ast, T> {
    fn fmt(&self, f: &mut fmt::Formatter) -> fmt::Result {
        write!(f, "{}", self.inner)
    }
}

impl<'ast, T: Field> fmt::Debug for ArrayExpression<'ast, T> {
>>>>>>> 04fe7ef1
    fn fmt(&self, f: &mut fmt::Formatter) -> fmt::Result {
        write!(f, "{:?}", self.inner)
    }
}

impl<'ast, T: Field> Typed for TypedExpression<'ast, T> {
    fn get_type(&self) -> Type {
        match *self {
            TypedExpression::Boolean(ref e) => e.get_type(),
            TypedExpression::FieldElement(ref e) => e.get_type(),
            TypedExpression::Array(ref e) => e.get_type(),
<<<<<<< HEAD
            TypedExpression::Struct(ref s) => s.get_type(),
=======
>>>>>>> 04fe7ef1
        }
    }
}

impl<'ast, T: Field> Typed for ArrayExpression<'ast, T> {
    fn get_type(&self) -> Type {
        Type::array(self.ty.clone(), self.size)
    }
}

<<<<<<< HEAD
impl<'ast, T: Field> Typed for StructExpression<'ast, T> {
    fn get_type(&self) -> Type {
        Type::Struct(self.ty.clone())
    }
}

=======
>>>>>>> 04fe7ef1
impl<'ast, T: Field> Typed for FieldElementExpression<'ast, T> {
    fn get_type(&self) -> Type {
        Type::FieldElement
    }
}

impl<'ast, T: Field> Typed for BooleanExpression<'ast, T> {
    fn get_type(&self) -> Type {
        Type::Boolean
    }
}

pub trait MultiTyped {
    fn get_types(&self) -> &Vec<Type>;
}

#[derive(Clone, PartialEq, Hash, Eq)]
pub enum TypedExpressionList<'ast, T: Field> {
    FunctionCall(FunctionKey<'ast>, Vec<TypedExpression<'ast, T>>, Vec<Type>),
}

impl<'ast, T: Field> MultiTyped for TypedExpressionList<'ast, T> {
    fn get_types(&self) -> &Vec<Type> {
        match *self {
            TypedExpressionList::FunctionCall(_, _, ref types) => types,
        }
    }
}

/// An expression of type `field`
#[derive(Clone, PartialEq, Hash, Eq)]
pub enum FieldElementExpression<'ast, T: Field> {
    Number(T),
    Identifier(Identifier<'ast>),
    Add(
        Box<FieldElementExpression<'ast, T>>,
        Box<FieldElementExpression<'ast, T>>,
    ),
    Sub(
        Box<FieldElementExpression<'ast, T>>,
        Box<FieldElementExpression<'ast, T>>,
    ),
    Mult(
        Box<FieldElementExpression<'ast, T>>,
        Box<FieldElementExpression<'ast, T>>,
    ),
    Div(
        Box<FieldElementExpression<'ast, T>>,
        Box<FieldElementExpression<'ast, T>>,
    ),
    Pow(
        Box<FieldElementExpression<'ast, T>>,
        Box<FieldElementExpression<'ast, T>>,
    ),
    IfElse(
        Box<BooleanExpression<'ast, T>>,
        Box<FieldElementExpression<'ast, T>>,
        Box<FieldElementExpression<'ast, T>>,
    ),
    FunctionCall(FunctionKey<'ast>, Vec<TypedExpression<'ast, T>>),
    Member(Box<StructExpression<'ast, T>>, MemberId),
    Select(
        Box<ArrayExpression<'ast, T>>,
        Box<FieldElementExpression<'ast, T>>,
    ),
}

/// An expression of type `bool`
#[derive(Clone, PartialEq, Hash, Eq)]
pub enum BooleanExpression<'ast, T: Field> {
    Identifier(Identifier<'ast>),
    Value(bool),
    Lt(
        Box<FieldElementExpression<'ast, T>>,
        Box<FieldElementExpression<'ast, T>>,
    ),
    Le(
        Box<FieldElementExpression<'ast, T>>,
        Box<FieldElementExpression<'ast, T>>,
    ),
    Eq(
        Box<FieldElementExpression<'ast, T>>,
        Box<FieldElementExpression<'ast, T>>,
    ),
    Ge(
        Box<FieldElementExpression<'ast, T>>,
        Box<FieldElementExpression<'ast, T>>,
    ),
    Gt(
        Box<FieldElementExpression<'ast, T>>,
        Box<FieldElementExpression<'ast, T>>,
    ),
    Or(
        Box<BooleanExpression<'ast, T>>,
        Box<BooleanExpression<'ast, T>>,
    ),
    And(
        Box<BooleanExpression<'ast, T>>,
        Box<BooleanExpression<'ast, T>>,
    ),
    Not(Box<BooleanExpression<'ast, T>>),
    IfElse(
        Box<BooleanExpression<'ast, T>>,
        Box<BooleanExpression<'ast, T>>,
        Box<BooleanExpression<'ast, T>>,
    ),
<<<<<<< HEAD
    Member(Box<StructExpression<'ast, T>>, MemberId),
=======
>>>>>>> 04fe7ef1
    Select(
        Box<ArrayExpression<'ast, T>>,
        Box<FieldElementExpression<'ast, T>>,
    ),
}

<<<<<<< HEAD
=======
/// An expression of type `array`
/// # Remarks
/// * Contrary to basic types which represented as enums, we wrap an enum `ArrayExpressionInner` in a struct in order to keep track of the type (content and size)
/// of the array. Only using an enum would require generics, which would propagate up to TypedExpression which we want to keep simple, hence this "runtime"
/// type checking
>>>>>>> 04fe7ef1
#[derive(Clone, PartialEq, Hash, Eq)]
pub struct ArrayExpression<'ast, T: Field> {
    size: usize,
    ty: Type,
    inner: ArrayExpressionInner<'ast, T>,
}

#[derive(Clone, PartialEq, Hash, Eq)]
pub enum ArrayExpressionInner<'ast, T: Field> {
    Identifier(Identifier<'ast>),
    Value(Vec<TypedExpression<'ast, T>>),
    FunctionCall(FunctionKey<'ast>, Vec<TypedExpression<'ast, T>>),
    IfElse(
        Box<BooleanExpression<'ast, T>>,
        Box<ArrayExpression<'ast, T>>,
        Box<ArrayExpression<'ast, T>>,
    ),
<<<<<<< HEAD
    Member(Box<StructExpression<'ast, T>>, MemberId),
=======
>>>>>>> 04fe7ef1
    Select(
        Box<ArrayExpression<'ast, T>>,
        Box<FieldElementExpression<'ast, T>>,
    ),
}

impl<'ast, T: Field> ArrayExpressionInner<'ast, T> {
    pub fn annotate(self, ty: Type, size: usize) -> ArrayExpression<'ast, T> {
        ArrayExpression {
            size,
            ty,
            inner: self,
        }
    }
}

impl<'ast, T: Field> ArrayExpression<'ast, T> {
    pub fn inner_type(&self) -> &Type {
        &self.ty
    }

    pub fn size(&self) -> usize {
        self.size
    }

    pub fn as_inner(&self) -> &ArrayExpressionInner<'ast, T> {
        &self.inner
    }

    pub fn into_inner(self) -> ArrayExpressionInner<'ast, T> {
        self.inner
    }
}

<<<<<<< HEAD
#[derive(Clone, PartialEq, Hash, Eq)]
pub struct StructExpression<'ast, T: Field> {
    ty: Vec<(MemberId, Type)>,
    inner: StructExpressionInner<'ast, T>,
}

impl<'ast, T: Field> StructExpression<'ast, T> {
    pub fn ty(&self) -> &Vec<(MemberId, Type)> {
        &self.ty
    }

    pub fn as_inner(&self) -> &StructExpressionInner<'ast, T> {
        &self.inner
    }

    pub fn into_inner(self) -> StructExpressionInner<'ast, T> {
        self.inner
    }
}

#[derive(Clone, PartialEq, Hash, Eq)]
pub enum StructExpressionInner<'ast, T: Field> {
    Identifier(Identifier<'ast>),
    Value(Vec<TypedExpression<'ast, T>>),
    FunctionCall(FunctionKey<'ast>, Vec<TypedExpression<'ast, T>>),
    IfElse(
        Box<BooleanExpression<'ast, T>>,
        Box<StructExpression<'ast, T>>,
        Box<StructExpression<'ast, T>>,
    ),
    Member(Box<StructExpression<'ast, T>>, MemberId),
    Select(
        Box<ArrayExpression<'ast, T>>,
        Box<FieldElementExpression<'ast, T>>,
    ),
}

impl<'ast, T: Field> StructExpressionInner<'ast, T> {
    pub fn annotate(self, ty: Vec<(MemberId, Type)>) -> StructExpression<'ast, T> {
        StructExpression { ty, inner: self }
    }
}

// Downcasts

=======
// Downcasts
// Due to the fact that we keep TypedExpression simple, we end up with ArrayExpressionInner::Value whose elements are any TypedExpression, but we enforce by
// construction that these elements are of the type declared in the corresponding ArrayExpression. As we know this by construction, we can downcast the TypedExpression to the correct type
// ArrayExpression { type: Type::FieldElement, size: 42, inner: [TypedExpression::FieldElement(FieldElementExpression), ...]} <- the fact that inner only contains field elements is not enforced by the rust type system
>>>>>>> 04fe7ef1
impl<'ast, T: Field> TryFrom<TypedExpression<'ast, T>> for FieldElementExpression<'ast, T> {
    type Error = ();

    fn try_from(
        te: TypedExpression<'ast, T>,
    ) -> Result<FieldElementExpression<'ast, T>, Self::Error> {
        match te {
            TypedExpression::FieldElement(e) => Ok(e),
            _ => Err(()),
        }
    }
}

impl<'ast, T: Field> TryFrom<TypedExpression<'ast, T>> for BooleanExpression<'ast, T> {
    type Error = ();

    fn try_from(te: TypedExpression<'ast, T>) -> Result<BooleanExpression<'ast, T>, Self::Error> {
        match te {
            TypedExpression::Boolean(e) => Ok(e),
            _ => Err(()),
        }
    }
}

impl<'ast, T: Field> TryFrom<TypedExpression<'ast, T>> for ArrayExpression<'ast, T> {
    type Error = ();

    fn try_from(te: TypedExpression<'ast, T>) -> Result<ArrayExpression<'ast, T>, Self::Error> {
        match te {
            TypedExpression::Array(e) => Ok(e),
            _ => Err(()),
<<<<<<< HEAD
        }
    }
}

impl<'ast, T: Field> TryFrom<TypedExpression<'ast, T>> for StructExpression<'ast, T> {
    type Error = ();

    fn try_from(te: TypedExpression<'ast, T>) -> Result<StructExpression<'ast, T>, Self::Error> {
        match te {
            TypedExpression::Struct(e) => Ok(e),
            _ => Err(()),
=======
>>>>>>> 04fe7ef1
        }
    }
}

impl<'ast, T: Field> fmt::Display for FieldElementExpression<'ast, T> {
    fn fmt(&self, f: &mut fmt::Formatter) -> fmt::Result {
        match *self {
            FieldElementExpression::Number(ref i) => write!(f, "{}", i),
            FieldElementExpression::Identifier(ref var) => write!(f, "{}", var),
            FieldElementExpression::Add(ref lhs, ref rhs) => write!(f, "({} + {})", lhs, rhs),
            FieldElementExpression::Sub(ref lhs, ref rhs) => write!(f, "({} - {})", lhs, rhs),
            FieldElementExpression::Mult(ref lhs, ref rhs) => write!(f, "({} * {})", lhs, rhs),
            FieldElementExpression::Div(ref lhs, ref rhs) => write!(f, "({} / {})", lhs, rhs),
            FieldElementExpression::Pow(ref lhs, ref rhs) => write!(f, "{}**{}", lhs, rhs),
            FieldElementExpression::IfElse(ref condition, ref consequent, ref alternative) => {
                write!(
                    f,
                    "if {} then {} else {} fi",
                    condition, consequent, alternative
                )
            }
            FieldElementExpression::FunctionCall(ref k, ref p) => {
                write!(f, "{}(", k.id,)?;
                for (i, param) in p.iter().enumerate() {
                    write!(f, "{}", param)?;
                    if i < p.len() - 1 {
                        write!(f, ", ")?;
                    }
                }
                write!(f, ")")
            }
            FieldElementExpression::Member(ref struc, ref id) => write!(f, "{}.{}", struc, id),
            FieldElementExpression::Select(ref id, ref index) => write!(f, "{}[{}]", id, index),
        }
    }
}

impl<'ast, T: Field> fmt::Display for BooleanExpression<'ast, T> {
    fn fmt(&self, f: &mut fmt::Formatter) -> fmt::Result {
        match *self {
            BooleanExpression::Identifier(ref var) => write!(f, "{}", var),
            BooleanExpression::Lt(ref lhs, ref rhs) => write!(f, "{} < {}", lhs, rhs),
            BooleanExpression::Le(ref lhs, ref rhs) => write!(f, "{} <= {}", lhs, rhs),
            BooleanExpression::Eq(ref lhs, ref rhs) => write!(f, "{} == {}", lhs, rhs),
            BooleanExpression::Ge(ref lhs, ref rhs) => write!(f, "{} >= {}", lhs, rhs),
            BooleanExpression::Gt(ref lhs, ref rhs) => write!(f, "{} > {}", lhs, rhs),
            BooleanExpression::Or(ref lhs, ref rhs) => write!(f, "{} || {}", lhs, rhs),
            BooleanExpression::And(ref lhs, ref rhs) => write!(f, "{} && {}", lhs, rhs),
            BooleanExpression::Not(ref exp) => write!(f, "!{}", exp),
            BooleanExpression::Value(b) => write!(f, "{}", b),
            BooleanExpression::IfElse(ref condition, ref consequent, ref alternative) => write!(
                f,
                "if {} then {} else {} fi",
                condition, consequent, alternative
            ),
<<<<<<< HEAD
            BooleanExpression::Member(ref struc, ref id) => write!(f, "{}.{}", struc, id),
=======
>>>>>>> 04fe7ef1
            BooleanExpression::Select(ref id, ref index) => write!(f, "{}[{}]", id, index),
        }
    }
}

impl<'ast, T: Field> fmt::Display for ArrayExpressionInner<'ast, T> {
    fn fmt(&self, f: &mut fmt::Formatter) -> fmt::Result {
        match *self {
            ArrayExpressionInner::Identifier(ref var) => write!(f, "{}", var),
            ArrayExpressionInner::Value(ref values) => write!(
                f,
                "[{}]",
                values
                    .iter()
                    .map(|o| o.to_string())
                    .collect::<Vec<String>>()
                    .join(", ")
            ),
            ArrayExpressionInner::FunctionCall(ref key, ref p) => {
                write!(f, "{}(", key.id,)?;
                for (i, param) in p.iter().enumerate() {
                    write!(f, "{}", param)?;
                    if i < p.len() - 1 {
                        write!(f, ", ")?;
                    }
                }
                write!(f, ")")
            }
            ArrayExpressionInner::IfElse(ref condition, ref consequent, ref alternative) => write!(
                f,
                "if {} then {} else {} fi",
                condition, consequent, alternative
            ),
<<<<<<< HEAD
            ArrayExpressionInner::Member(ref s, ref id) => write!(f, "{}.{}", s, id),
=======
>>>>>>> 04fe7ef1
            ArrayExpressionInner::Select(ref id, ref index) => write!(f, "{}[{}]", id, index),
        }
    }
}

impl<'ast, T: Field> fmt::Debug for BooleanExpression<'ast, T> {
    fn fmt(&self, f: &mut fmt::Formatter) -> fmt::Result {
        write!(f, "{}", self)
    }
}

impl<'ast, T: Field> fmt::Debug for FieldElementExpression<'ast, T> {
    fn fmt(&self, f: &mut fmt::Formatter) -> fmt::Result {
        match *self {
            FieldElementExpression::Number(ref i) => write!(f, "Num({})", i),
            FieldElementExpression::Identifier(ref var) => write!(f, "Ide({})", var),
            FieldElementExpression::Add(ref lhs, ref rhs) => write!(f, "Add({:?}, {:?})", lhs, rhs),
            FieldElementExpression::Sub(ref lhs, ref rhs) => write!(f, "Sub({:?}, {:?})", lhs, rhs),
            FieldElementExpression::Mult(ref lhs, ref rhs) => {
                write!(f, "Mult({:?}, {:?})", lhs, rhs)
            }
            FieldElementExpression::Div(ref lhs, ref rhs) => write!(f, "Div({:?}, {:?})", lhs, rhs),
            FieldElementExpression::Pow(ref lhs, ref rhs) => write!(f, "Pow({:?}, {:?})", lhs, rhs),
            FieldElementExpression::IfElse(ref condition, ref consequent, ref alternative) => {
                write!(
                    f,
                    "IfElse({:?}, {:?}, {:?})",
                    condition, consequent, alternative
                )
            }
            FieldElementExpression::FunctionCall(ref i, ref p) => {
                write!(f, "FunctionCall({:?}, (", i)?;
                f.debug_list().entries(p.iter()).finish()?;
                write!(f, ")")
            }
            FieldElementExpression::Member(ref struc, ref id) => {
                write!(f, "Member({:?}, {:?})", struc, id)
            }
            FieldElementExpression::Select(ref id, ref index) => {
                write!(f, "Select({:?}, {:?})", id, index)
            }
        }
    }
}

impl<'ast, T: Field> fmt::Debug for ArrayExpressionInner<'ast, T> {
    fn fmt(&self, f: &mut fmt::Formatter) -> fmt::Result {
        match *self {
            ArrayExpressionInner::Identifier(ref var) => write!(f, "Identifier({:?})", var),
            ArrayExpressionInner::Value(ref values) => write!(f, "Value({:?})", values),
            ArrayExpressionInner::FunctionCall(ref i, ref p) => {
                write!(f, "FunctionCall({:?}, (", i)?;
                f.debug_list().entries(p.iter()).finish()?;
                write!(f, ")")
            }
            ArrayExpressionInner::IfElse(ref condition, ref consequent, ref alternative) => write!(
                f,
                "IfElse({:?}, {:?}, {:?})",
                condition, consequent, alternative
            ),
<<<<<<< HEAD
            ArrayExpressionInner::Member(ref struc, ref id) => {
                write!(f, "Member({:?}, {:?})", struc, id)
            }
            ArrayExpressionInner::Select(ref id, ref index) => {
                write!(f, "Select({:?}, {:?})", id, index)
            }
        }
    }
}

impl<'ast, T: Field> fmt::Debug for StructExpressionInner<'ast, T> {
    fn fmt(&self, f: &mut fmt::Formatter) -> fmt::Result {
        match *self {
            StructExpressionInner::Identifier(ref var) => write!(f, "{:?}", var),
            StructExpressionInner::Value(ref values) => write!(f, "{:?}", values),
            StructExpressionInner::FunctionCall(ref i, ref p) => {
                write!(f, "FunctionCall({:?}, (", i)?;
                f.debug_list().entries(p.iter()).finish()?;
                write!(f, ")")
            }
            StructExpressionInner::IfElse(ref condition, ref consequent, ref alternative) => {
                write!(
                    f,
                    "IfElse({:?}, {:?}, {:?})",
                    condition, consequent, alternative
                )
=======
            ArrayExpressionInner::Select(ref id, ref index) => {
                write!(f, "Select({:?}, {:?})", id, index)
>>>>>>> 04fe7ef1
            }
            StructExpressionInner::Member(ref struc, ref id) => {
                write!(f, "Member({:?}, {:?})", struc, id)
            }
            StructExpressionInner::Select(ref id, ref index) => {
                write!(f, "Select({:?}, {:?})", id, index)
            }
        }
    }
}

impl<'ast, T: Field> fmt::Display for TypedExpressionList<'ast, T> {
    fn fmt(&self, f: &mut fmt::Formatter) -> fmt::Result {
        match *self {
            TypedExpressionList::FunctionCall(ref key, ref p, _) => {
                write!(f, "{}(", key.id,)?;
                for (i, param) in p.iter().enumerate() {
                    write!(f, "{}", param)?;
                    if i < p.len() - 1 {
                        write!(f, ", ")?;
                    }
                }
                write!(f, ")")
            }
        }
    }
}

impl<'ast, T: Field> fmt::Debug for TypedExpressionList<'ast, T> {
    fn fmt(&self, f: &mut fmt::Formatter) -> fmt::Result {
        match *self {
            TypedExpressionList::FunctionCall(ref i, ref p, _) => {
                write!(f, "FunctionCall({:?}, (", i)?;
                f.debug_list().entries(p.iter()).finish()?;
                write!(f, ")")
            }
        }
    }
}

// Common behaviour accross expressions

pub trait IfElse<'ast, T: Field> {
    fn if_else(condition: BooleanExpression<'ast, T>, consequence: Self, alternative: Self)
        -> Self;
}

impl<'ast, T: Field> IfElse<'ast, T> for FieldElementExpression<'ast, T> {
    fn if_else(
        condition: BooleanExpression<'ast, T>,
        consequence: Self,
        alternative: Self,
    ) -> Self {
        FieldElementExpression::IfElse(box condition, box consequence, box alternative)
    }
}

impl<'ast, T: Field> IfElse<'ast, T> for BooleanExpression<'ast, T> {
    fn if_else(
        condition: BooleanExpression<'ast, T>,
        consequence: Self,
        alternative: Self,
    ) -> Self {
        BooleanExpression::IfElse(box condition, box consequence, box alternative)
    }
}

impl<'ast, T: Field> IfElse<'ast, T> for ArrayExpression<'ast, T> {
    fn if_else(
        condition: BooleanExpression<'ast, T>,
        consequence: Self,
        alternative: Self,
    ) -> Self {
        let ty = consequence.inner_type().clone();
        let size = consequence.size();
        ArrayExpressionInner::IfElse(box condition, box consequence, box alternative)
            .annotate(ty, size)
    }
}

<<<<<<< HEAD
impl<'ast, T: Field> IfElse<'ast, T> for StructExpression<'ast, T> {
    fn if_else(
        condition: BooleanExpression<'ast, T>,
        consequence: Self,
        alternative: Self,
    ) -> Self {
        let ty = consequence.ty().clone();
        StructExpressionInner::IfElse(box condition, box consequence, box alternative).annotate(ty)
    }
}

=======
>>>>>>> 04fe7ef1
pub trait Select<'ast, T: Field> {
    fn select(array: ArrayExpression<'ast, T>, index: FieldElementExpression<'ast, T>) -> Self;
}

impl<'ast, T: Field> Select<'ast, T> for FieldElementExpression<'ast, T> {
    fn select(array: ArrayExpression<'ast, T>, index: FieldElementExpression<'ast, T>) -> Self {
        FieldElementExpression::Select(box array, box index)
    }
}

impl<'ast, T: Field> Select<'ast, T> for BooleanExpression<'ast, T> {
    fn select(array: ArrayExpression<'ast, T>, index: FieldElementExpression<'ast, T>) -> Self {
        BooleanExpression::Select(box array, box index)
    }
}

impl<'ast, T: Field> Select<'ast, T> for ArrayExpression<'ast, T> {
    fn select(array: ArrayExpression<'ast, T>, index: FieldElementExpression<'ast, T>) -> Self {
        let (ty, size) = match array.inner_type() {
            Type::Array(inner, size) => (inner.clone(), size.clone()),
            _ => unreachable!(),
        };

        ArrayExpressionInner::Select(box array, box index).annotate(*ty, size)
    }
<<<<<<< HEAD
}

impl<'ast, T: Field> Select<'ast, T> for StructExpression<'ast, T> {
    fn select(array: ArrayExpression<'ast, T>, index: FieldElementExpression<'ast, T>) -> Self {
        let members = match array.inner_type().clone() {
            Type::Struct(members) => members,
            _ => unreachable!(),
        };

        StructExpressionInner::Select(box array, box index).annotate(members)
    }
}

pub trait Member<'ast, T: Field> {
    fn member(s: StructExpression<'ast, T>, member_id: MemberId) -> Self;
}

impl<'ast, T: Field> Member<'ast, T> for FieldElementExpression<'ast, T> {
    fn member(s: StructExpression<'ast, T>, member_id: MemberId) -> Self {
        FieldElementExpression::Member(box s, member_id)
    }
}

impl<'ast, T: Field> Member<'ast, T> for BooleanExpression<'ast, T> {
    fn member(s: StructExpression<'ast, T>, member_id: MemberId) -> Self {
        BooleanExpression::Member(box s, member_id)
    }
}

impl<'ast, T: Field> Member<'ast, T> for ArrayExpression<'ast, T> {
    fn member(s: StructExpression<'ast, T>, member_id: MemberId) -> Self {
        let members = s.ty().clone();

        let ty = members
            .into_iter()
            .find(|(id, _)| *id == member_id)
            .unwrap()
            .1;

        let (ty, size) = match ty {
            Type::Array(box ty, size) => (ty, size),
            _ => unreachable!(),
        };

        ArrayExpressionInner::Member(box s, member_id).annotate(ty, size)
    }
}

impl<'ast, T: Field> Member<'ast, T> for StructExpression<'ast, T> {
    fn member(s: StructExpression<'ast, T>, member_id: MemberId) -> Self {
        let members = s.ty().clone();

        let ty = members
            .into_iter()
            .find(|(id, _)| *id == member_id)
            .unwrap()
            .1;

        let members = match ty {
            Type::Struct(members) => members,
            _ => unreachable!(),
        };

        StructExpressionInner::Member(box s, member_id).annotate(members)
    }
=======
>>>>>>> 04fe7ef1
}<|MERGE_RESOLUTION|>--- conflicted
+++ resolved
@@ -253,7 +253,6 @@
                 match a_type {
                     Type::Array(box t, _) => t,
                     _ => unreachable!("an array element should only be defined over arrays"),
-<<<<<<< HEAD
                 }
             }
             TypedAssignee::Member(ref s, ref m) => {
@@ -263,8 +262,6 @@
                         members.iter().find(|(id, _)| id == m).unwrap().1.clone()
                     }
                     _ => unreachable!("a struct access should only be defined over structs"),
-=======
->>>>>>> 04fe7ef1
                 }
             }
         }
@@ -276,10 +273,7 @@
         match *self {
             TypedAssignee::Identifier(ref s) => write!(f, "{}", s.id),
             TypedAssignee::Select(ref a, ref e) => write!(f, "{}[{}]", a, e),
-<<<<<<< HEAD
             TypedAssignee::Member(ref s, ref m) => write!(f, "{}.{}", s, m),
-=======
->>>>>>> 04fe7ef1
         }
     }
 }
@@ -381,10 +375,7 @@
     Boolean(BooleanExpression<'ast, T>),
     FieldElement(FieldElementExpression<'ast, T>),
     Array(ArrayExpression<'ast, T>),
-<<<<<<< HEAD
     Struct(StructExpression<'ast, T>),
-=======
->>>>>>> 04fe7ef1
 }
 
 impl<'ast, T: Field> From<BooleanExpression<'ast, T>> for TypedExpression<'ast, T> {
@@ -402,15 +393,12 @@
 impl<'ast, T: Field> From<ArrayExpression<'ast, T>> for TypedExpression<'ast, T> {
     fn from(e: ArrayExpression<'ast, T>) -> TypedExpression<T> {
         TypedExpression::Array(e)
-<<<<<<< HEAD
     }
 }
 
 impl<'ast, T: Field> From<StructExpression<'ast, T>> for TypedExpression<'ast, T> {
     fn from(e: StructExpression<'ast, T>) -> TypedExpression<T> {
         TypedExpression::Struct(e)
-=======
->>>>>>> 04fe7ef1
     }
 }
 
@@ -419,12 +407,8 @@
         match *self {
             TypedExpression::Boolean(ref e) => write!(f, "{}", e),
             TypedExpression::FieldElement(ref e) => write!(f, "{}", e),
-<<<<<<< HEAD
             TypedExpression::Array(ref e) => write!(f, "{}", e),
             TypedExpression::Struct(ref s) => write!(f, "{}", s),
-=======
-            TypedExpression::Array(ref e) => write!(f, "{}", e.inner),
->>>>>>> 04fe7ef1
         }
     }
 }
@@ -435,7 +419,6 @@
             TypedExpression::Boolean(ref e) => write!(f, "{:?}", e),
             TypedExpression::FieldElement(ref e) => write!(f, "{:?}", e),
             TypedExpression::Array(ref e) => write!(f, "{:?}", e),
-<<<<<<< HEAD
             TypedExpression::Struct(ref s) => write!(f, "{}", s),
         }
     }
@@ -492,19 +475,6 @@
 }
 
 impl<'ast, T: Field> fmt::Debug for StructExpression<'ast, T> {
-=======
-        }
-    }
-}
-
-impl<'ast, T: Field> fmt::Display for ArrayExpression<'ast, T> {
-    fn fmt(&self, f: &mut fmt::Formatter) -> fmt::Result {
-        write!(f, "{}", self.inner)
-    }
-}
-
-impl<'ast, T: Field> fmt::Debug for ArrayExpression<'ast, T> {
->>>>>>> 04fe7ef1
     fn fmt(&self, f: &mut fmt::Formatter) -> fmt::Result {
         write!(f, "{:?}", self.inner)
     }
@@ -516,10 +486,7 @@
             TypedExpression::Boolean(ref e) => e.get_type(),
             TypedExpression::FieldElement(ref e) => e.get_type(),
             TypedExpression::Array(ref e) => e.get_type(),
-<<<<<<< HEAD
             TypedExpression::Struct(ref s) => s.get_type(),
-=======
->>>>>>> 04fe7ef1
         }
     }
 }
@@ -530,15 +497,12 @@
     }
 }
 
-<<<<<<< HEAD
 impl<'ast, T: Field> Typed for StructExpression<'ast, T> {
     fn get_type(&self) -> Type {
         Type::Struct(self.ty.clone())
     }
 }
 
-=======
->>>>>>> 04fe7ef1
 impl<'ast, T: Field> Typed for FieldElementExpression<'ast, T> {
     fn get_type(&self) -> Type {
         Type::FieldElement
@@ -645,24 +609,18 @@
         Box<BooleanExpression<'ast, T>>,
         Box<BooleanExpression<'ast, T>>,
     ),
-<<<<<<< HEAD
     Member(Box<StructExpression<'ast, T>>, MemberId),
-=======
->>>>>>> 04fe7ef1
     Select(
         Box<ArrayExpression<'ast, T>>,
         Box<FieldElementExpression<'ast, T>>,
     ),
 }
 
-<<<<<<< HEAD
-=======
 /// An expression of type `array`
 /// # Remarks
 /// * Contrary to basic types which represented as enums, we wrap an enum `ArrayExpressionInner` in a struct in order to keep track of the type (content and size)
 /// of the array. Only using an enum would require generics, which would propagate up to TypedExpression which we want to keep simple, hence this "runtime"
 /// type checking
->>>>>>> 04fe7ef1
 #[derive(Clone, PartialEq, Hash, Eq)]
 pub struct ArrayExpression<'ast, T: Field> {
     size: usize,
@@ -680,10 +638,7 @@
         Box<ArrayExpression<'ast, T>>,
         Box<ArrayExpression<'ast, T>>,
     ),
-<<<<<<< HEAD
     Member(Box<StructExpression<'ast, T>>, MemberId),
-=======
->>>>>>> 04fe7ef1
     Select(
         Box<ArrayExpression<'ast, T>>,
         Box<FieldElementExpression<'ast, T>>,
@@ -718,7 +673,6 @@
     }
 }
 
-<<<<<<< HEAD
 #[derive(Clone, PartialEq, Hash, Eq)]
 pub struct StructExpression<'ast, T: Field> {
     ty: Vec<(MemberId, Type)>,
@@ -763,13 +717,9 @@
 }
 
 // Downcasts
-
-=======
-// Downcasts
 // Due to the fact that we keep TypedExpression simple, we end up with ArrayExpressionInner::Value whose elements are any TypedExpression, but we enforce by
 // construction that these elements are of the type declared in the corresponding ArrayExpression. As we know this by construction, we can downcast the TypedExpression to the correct type
 // ArrayExpression { type: Type::FieldElement, size: 42, inner: [TypedExpression::FieldElement(FieldElementExpression), ...]} <- the fact that inner only contains field elements is not enforced by the rust type system
->>>>>>> 04fe7ef1
 impl<'ast, T: Field> TryFrom<TypedExpression<'ast, T>> for FieldElementExpression<'ast, T> {
     type Error = ();
 
@@ -801,7 +751,6 @@
         match te {
             TypedExpression::Array(e) => Ok(e),
             _ => Err(()),
-<<<<<<< HEAD
         }
     }
 }
@@ -813,8 +762,6 @@
         match te {
             TypedExpression::Struct(e) => Ok(e),
             _ => Err(()),
-=======
->>>>>>> 04fe7ef1
         }
     }
 }
@@ -870,10 +817,7 @@
                 "if {} then {} else {} fi",
                 condition, consequent, alternative
             ),
-<<<<<<< HEAD
             BooleanExpression::Member(ref struc, ref id) => write!(f, "{}.{}", struc, id),
-=======
->>>>>>> 04fe7ef1
             BooleanExpression::Select(ref id, ref index) => write!(f, "{}[{}]", id, index),
         }
     }
@@ -907,10 +851,7 @@
                 "if {} then {} else {} fi",
                 condition, consequent, alternative
             ),
-<<<<<<< HEAD
             ArrayExpressionInner::Member(ref s, ref id) => write!(f, "{}.{}", s, id),
-=======
->>>>>>> 04fe7ef1
             ArrayExpressionInner::Select(ref id, ref index) => write!(f, "{}[{}]", id, index),
         }
     }
@@ -971,7 +912,6 @@
                 "IfElse({:?}, {:?}, {:?})",
                 condition, consequent, alternative
             ),
-<<<<<<< HEAD
             ArrayExpressionInner::Member(ref struc, ref id) => {
                 write!(f, "Member({:?}, {:?})", struc, id)
             }
@@ -998,10 +938,6 @@
                     "IfElse({:?}, {:?}, {:?})",
                     condition, consequent, alternative
                 )
-=======
-            ArrayExpressionInner::Select(ref id, ref index) => {
-                write!(f, "Select({:?}, {:?})", id, index)
->>>>>>> 04fe7ef1
             }
             StructExpressionInner::Member(ref struc, ref id) => {
                 write!(f, "Member({:?}, {:?})", struc, id)
@@ -1082,7 +1018,6 @@
     }
 }
 
-<<<<<<< HEAD
 impl<'ast, T: Field> IfElse<'ast, T> for StructExpression<'ast, T> {
     fn if_else(
         condition: BooleanExpression<'ast, T>,
@@ -1094,8 +1029,6 @@
     }
 }
 
-=======
->>>>>>> 04fe7ef1
 pub trait Select<'ast, T: Field> {
     fn select(array: ArrayExpression<'ast, T>, index: FieldElementExpression<'ast, T>) -> Self;
 }
@@ -1121,7 +1054,6 @@
 
         ArrayExpressionInner::Select(box array, box index).annotate(*ty, size)
     }
-<<<<<<< HEAD
 }
 
 impl<'ast, T: Field> Select<'ast, T> for StructExpression<'ast, T> {
@@ -1187,6 +1119,4 @@
 
         StructExpressionInner::Member(box s, member_id).annotate(members)
     }
-=======
->>>>>>> 04fe7ef1
 }