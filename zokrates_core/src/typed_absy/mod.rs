//! Module containing structs and enums to represent a program.
//!
//! @file absy.rs
//! @author Dennis Kuhnert <dennis.kuhnert@campus.tu-berlin.de>
//! @author Jacob Eberhardt <jacob.eberhardt@tu-berlin.de>
//! @date 2017

pub mod folder;
mod parameter;
mod variable;

pub use crate::typed_absy::parameter::Parameter;
pub use crate::typed_absy::variable::Variable;
<<<<<<< HEAD
use crate::types::Signature;

use crate::flat_absy::*;
use crate::imports::Import;
use crate::types::Type;
use std::convert::TryFrom;
=======
use crate::types::{FunctionKey, Signature, Type};
use embed::FlatEmbed;
use std::collections::HashMap;
>>>>>>> f5373acd
use std::fmt;
use zokrates_field::field::Field;

pub use self::folder::Folder;

/// A identifier for a variable
#[derive(Debug, PartialEq, Clone, Hash, Eq)]
pub struct Identifier<'ast> {
    /// the id of the variable
    pub id: &'ast str,
    /// the version of the variable, used after SSA transformation
    pub version: usize,
    /// the call stack of the variable, used when inlining
    pub stack: Vec<(TypedModuleId, FunctionKey<'ast>, usize)>,
}

/// An identifier for a `TypedModule`. Typically a path or uri.
pub type TypedModuleId = String;

/// A collection of `TypedModule`s
pub type TypedModules<'ast, T> = HashMap<TypedModuleId, TypedModule<'ast, T>>;

/// A collection of `TypedFunctionSymbol`s
/// # Remarks
/// * It is the role of the semantic checker to make sure there are no duplicates for a given `FunctionKey`
///   in a given `TypedModule`, hence the use of a HashMap
pub type TypedFunctionSymbols<'ast, T> = HashMap<FunctionKey<'ast>, TypedFunctionSymbol<'ast, T>>;

/// A typed program as a collection of modules, one of them being the main
#[derive(PartialEq, Debug)]
pub struct TypedProgram<'ast, T: Field> {
    pub modules: TypedModules<'ast, T>,
    pub main: TypedModuleId,
}

impl<'ast, T: Field> fmt::Display for TypedProgram<'ast, T> {
    fn fmt(&self, f: &mut fmt::Formatter) -> fmt::Result {
        for (module_id, module) in &self.modules {
            writeln!(
                f,
                "| {}: |{}",
                module_id,
                if *module_id == self.main {
                    "<---- main"
                } else {
                    ""
                }
            )?;
            writeln!(f, "{}", "-".repeat(100))?;
            writeln!(f, "{}", module)?;
            writeln!(f, "{}", "-".repeat(100))?;
            writeln!(f, "")?;
        }
        write!(f, "")
    }
}

/// A
#[derive(PartialEq, Clone)]
pub struct TypedModule<'ast, T: Field> {
    /// Functions of the program
    pub functions: TypedFunctionSymbols<'ast, T>,
}

impl<'ast> fmt::Display for Identifier<'ast> {
    fn fmt(&self, f: &mut fmt::Formatter) -> fmt::Result {
        write!(
            f,
            "{}_{}_{}",
            self.stack
                .iter()
                .map(|(name, sig, count)| format!("{}_{}_{}", name, sig.to_slug(), count))
                .collect::<Vec<_>>()
                .join("_"),
            self.id,
            self.version
        )
    }
}

impl<'ast> From<&'ast str> for Identifier<'ast> {
    fn from(id: &'ast str) -> Identifier<'ast> {
        Identifier {
            id,
            version: 0,
            stack: vec![],
        }
    }
}

#[cfg(test)]
impl<'ast> Identifier<'ast> {
    pub fn version(mut self, version: usize) -> Self {
        self.version = version;
        self
    }

    pub fn stack(mut self, stack: Vec<(TypedModuleId, FunctionKey<'ast>, usize)>) -> Self {
        self.stack = stack;
        self
    }
}

#[derive(Debug, Clone, PartialEq)]
pub enum TypedFunctionSymbol<'ast, T: Field> {
    Here(TypedFunction<'ast, T>),
    There(FunctionKey<'ast>, TypedModuleId),
    Flat(FlatEmbed),
}

impl<'ast, T: Field> TypedFunctionSymbol<'ast, T> {
    pub fn signature<'a>(&'a self, modules: &'a TypedModules<T>) -> Signature {
        match self {
            TypedFunctionSymbol::Here(f) => f.signature.clone(),
            TypedFunctionSymbol::There(key, module_id) => modules
                .get(module_id)
                .unwrap()
                .functions
                .get(key)
                .unwrap()
                .signature(&modules)
                .clone(),
            TypedFunctionSymbol::Flat(flat_fun) => flat_fun.signature::<T>(),
        }
    }
}

impl<'ast, T: Field> fmt::Display for TypedModule<'ast, T> {
    fn fmt(&self, f: &mut fmt::Formatter) -> fmt::Result {
        let res = self
            .functions
            .iter()
            .map(|(key, symbol)| match symbol {
                TypedFunctionSymbol::Here(ref function) => format!("def {}{}", key.id, function),
                TypedFunctionSymbol::There(ref fun_key, ref module_id) => format!(
                    "import {} from \"{}\" as {} // with signature {}",
                    fun_key.id, module_id, key.id, key.signature
                ),
                TypedFunctionSymbol::Flat(ref flat_fun) => {
                    format!("def {}{}:\n\t// hidden", key.id, flat_fun.signature::<T>())
                }
            })
            .collect::<Vec<_>>();
        write!(f, "{}", res.join("\n"))
    }
}

impl<'ast, T: Field> fmt::Debug for TypedModule<'ast, T> {
    fn fmt(&self, f: &mut fmt::Formatter) -> fmt::Result {
        write!(
            f,
            "module(\n\tfunctions:\n\t\t{}\n)",
            self.functions
                .iter()
                .map(|x| format!("{:?}", x))
                .collect::<Vec<_>>()
                .join("\n\t\t")
        )
    }
}

/// A typed function
#[derive(Clone, PartialEq)]
pub struct TypedFunction<'ast, T: Field> {
    /// Arguments of the function
    pub arguments: Vec<Parameter<'ast>>,
    /// Vector of statements that are executed when running the function
    pub statements: Vec<TypedStatement<'ast, T>>,
    /// function signature
    pub signature: Signature,
}

impl<'ast, T: Field> fmt::Display for TypedFunction<'ast, T> {
    fn fmt(&self, f: &mut fmt::Formatter) -> fmt::Result {
        write!(
            f,
            "({}) -> ({}):\n{}",
            self.arguments
                .iter()
                .map(|x| format!("{}", x))
                .collect::<Vec<_>>()
                .join(", "),
            self.signature
                .outputs
                .iter()
                .map(|x| format!("{}", x))
                .collect::<Vec<_>>()
                .join(", "),
            self.statements
                .iter()
                .map(|x| format!("\t{}", x))
                .collect::<Vec<_>>()
                .join("\n")
        )
    }
}

impl<'ast, T: Field> fmt::Debug for TypedFunction<'ast, T> {
    fn fmt(&self, f: &mut fmt::Formatter) -> fmt::Result {
        write!(
            f,
            "TypedFunction(arguments: {:?}, ...):\n{}",
            self.arguments,
            self.statements
                .iter()
                .map(|x| format!("\t{:?}", x))
                .collect::<Vec<_>>()
                .join("\n")
        )
    }
}

/// Something we can assign to.
#[derive(Clone, PartialEq, Hash, Eq)]
pub enum TypedAssignee<'ast, T: Field> {
    Identifier(Variable<'ast>),
    ArrayElement(
        Box<TypedAssignee<'ast, T>>,
        Box<FieldElementExpression<'ast, T>>,
    ),
}

impl<'ast, T: Field> Typed for TypedAssignee<'ast, T> {
    fn get_type(&self) -> Type {
        match *self {
            TypedAssignee::Identifier(ref v) => v.get_type(),
            TypedAssignee::ArrayElement(ref a, _) => {
                let a_type = a.get_type();
                match a_type {
                    Type::Array(box t, _) => t,
                    _ => panic!("array element has to take array"),
                }
            }
        }
    }
}

impl<'ast, T: Field> fmt::Debug for TypedAssignee<'ast, T> {
    fn fmt(&self, f: &mut fmt::Formatter) -> fmt::Result {
        match *self {
            TypedAssignee::Identifier(ref s) => write!(f, "{}", s.id),
            TypedAssignee::ArrayElement(ref a, ref e) => write!(f, "{}[{}]", a, e),
        }
    }
}

impl<'ast, T: Field> fmt::Display for TypedAssignee<'ast, T> {
    fn fmt(&self, f: &mut fmt::Formatter) -> fmt::Result {
        write!(f, "{:?}", self)
    }
}

/// A statement in a `TypedFunction`
#[derive(Clone, PartialEq)]
pub enum TypedStatement<'ast, T: Field> {
    Return(Vec<TypedExpression<'ast, T>>),
    Definition(TypedAssignee<'ast, T>, TypedExpression<'ast, T>),
    Declaration(Variable<'ast>),
    Condition(TypedExpression<'ast, T>, TypedExpression<'ast, T>),
    For(Variable<'ast>, T, T, Vec<TypedStatement<'ast, T>>),
    MultipleDefinition(Vec<Variable<'ast>>, TypedExpressionList<'ast, T>),
}

impl<'ast, T: Field> fmt::Debug for TypedStatement<'ast, T> {
    fn fmt(&self, f: &mut fmt::Formatter) -> fmt::Result {
        match *self {
            TypedStatement::Return(ref exprs) => {
                r#try!(write!(f, "Return("));
                for (i, expr) in exprs.iter().enumerate() {
                    r#try!(write!(f, "{}", expr));
                    if i < exprs.len() - 1 {
                        r#try!(write!(f, ", "));
                    }
                }
                write!(f, ")")
            }
            TypedStatement::Declaration(ref var) => write!(f, "Declaration({:?})", var),
            TypedStatement::Definition(ref lhs, ref rhs) => {
                write!(f, "Definition({:?}, {:?})", lhs, rhs)
            }
            TypedStatement::Condition(ref lhs, ref rhs) => {
                write!(f, "Condition({:?}, {:?})", lhs, rhs)
            }
            TypedStatement::For(ref var, ref start, ref stop, ref list) => {
                r#try!(write!(f, "for {:?} in {:?}..{:?} do\n", var, start, stop));
                for l in list {
                    r#try!(write!(f, "\t\t{:?}\n", l));
                }
                write!(f, "\tendfor")
            }
            TypedStatement::MultipleDefinition(ref lhs, ref rhs) => {
                write!(f, "MultipleDefinition({:?}, {:?})", lhs, rhs)
            }
        }
    }
}

impl<'ast, T: Field> fmt::Display for TypedStatement<'ast, T> {
    fn fmt(&self, f: &mut fmt::Formatter) -> fmt::Result {
        match *self {
            TypedStatement::Return(ref exprs) => {
                r#try!(write!(f, "return "));
                for (i, expr) in exprs.iter().enumerate() {
                    r#try!(write!(f, "{}", expr));
                    if i < exprs.len() - 1 {
                        r#try!(write!(f, ", "));
                    }
                }
                write!(f, "")
            }
            TypedStatement::Declaration(ref var) => write!(f, "{}", var),
            TypedStatement::Definition(ref lhs, ref rhs) => write!(f, "{} = {}", lhs, rhs),
            TypedStatement::Condition(ref lhs, ref rhs) => write!(f, "{} == {}", lhs, rhs),
            TypedStatement::For(ref var, ref start, ref stop, ref list) => {
                r#try!(write!(f, "for {} in {}..{} do\n", var, start, stop));
                for l in list {
                    r#try!(write!(f, "\t\t{}\n", l));
                }
                write!(f, "\tendfor")
            }
            TypedStatement::MultipleDefinition(ref ids, ref rhs) => {
                for (i, id) in ids.iter().enumerate() {
                    r#try!(write!(f, "{}", id));
                    if i < ids.len() - 1 {
                        r#try!(write!(f, ", "));
                    }
                }
                write!(f, " = {}", rhs)
            }
        }
    }
}

pub trait Typed {
    fn get_type(&self) -> Type;
}

/// A typed expression
#[derive(Clone, PartialEq, Hash, Eq)]
pub enum TypedExpression<'ast, T: Field> {
    Boolean(BooleanExpression<'ast, T>),
    FieldElement(FieldElementExpression<'ast, T>),
    Array(ArrayExpression<'ast, T>),
}

impl<'ast, T: Field> From<BooleanExpression<'ast, T>> for TypedExpression<'ast, T> {
    fn from(e: BooleanExpression<'ast, T>) -> TypedExpression<T> {
        TypedExpression::Boolean(e)
    }
}

impl<'ast, T: Field> From<FieldElementExpression<'ast, T>> for TypedExpression<'ast, T> {
    fn from(e: FieldElementExpression<'ast, T>) -> TypedExpression<T> {
        TypedExpression::FieldElement(e)
    }
}

impl<'ast, T: Field> From<ArrayExpression<'ast, T>> for TypedExpression<'ast, T> {
    fn from(e: ArrayExpression<'ast, T>) -> TypedExpression<T> {
        TypedExpression::Array(e)
    }
}

impl<'ast, T: Field> fmt::Display for TypedExpression<'ast, T> {
    fn fmt(&self, f: &mut fmt::Formatter) -> fmt::Result {
        match *self {
            TypedExpression::Boolean(ref e) => write!(f, "{}", e),
            TypedExpression::FieldElement(ref e) => write!(f, "{}", e),
            TypedExpression::Array(ref e) => write!(f, "{}", e.inner),
        }
    }
}

impl<'ast, T: Field> fmt::Debug for TypedExpression<'ast, T> {
    fn fmt(&self, f: &mut fmt::Formatter) -> fmt::Result {
        match *self {
            TypedExpression::Boolean(ref e) => write!(f, "{:?}", e),
            TypedExpression::FieldElement(ref e) => write!(f, "{:?}", e),
            TypedExpression::Array(ref e) => write!(f, "{:?}", e),
        }
    }
}

impl<'ast, T: Field> fmt::Display for ArrayExpression<'ast, T> {
    fn fmt(&self, f: &mut fmt::Formatter) -> fmt::Result {
        write!(f, "{}", self.inner)
    }
}

impl<'ast, T: Field> fmt::Debug for ArrayExpression<'ast, T> {
    fn fmt(&self, f: &mut fmt::Formatter) -> fmt::Result {
        write!(f, "{:?}", self.inner)
    }
}

impl<'ast, T: Field> Typed for TypedExpression<'ast, T> {
    fn get_type(&self) -> Type {
        match *self {
            TypedExpression::Boolean(_) => Type::Boolean,
            TypedExpression::FieldElement(_) => Type::FieldElement,
            TypedExpression::Array(ref e) => e.get_type(),
        }
    }
}

impl<'ast, T: Field> Typed for ArrayExpression<'ast, T> {
    fn get_type(&self) -> Type {
        Type::array(self.ty.clone(), self.size)
    }
}

pub trait MultiTyped {
    fn get_types(&self) -> &Vec<Type>;
}

#[derive(Clone, PartialEq)]
pub enum TypedExpressionList<'ast, T: Field> {
    FunctionCall(FunctionKey<'ast>, Vec<TypedExpression<'ast, T>>, Vec<Type>),
}

impl<'ast, T: Field> MultiTyped for TypedExpressionList<'ast, T> {
    fn get_types(&self) -> &Vec<Type> {
        match *self {
            TypedExpressionList::FunctionCall(_, _, ref types) => types,
        }
    }
}

/// An expression of type `field`
#[derive(Clone, PartialEq, Hash, Eq)]
pub enum FieldElementExpression<'ast, T: Field> {
    Number(T),
    Identifier(Identifier<'ast>),
    Add(
        Box<FieldElementExpression<'ast, T>>,
        Box<FieldElementExpression<'ast, T>>,
    ),
    Sub(
        Box<FieldElementExpression<'ast, T>>,
        Box<FieldElementExpression<'ast, T>>,
    ),
    Mult(
        Box<FieldElementExpression<'ast, T>>,
        Box<FieldElementExpression<'ast, T>>,
    ),
    Div(
        Box<FieldElementExpression<'ast, T>>,
        Box<FieldElementExpression<'ast, T>>,
    ),
    Pow(
        Box<FieldElementExpression<'ast, T>>,
        Box<FieldElementExpression<'ast, T>>,
    ),
    IfElse(
        Box<BooleanExpression<'ast, T>>,
        Box<FieldElementExpression<'ast, T>>,
        Box<FieldElementExpression<'ast, T>>,
    ),
    FunctionCall(FunctionKey<'ast>, Vec<TypedExpression<'ast, T>>),
    Select(
        Box<ArrayExpression<'ast, T>>,
        Box<FieldElementExpression<'ast, T>>,
    ),
}

/// An expression of type `bool`
#[derive(Clone, PartialEq, Hash, Eq)]
pub enum BooleanExpression<'ast, T: Field> {
    Identifier(Identifier<'ast>),
    Value(bool),
    Lt(
        Box<FieldElementExpression<'ast, T>>,
        Box<FieldElementExpression<'ast, T>>,
    ),
    Le(
        Box<FieldElementExpression<'ast, T>>,
        Box<FieldElementExpression<'ast, T>>,
    ),
    Eq(
        Box<FieldElementExpression<'ast, T>>,
        Box<FieldElementExpression<'ast, T>>,
    ),
    Ge(
        Box<FieldElementExpression<'ast, T>>,
        Box<FieldElementExpression<'ast, T>>,
    ),
    Gt(
        Box<FieldElementExpression<'ast, T>>,
        Box<FieldElementExpression<'ast, T>>,
    ),
    Or(
        Box<BooleanExpression<'ast, T>>,
        Box<BooleanExpression<'ast, T>>,
    ),
    And(
        Box<BooleanExpression<'ast, T>>,
        Box<BooleanExpression<'ast, T>>,
    ),
    Not(Box<BooleanExpression<'ast, T>>),
    IfElse(
        Box<BooleanExpression<'ast, T>>,
        Box<BooleanExpression<'ast, T>>,
        Box<BooleanExpression<'ast, T>>,
    ),
    Select(
        Box<ArrayExpression<'ast, T>>,
        Box<FieldElementExpression<'ast, T>>,
    ),
}

#[derive(Clone, PartialEq, Hash, Eq)]
pub struct ArrayExpression<'ast, T: Field> {
    pub size: usize,
    pub ty: Type,
    pub inner: ArrayExpressionInner<'ast, T>,
}

<<<<<<< HEAD
#[derive(Clone, PartialEq, Hash, Eq)]
pub enum ArrayExpressionInner<'ast, T: Field> {
    Identifier(Identifier<'ast>),
    Value(Vec<TypedExpression<'ast, T>>),
    FunctionCall(String, Vec<TypedExpression<'ast, T>>),
=======
/// An expression of type `field[n]
/// # Remarks
/// * for now we store the array size in the variants
#[derive(Clone, PartialEq, Hash, Eq)]
pub enum FieldElementArrayExpression<'ast, T: Field> {
    Identifier(usize, Identifier<'ast>),
    Value(usize, Vec<FieldElementExpression<'ast, T>>),
    FunctionCall(usize, FunctionKey<'ast>, Vec<TypedExpression<'ast, T>>),
>>>>>>> f5373acd
    IfElse(
        Box<BooleanExpression<'ast, T>>,
        Box<ArrayExpression<'ast, T>>,
        Box<ArrayExpression<'ast, T>>,
    ),
}

impl<'ast, T: Field> ArrayExpression<'ast, T> {
    pub fn inner_type(&self) -> &Type {
        &self.ty
    }

    pub fn size(&self) -> usize {
        self.size
    }
}

// Downcasts

impl<'ast, T: Field> TryFrom<TypedExpression<'ast, T>> for FieldElementExpression<'ast, T> {
    type Error = ();

    fn try_from(
        te: TypedExpression<'ast, T>,
    ) -> Result<FieldElementExpression<'ast, T>, Self::Error> {
        match te {
            TypedExpression::FieldElement(e) => Ok(e),
            _ => Err(()),
        }
    }
}

impl<'ast, T: Field> TryFrom<TypedExpression<'ast, T>> for BooleanExpression<'ast, T> {
    type Error = ();

    fn try_from(te: TypedExpression<'ast, T>) -> Result<BooleanExpression<'ast, T>, Self::Error> {
        match te {
            TypedExpression::Boolean(e) => Ok(e),
            _ => Err(()),
        }
    }
}

impl<'ast, T: Field> fmt::Display for FieldElementExpression<'ast, T> {
    fn fmt(&self, f: &mut fmt::Formatter) -> fmt::Result {
        match *self {
            FieldElementExpression::Number(ref i) => write!(f, "{}", i),
            FieldElementExpression::Identifier(ref var) => write!(f, "{}", var),
            FieldElementExpression::Add(ref lhs, ref rhs) => write!(f, "({} + {})", lhs, rhs),
            FieldElementExpression::Sub(ref lhs, ref rhs) => write!(f, "({} - {})", lhs, rhs),
            FieldElementExpression::Mult(ref lhs, ref rhs) => write!(f, "({} * {})", lhs, rhs),
            FieldElementExpression::Div(ref lhs, ref rhs) => write!(f, "({} / {})", lhs, rhs),
            FieldElementExpression::Pow(ref lhs, ref rhs) => write!(f, "{}**{}", lhs, rhs),
            FieldElementExpression::IfElse(ref condition, ref consequent, ref alternative) => {
                write!(
                    f,
                    "if {} then {} else {} fi",
                    condition, consequent, alternative
                )
            }
            FieldElementExpression::FunctionCall(ref k, ref p) => {
                r#try!(write!(f, "{}(", k.id,));
                for (i, param) in p.iter().enumerate() {
                    r#try!(write!(f, "{}", param));
                    if i < p.len() - 1 {
                        r#try!(write!(f, ", "));
                    }
                }
                write!(f, ")")
            }
            FieldElementExpression::Select(ref id, ref index) => write!(f, "{}[{}]", id, index),
        }
    }
}

impl<'ast, T: Field> fmt::Display for BooleanExpression<'ast, T> {
    fn fmt(&self, f: &mut fmt::Formatter) -> fmt::Result {
        match *self {
            BooleanExpression::Identifier(ref var) => write!(f, "{}", var),
            BooleanExpression::Lt(ref lhs, ref rhs) => write!(f, "{} < {}", lhs, rhs),
            BooleanExpression::Le(ref lhs, ref rhs) => write!(f, "{} <= {}", lhs, rhs),
            BooleanExpression::Eq(ref lhs, ref rhs) => write!(f, "{} == {}", lhs, rhs),
            BooleanExpression::Ge(ref lhs, ref rhs) => write!(f, "{} >= {}", lhs, rhs),
            BooleanExpression::Gt(ref lhs, ref rhs) => write!(f, "{} > {}", lhs, rhs),
            BooleanExpression::Or(ref lhs, ref rhs) => write!(f, "{} || {}", lhs, rhs),
            BooleanExpression::And(ref lhs, ref rhs) => write!(f, "{} && {}", lhs, rhs),
            BooleanExpression::Not(ref exp) => write!(f, "!{}", exp),
            BooleanExpression::Value(b) => write!(f, "{}", b),
            BooleanExpression::IfElse(ref condition, ref consequent, ref alternative) => write!(
                f,
                "if {} then {} else {} fi",
                condition, consequent, alternative
            ),
            BooleanExpression::Select(ref id, ref index) => write!(f, "{}[{}]", id, index),
        }
    }
}

impl<'ast, T: Field> fmt::Display for ArrayExpressionInner<'ast, T> {
    fn fmt(&self, f: &mut fmt::Formatter) -> fmt::Result {
        match *self {
            ArrayExpressionInner::Identifier(ref var) => write!(f, "{}", var),
            ArrayExpressionInner::Value(ref values) => write!(
                f,
                "[{}]",
                values
                    .iter()
                    .map(|o| o.to_string())
                    .collect::<Vec<String>>()
                    .join(", ")
            ),
<<<<<<< HEAD
            ArrayExpressionInner::FunctionCall(ref i, ref p) => {
                r#try!(write!(f, "{}(", i,));
=======
            FieldElementArrayExpression::FunctionCall(_, ref key, ref p) => {
                r#try!(write!(f, "{}(", key.id,));
>>>>>>> f5373acd
                for (i, param) in p.iter().enumerate() {
                    r#try!(write!(f, "{}", param));
                    if i < p.len() - 1 {
                        r#try!(write!(f, ", "));
                    }
                }
                write!(f, ")")
            }
            ArrayExpressionInner::IfElse(ref condition, ref consequent, ref alternative) => write!(
                f,
                "if {} then {} else {} fi",
                condition, consequent, alternative
            ),
        }
    }
}

impl<'ast, T: Field> fmt::Debug for BooleanExpression<'ast, T> {
    fn fmt(&self, f: &mut fmt::Formatter) -> fmt::Result {
        write!(f, "{}", self)
    }
}

impl<'ast, T: Field> fmt::Debug for FieldElementExpression<'ast, T> {
    fn fmt(&self, f: &mut fmt::Formatter) -> fmt::Result {
        match *self {
            FieldElementExpression::Number(ref i) => write!(f, "Num({})", i),
            FieldElementExpression::Identifier(ref var) => write!(f, "Ide({})", var),
            FieldElementExpression::Add(ref lhs, ref rhs) => write!(f, "Add({:?}, {:?})", lhs, rhs),
            FieldElementExpression::Sub(ref lhs, ref rhs) => write!(f, "Sub({:?}, {:?})", lhs, rhs),
            FieldElementExpression::Mult(ref lhs, ref rhs) => {
                write!(f, "Mult({:?}, {:?})", lhs, rhs)
            }
            FieldElementExpression::Div(ref lhs, ref rhs) => write!(f, "Div({:?}, {:?})", lhs, rhs),
            FieldElementExpression::Pow(ref lhs, ref rhs) => write!(f, "Pow({:?}, {:?})", lhs, rhs),
            FieldElementExpression::IfElse(ref condition, ref consequent, ref alternative) => {
                write!(
                    f,
                    "IfElse({:?}, {:?}, {:?})",
                    condition, consequent, alternative
                )
            }
            FieldElementExpression::FunctionCall(ref i, ref p) => {
                r#try!(write!(f, "FunctionCall({:?}, (", i));
                r#try!(f.debug_list().entries(p.iter()).finish());
                write!(f, ")")
            }
            FieldElementExpression::Select(ref id, ref index) => {
                write!(f, "Select({:?}, {:?})", id, index)
            }
        }
    }
}

impl<'ast, T: Field> fmt::Debug for ArrayExpressionInner<'ast, T> {
    fn fmt(&self, f: &mut fmt::Formatter) -> fmt::Result {
        match *self {
            ArrayExpressionInner::Identifier(ref var) => write!(f, "{:?}", var),
            ArrayExpressionInner::Value(ref values) => write!(f, "{:?}", values),
            ArrayExpressionInner::FunctionCall(ref i, ref p) => {
                r#try!(write!(f, "FunctionCall({:?}, (", i));
                r#try!(f.debug_list().entries(p.iter()).finish());
                write!(f, ")")
            }
            ArrayExpressionInner::IfElse(ref condition, ref consequent, ref alternative) => write!(
                f,
                "IfElse({:?}, {:?}, {:?})",
                condition, consequent, alternative
            ),
        }
    }
}

impl<'ast, T: Field> fmt::Display for TypedExpressionList<'ast, T> {
    fn fmt(&self, f: &mut fmt::Formatter) -> fmt::Result {
        match *self {
            TypedExpressionList::FunctionCall(ref key, ref p, _) => {
                r#try!(write!(f, "{}(", key.id,));
                for (i, param) in p.iter().enumerate() {
                    r#try!(write!(f, "{}", param));
                    if i < p.len() - 1 {
                        r#try!(write!(f, ", "));
                    }
                }
                write!(f, ")")
            }
        }
    }
}

impl<'ast, T: Field> fmt::Debug for TypedExpressionList<'ast, T> {
    fn fmt(&self, f: &mut fmt::Formatter) -> fmt::Result {
        match *self {
            TypedExpressionList::FunctionCall(ref i, ref p, _) => {
                r#try!(write!(f, "FunctionCall({:?}, (", i));
                r#try!(f.debug_list().entries(p.iter()).finish());
                write!(f, ")")
            }
        }
    }
}<|MERGE_RESOLUTION|>--- conflicted
+++ resolved
@@ -11,18 +11,11 @@
 
 pub use crate::typed_absy::parameter::Parameter;
 pub use crate::typed_absy::variable::Variable;
-<<<<<<< HEAD
-use crate::types::Signature;
-
-use crate::flat_absy::*;
-use crate::imports::Import;
-use crate::types::Type;
-use std::convert::TryFrom;
-=======
+
 use crate::types::{FunctionKey, Signature, Type};
 use embed::FlatEmbed;
 use std::collections::HashMap;
->>>>>>> f5373acd
+use std::convert::TryFrom;
 use std::fmt;
 use zokrates_field::field::Field;
 
@@ -540,22 +533,11 @@
     pub inner: ArrayExpressionInner<'ast, T>,
 }
 
-<<<<<<< HEAD
 #[derive(Clone, PartialEq, Hash, Eq)]
 pub enum ArrayExpressionInner<'ast, T: Field> {
     Identifier(Identifier<'ast>),
     Value(Vec<TypedExpression<'ast, T>>),
-    FunctionCall(String, Vec<TypedExpression<'ast, T>>),
-=======
-/// An expression of type `field[n]
-/// # Remarks
-/// * for now we store the array size in the variants
-#[derive(Clone, PartialEq, Hash, Eq)]
-pub enum FieldElementArrayExpression<'ast, T: Field> {
-    Identifier(usize, Identifier<'ast>),
-    Value(usize, Vec<FieldElementExpression<'ast, T>>),
-    FunctionCall(usize, FunctionKey<'ast>, Vec<TypedExpression<'ast, T>>),
->>>>>>> f5373acd
+    FunctionCall(FunctionKey<'ast>, Vec<TypedExpression<'ast, T>>),
     IfElse(
         Box<BooleanExpression<'ast, T>>,
         Box<ArrayExpression<'ast, T>>,
@@ -667,13 +649,8 @@
                     .collect::<Vec<String>>()
                     .join(", ")
             ),
-<<<<<<< HEAD
-            ArrayExpressionInner::FunctionCall(ref i, ref p) => {
-                r#try!(write!(f, "{}(", i,));
-=======
-            FieldElementArrayExpression::FunctionCall(_, ref key, ref p) => {
+            ArrayExpressionInner::FunctionCall(ref key, ref p) => {
                 r#try!(write!(f, "{}(", key.id,));
->>>>>>> f5373acd
                 for (i, param) in p.iter().enumerate() {
                     r#try!(write!(f, "{}", param));
                     if i < p.len() - 1 {
