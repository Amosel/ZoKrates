//! Module containing structs and enums to represent a program.
//!
//! @file absy.rs
//! @author Dennis Kuhnert <dennis.kuhnert@campus.tu-berlin.de>
//! @author Jacob Eberhardt <jacob.eberhardt@tu-berlin.de>
//! @date 2017

pub mod abi;
pub mod folder;
pub mod identifier;
pub mod result_folder;

mod integer;
mod parameter;
pub mod types;
mod uint;
pub mod variable;

pub use self::identifier::CoreIdentifier;
pub use self::parameter::{DeclarationParameter, GParameter};
pub use self::types::{
    CanonicalConstantIdentifier, ConcreteFunctionKey, ConcreteSignature, ConcreteTupleType,
    ConcreteType, ConstantIdentifier, DeclarationArrayType, DeclarationConstant,
    DeclarationFunctionKey, DeclarationSignature, DeclarationStructType, DeclarationType,
    GArrayType, GStructType, GType, GenericIdentifier, Signature, StructType, TupleType, Type,
    UBitwidth,
};
use crate::parser::Position;
use crate::typed_absy::types::{ConcreteGenericsAssignment, IntoType};

pub use self::variable::{ConcreteVariable, DeclarationVariable, GVariable, Variable};
use std::marker::PhantomData;
use std::path::{Path, PathBuf};

pub use crate::typed_absy::integer::IntExpression;
pub use crate::typed_absy::uint::{bitwidth, UExpression, UExpressionInner, UMetadata};

use crate::embed::FlatEmbed;

use std::collections::BTreeMap;
use std::convert::{TryFrom, TryInto};
use std::fmt;

pub use crate::typed_absy::types::{ArrayType, FunctionKey, MemberId};

use zokrates_field::Field;

pub use self::folder::Folder;
use crate::typed_absy::abi::{Abi, AbiInput};
use std::ops::{Add, Div, Mul, Sub};

pub use self::identifier::Identifier;

/// An identifier for a `TypedModule`. Typically a path or uri.
pub type OwnedTypedModuleId = PathBuf;
pub type TypedModuleId = Path;

/// A collection of `TypedModule`s
pub type TypedModules<'ast, T> = BTreeMap<OwnedTypedModuleId, TypedModule<'ast, T>>;

/// A collection of `TypedFunctionSymbol`s
/// # Remarks
/// * It is the role of the semantic checker to make sure there are no duplicates for a given `FunctionKey`
///   in a given `TypedModule`, hence the use of a BTreeMap
pub type TypedFunctionSymbols<'ast, T> =
    BTreeMap<DeclarationFunctionKey<'ast, T>, TypedFunctionSymbol<'ast, T>>;

#[derive(Clone, Debug, PartialEq)]
pub enum TypedConstantSymbol<'ast, T> {
    Here(TypedConstant<'ast, T>),
    There(CanonicalConstantIdentifier<'ast>),
}

/// A collection of `TypedConstantSymbol`s
/// It is still ordered, as we inline the constants in the order they are declared
pub type TypedConstantSymbols<'ast, T> = Vec<(
    CanonicalConstantIdentifier<'ast>,
    TypedConstantSymbol<'ast, T>,
)>;

/// A typed program as a collection of modules, one of them being the main
#[derive(PartialEq, Debug, Clone)]
pub struct TypedProgram<'ast, T> {
    pub modules: TypedModules<'ast, T>,
    pub main: OwnedTypedModuleId,
}

impl<'ast, T> TypedProgram<'ast, T> {
    pub fn main_function(&self) -> TypedFunction<'ast, T> {
        unimplemented!()
    }
}

impl<'ast, T: Field> TypedProgram<'ast, T> {
    pub fn abi(&self) -> Abi {
        let main = &self.modules[&self.main]
            .functions_iter()
            .find(|s| s.key.id == "main")
            .unwrap()
            .symbol;
        let main = match main {
            TypedFunctionSymbol::Here(main) => main,
            _ => unreachable!(),
        };

        Abi {
            inputs: main
                .arguments
                .iter()
                .map(|p| {
                    types::ConcreteType::try_from(
                        crate::typed_absy::types::try_from_g_type::<
                            DeclarationConstant<'ast, T>,
                            UExpression<'ast, T>,
                        >(p.id._type.clone())
                        .unwrap(),
                    )
                    .map(|ty| AbiInput {
                        public: !p.private,
                        name: p.id.id.to_string(),
                        ty,
                    })
                    .unwrap()
                })
                .collect(),
            output: types::ConcreteType::try_from(
                crate::typed_absy::types::try_from_g_type::<
                    DeclarationConstant<'ast, T>,
                    UExpression<'ast, T>,
                >(*main.signature.output.clone())
                .unwrap(),
            )
            .unwrap(),
        }
    }
}

impl<'ast, T: fmt::Display> fmt::Display for TypedProgram<'ast, T> {
    fn fmt(&self, f: &mut fmt::Formatter) -> fmt::Result {
        for (module_id, module) in &self.modules {
            writeln!(
                f,
                "| {}: |{}",
                module_id.display(),
                if *module_id == self.main {
                    "<---- main"
                } else {
                    ""
                }
            )?;
            writeln!(f, "{}", "-".repeat(100))?;
            writeln!(f, "{}", module)?;
            writeln!(f, "{}", "-".repeat(100))?;
            writeln!(f)?;
        }
        write!(f, "")
    }
}

#[derive(PartialEq, Debug, Clone)]
pub struct TypedFunctionSymbolDeclaration<'ast, T> {
    pub key: DeclarationFunctionKey<'ast, T>,
    pub symbol: TypedFunctionSymbol<'ast, T>,
}

impl<'ast, T> TypedFunctionSymbolDeclaration<'ast, T> {
    pub fn new(key: DeclarationFunctionKey<'ast, T>, symbol: TypedFunctionSymbol<'ast, T>) -> Self {
        TypedFunctionSymbolDeclaration { key, symbol }
    }
}

#[derive(PartialEq, Debug, Clone)]
pub struct TypedConstantSymbolDeclaration<'ast, T> {
    pub id: CanonicalConstantIdentifier<'ast>,
    pub symbol: TypedConstantSymbol<'ast, T>,
}

impl<'ast, T> TypedConstantSymbolDeclaration<'ast, T> {
    pub fn new(
        id: CanonicalConstantIdentifier<'ast>,
        symbol: TypedConstantSymbol<'ast, T>,
    ) -> Self {
        TypedConstantSymbolDeclaration { id, symbol }
    }
}

#[allow(clippy::large_enum_variant)]
#[derive(PartialEq, Debug, Clone)]
pub enum TypedSymbolDeclaration<'ast, T> {
    Function(TypedFunctionSymbolDeclaration<'ast, T>),
    Constant(TypedConstantSymbolDeclaration<'ast, T>),
}

impl<'ast, T> From<TypedFunctionSymbolDeclaration<'ast, T>> for TypedSymbolDeclaration<'ast, T> {
    fn from(d: TypedFunctionSymbolDeclaration<'ast, T>) -> Self {
        Self::Function(d)
    }
}

impl<'ast, T> From<TypedConstantSymbolDeclaration<'ast, T>> for TypedSymbolDeclaration<'ast, T> {
    fn from(d: TypedConstantSymbolDeclaration<'ast, T>) -> Self {
        Self::Constant(d)
    }
}

impl<'ast, T: fmt::Display> fmt::Display for TypedSymbolDeclaration<'ast, T> {
    fn fmt(&self, f: &mut fmt::Formatter) -> fmt::Result {
        match self {
            TypedSymbolDeclaration::Function(fun) => write!(f, "{}", fun),
            TypedSymbolDeclaration::Constant(c) => write!(f, "{}", c),
        }
    }
}

pub type TypedSymbolDeclarations<'ast, T> = Vec<TypedSymbolDeclaration<'ast, T>>;

/// A typed module as a collection of functions. Types have been resolved during semantic checking.
#[derive(PartialEq, Debug, Clone)]
pub struct TypedModule<'ast, T> {
    pub symbols: TypedSymbolDeclarations<'ast, T>,
}

impl<'ast, T> TypedModule<'ast, T> {
    pub fn functions_iter(&self) -> impl Iterator<Item = &TypedFunctionSymbolDeclaration<'ast, T>> {
        self.symbols.iter().filter_map(|s| match s {
            TypedSymbolDeclaration::Function(d) => Some(d),
            _ => None,
        })
    }

    pub fn into_functions_iter(
        self,
    ) -> impl Iterator<Item = TypedFunctionSymbolDeclaration<'ast, T>> {
        self.symbols.into_iter().filter_map(|s| match s {
            TypedSymbolDeclaration::Function(d) => Some(d),
            _ => None,
        })
    }
}

#[derive(Clone, PartialEq, Debug)]
pub enum TypedFunctionSymbol<'ast, T> {
    Here(TypedFunction<'ast, T>),
    There(DeclarationFunctionKey<'ast, T>),
    Flat(FlatEmbed),
}

impl<'ast, T: Field> TypedFunctionSymbol<'ast, T> {
    pub fn signature<'a>(
        &'a self,
        modules: &'a TypedModules<'ast, T>,
    ) -> DeclarationSignature<'ast, T> {
        match self {
            TypedFunctionSymbol::Here(f) => f.signature.clone(),
            TypedFunctionSymbol::There(key) => modules
                .get(&key.module)
                .unwrap()
                .functions_iter()
                .find(|d| d.key == *key)
                .unwrap()
                .symbol
                .signature(modules),
            TypedFunctionSymbol::Flat(flat_fun) => flat_fun.typed_signature(),
        }
    }
}

impl<'ast, T: fmt::Display> fmt::Display for TypedConstantSymbolDeclaration<'ast, T> {
    fn fmt(&self, f: &mut fmt::Formatter) -> fmt::Result {
        match self.symbol {
            TypedConstantSymbol::Here(ref tc) => {
                write!(f, "const {} {} = {};", tc.ty, self.id, tc.expression)
            }
            TypedConstantSymbol::There(ref imported_id) => {
                write!(
                    f,
                    "from \"{}\" import {} as {};",
                    imported_id.module.display(),
                    imported_id.id,
                    self.id
                )
            }
        }
    }
}

impl<'ast, T: fmt::Display> fmt::Display for TypedFunctionSymbolDeclaration<'ast, T> {
    fn fmt(&self, f: &mut fmt::Formatter) -> fmt::Result {
        match self.symbol {
            TypedFunctionSymbol::Here(ref function) => write!(f, "def {}{}", self.key.id, function),
            TypedFunctionSymbol::There(ref fun_key) => write!(
                f,
                "from \"{}\" import {} as {}; // with signature {}",
                fun_key.module.display(),
                fun_key.id,
                self.key.id,
                self.key.signature
            ),
            TypedFunctionSymbol::Flat(ref flat_fun) => {
                write!(
                    f,
                    "def {}{} {{\n\t// hidden\n}}",
                    self.key.id,
                    flat_fun.typed_signature::<T>()
                )
            }
        }
    }
}

impl<'ast, T: fmt::Display> fmt::Display for TypedModule<'ast, T> {
    fn fmt(&self, f: &mut fmt::Formatter) -> fmt::Result {
        let res = self
            .symbols
            .iter()
            .map(|s| format!("{}", s))
            .collect::<Vec<_>>();

        write!(f, "{}", res.join("\n"))
    }
}

/// A typed function
#[derive(Clone, PartialEq, Debug, Hash)]
pub struct TypedFunction<'ast, T> {
    /// Arguments of the function
    pub arguments: Vec<DeclarationParameter<'ast, T>>,
    /// Vector of statements that are executed when running the function
    pub statements: Vec<TypedStatement<'ast, T>>,
    /// function signature
    pub signature: DeclarationSignature<'ast, T>,
}

impl<'ast, T: fmt::Display> fmt::Display for TypedFunction<'ast, T> {
    fn fmt(&self, f: &mut fmt::Formatter) -> fmt::Result {
        if !self.signature.generics.is_empty() {
            write!(
                f,
                "<{}>",
                self.signature
                    .generics
                    .iter()
                    .map(|g| g.as_ref().unwrap().to_string())
                    .collect::<Vec<_>>()
                    .join(", ")
            )?;
        }
        write!(
            f,
            "({})",
            self.arguments
                .iter()
                .map(|x| format!("{}", x))
                .collect::<Vec<_>>()
                .join(", "),
        )?;

        write!(f, " -> {} {{", self.signature.output)?;

        writeln!(f)?;

        let mut tab = 0;

        for s in &self.statements {
            if let TypedStatement::PopCallLog = s {
                tab -= 1;
            };

            s.fmt_indented(f, 1 + tab)?;
            writeln!(f)?;

            if let TypedStatement::PushCallLog(..) = s {
                tab += 1;
            };
        }

        writeln!(f, "}}")?;

        Ok(())
    }
}

#[derive(Clone, PartialEq, Debug)]
pub struct TypedConstant<'ast, T> {
    pub expression: TypedExpression<'ast, T>,
    pub ty: DeclarationType<'ast, T>,
}

impl<'ast, T> TypedConstant<'ast, T> {
    pub fn new(expression: TypedExpression<'ast, T>, ty: DeclarationType<'ast, T>) -> Self {
        TypedConstant { expression, ty }
    }
}

impl<'ast, T: fmt::Display> fmt::Display for TypedConstant<'ast, T> {
    fn fmt(&self, f: &mut fmt::Formatter) -> fmt::Result {
        write!(f, "{}", self.expression)
    }
}

impl<'ast, T: Field> Typed<'ast, T> for TypedConstant<'ast, T> {
    fn get_type(&self) -> Type<'ast, T> {
        self.expression.get_type()
    }
}

/// Something we can assign to.
#[allow(clippy::large_enum_variant)]
#[derive(Clone, PartialEq, Debug, Hash, Eq, PartialOrd, Ord)]
pub enum TypedAssignee<'ast, T> {
    Identifier(Variable<'ast, T>),
    Select(Box<TypedAssignee<'ast, T>>, Box<UExpression<'ast, T>>),
    Member(Box<TypedAssignee<'ast, T>>, MemberId),
    Element(Box<TypedAssignee<'ast, T>>, u32),
}

#[derive(Clone, PartialEq, Hash, Eq, Debug, PartialOrd, Ord)]
pub struct TypedSpread<'ast, T> {
    pub array: ArrayExpression<'ast, T>,
}

impl<'ast, T> From<ArrayExpression<'ast, T>> for TypedSpread<'ast, T> {
    fn from(array: ArrayExpression<'ast, T>) -> TypedSpread<'ast, T> {
        TypedSpread { array }
    }
}

impl<'ast, T: fmt::Display> fmt::Display for TypedSpread<'ast, T> {
    fn fmt(&self, f: &mut fmt::Formatter) -> fmt::Result {
        write!(f, "...{}", self.array)
    }
}

#[derive(Clone, PartialEq, Debug, Hash, Eq, PartialOrd, Ord)]
pub enum TypedExpressionOrSpread<'ast, T> {
    Expression(TypedExpression<'ast, T>),
    Spread(TypedSpread<'ast, T>),
}

impl<'ast, T: Clone> TypedExpressionOrSpread<'ast, T> {
    pub fn size(&self) -> UExpression<'ast, T> {
        match self {
            TypedExpressionOrSpread::Expression(..) => 1u32.into(),
            TypedExpressionOrSpread::Spread(s) => s.array.size(),
        }
    }
}

impl<'ast, T> From<TypedExpressionOrSpread<'ast, T>> for TypedExpression<'ast, T> {
    fn from(e: TypedExpressionOrSpread<'ast, T>) -> TypedExpression<'ast, T> {
        if let TypedExpressionOrSpread::Expression(e) = e {
            e
        } else {
            unreachable!("downcast failed")
        }
    }
}

impl<'ast, T> From<IntExpression<'ast, T>> for TypedExpressionOrSpread<'ast, T> {
    fn from(e: IntExpression<'ast, T>) -> Self {
        TypedExpressionOrSpread::Expression(e.into())
    }
}

impl<'ast, T> From<FieldElementExpression<'ast, T>> for TypedExpressionOrSpread<'ast, T> {
    fn from(e: FieldElementExpression<'ast, T>) -> Self {
        TypedExpressionOrSpread::Expression(e.into())
    }
}

impl<'ast, T> From<BooleanExpression<'ast, T>> for TypedExpressionOrSpread<'ast, T> {
    fn from(e: BooleanExpression<'ast, T>) -> Self {
        TypedExpressionOrSpread::Expression(e.into())
    }
}

impl<'ast, T> From<UExpression<'ast, T>> for TypedExpressionOrSpread<'ast, T> {
    fn from(e: UExpression<'ast, T>) -> Self {
        TypedExpressionOrSpread::Expression(e.into())
    }
}

impl<'ast, T> From<ArrayExpression<'ast, T>> for TypedExpressionOrSpread<'ast, T> {
    fn from(e: ArrayExpression<'ast, T>) -> Self {
        TypedExpressionOrSpread::Expression(e.into())
    }
}

impl<'ast, T> From<StructExpression<'ast, T>> for TypedExpressionOrSpread<'ast, T> {
    fn from(e: StructExpression<'ast, T>) -> Self {
        TypedExpressionOrSpread::Expression(e.into())
    }
}

impl<'ast, T> From<TupleExpression<'ast, T>> for TypedExpressionOrSpread<'ast, T> {
    fn from(e: TupleExpression<'ast, T>) -> Self {
        TypedExpressionOrSpread::Expression(e.into())
    }
}

impl<'ast, T> From<TypedExpression<'ast, T>> for TypedExpressionOrSpread<'ast, T> {
    fn from(e: TypedExpression<'ast, T>) -> Self {
        TypedExpressionOrSpread::Expression(e)
    }
}

impl<'ast, T: Clone> TypedExpressionOrSpread<'ast, T> {
    pub fn get_type(&self) -> (Type<'ast, T>, UExpression<'ast, T>) {
        match self {
            TypedExpressionOrSpread::Expression(e) => (e.get_type(), 1u32.into()),
            TypedExpressionOrSpread::Spread(s) => (s.array.inner_type().clone(), s.array.size()),
        }
    }
}

impl<'ast, T: fmt::Display> fmt::Display for TypedExpressionOrSpread<'ast, T> {
    fn fmt(&self, f: &mut fmt::Formatter) -> fmt::Result {
        match self {
            TypedExpressionOrSpread::Expression(e) => write!(f, "{}", e),
            TypedExpressionOrSpread::Spread(s) => write!(f, "{}", s),
        }
    }
}

impl<'ast, T> From<Variable<'ast, T>> for TypedAssignee<'ast, T> {
    fn from(v: Variable<'ast, T>) -> Self {
        TypedAssignee::Identifier(v)
    }
}

impl<'ast, T: Clone> Typed<'ast, T> for TypedAssignee<'ast, T> {
    fn get_type(&self) -> Type<'ast, T> {
        match *self {
            TypedAssignee::Identifier(ref v) => v.get_type(),
            TypedAssignee::Select(ref a, _) => {
                let a_type = a.get_type();
                match a_type {
                    Type::Array(t) => *t.ty,
                    _ => unreachable!("an array element should only be defined over arrays"),
                }
            }
            TypedAssignee::Member(ref s, ref m) => {
                let s_type = s.get_type();
                match s_type {
                    Type::Struct(members) => *members
                        .iter()
                        .find(|member| member.id == *m)
                        .unwrap()
                        .ty
                        .clone(),
                    _ => unreachable!("a struct access should only be defined over structs"),
                }
            }
            TypedAssignee::Element(ref s, index) => {
                let s_type = s.get_type();
                match s_type {
                    Type::Tuple(tuple_ty) => tuple_ty.elements[index as usize].clone(),
                    _ => unreachable!("a tuple access should only be defined over tuples"),
                }
            }
        }
    }
}

impl<'ast, T: fmt::Display> fmt::Display for TypedAssignee<'ast, T> {
    fn fmt(&self, f: &mut fmt::Formatter) -> fmt::Result {
        match *self {
            TypedAssignee::Identifier(ref s) => write!(f, "{}", s.id),
            TypedAssignee::Select(ref a, ref e) => write!(f, "{}[{}]", a, e),
            TypedAssignee::Member(ref s, ref m) => write!(f, "{}.{}", s, m),
            TypedAssignee::Element(ref s, index) => write!(f, "{}.{}", s, index),
        }
    }
}

#[derive(Clone, Debug, PartialEq, Hash, Eq, Default, PartialOrd, Ord)]
pub struct AssertionMetadata {
    pub file: String,
    pub position: Position,
    pub message: Option<String>,
}

impl fmt::Display for AssertionMetadata {
    fn fmt(&self, f: &mut fmt::Formatter) -> fmt::Result {
        write!(f, "Assertion failed at {}:{}", self.file, self.position)?;
        match &self.message {
            Some(m) => write!(f, ": \"{}\"", m),
            None => write!(f, ""),
        }
    }
}

#[derive(Debug, Clone, PartialEq, Hash, Eq, PartialOrd, Ord)]
pub enum RuntimeError {
    SourceAssertion(AssertionMetadata),
    SelectRangeCheck,
}

impl fmt::Display for RuntimeError {
    fn fmt(&self, f: &mut fmt::Formatter<'_>) -> fmt::Result {
        match self {
            RuntimeError::SourceAssertion(metadata) => write!(f, "{}", metadata),
            RuntimeError::SelectRangeCheck => write!(f, "Range check on array access"),
        }
    }
}

#[derive(Debug, Clone, PartialEq, Hash, Eq, PartialOrd, Ord)]
pub struct EmbedCall<'ast, T> {
    pub embed: FlatEmbed,
    pub generics: Vec<u32>,
    pub arguments: Vec<TypedExpression<'ast, T>>,
}

impl<'ast, T> EmbedCall<'ast, T> {
    pub fn new(
        embed: FlatEmbed,
        generics: Vec<u32>,
        arguments: Vec<TypedExpression<'ast, T>>,
    ) -> Self {
        Self {
            embed,
            generics,
            arguments,
        }
    }
}

impl<'ast, T: fmt::Display> fmt::Display for EmbedCall<'ast, T> {
    fn fmt(&self, f: &mut fmt::Formatter) -> fmt::Result {
        write!(f, "{}", self.embed.id())?;
        if !self.generics.is_empty() {
            write!(
                f,
                "::<{}>",
                self.generics
                    .iter()
                    .map(|g| g.to_string())
                    .collect::<Vec<_>>()
                    .join(", ")
            )?;
        }
        write!(f, "(")?;
        let len = self.arguments.len();
        for (i, arg) in self.arguments.iter().enumerate() {
            write!(f, "{}", arg)?;
            if i < len - 1 {
                write!(f, ", ")?;
            }
        }
        write!(f, ")")
    }
}

/// A statement in a `TypedFunction`
#[allow(clippy::large_enum_variant)]
#[derive(Clone, PartialEq, Debug, Hash, Eq, PartialOrd, Ord)]
pub enum TypedStatement<'ast, T> {
    Return(TypedExpression<'ast, T>),
    Definition(TypedAssignee<'ast, T>, TypedExpression<'ast, T>),
    Assertion(BooleanExpression<'ast, T>, RuntimeError),
    For(
        Variable<'ast, T>,
        UExpression<'ast, T>,
        UExpression<'ast, T>,
        Vec<TypedStatement<'ast, T>>,
    ),
    EmbedCallDefinition(TypedAssignee<'ast, T>, EmbedCall<'ast, T>),
    // Aux
    PushCallLog(
        DeclarationFunctionKey<'ast, T>,
        ConcreteGenericsAssignment<'ast>,
    ),
    PopCallLog,
}

impl<'ast, T: fmt::Display> TypedStatement<'ast, T> {
    fn fmt_indented(&self, f: &mut fmt::Formatter, depth: usize) -> fmt::Result {
        match self {
            TypedStatement::For(variable, from, to, statements) => {
                write!(f, "{}", "\t".repeat(depth))?;
                writeln!(f, "for {} in {}..{} {{", variable, from, to)?;
                for s in statements {
                    s.fmt_indented(f, depth + 1)?;
                    writeln!(f)?;
                }
                write!(f, "{}}}", "\t".repeat(depth))
            }
            s => write!(f, "{}{}", "\t".repeat(depth), s),
        }
    }
}

impl<'ast, T: fmt::Display> fmt::Display for TypedStatement<'ast, T> {
    fn fmt(&self, f: &mut fmt::Formatter) -> fmt::Result {
        match *self {
            TypedStatement::Return(ref e) => {
                write!(f, "return {};", e)
            }
<<<<<<< HEAD
            TypedStatement::Definition(ref lhs, ref rhs) => write!(f, "{} = {}", lhs, rhs),
=======
            TypedStatement::Declaration(ref var) => write!(f, "{};", var),
            TypedStatement::Definition(ref lhs, ref rhs) => write!(f, "{} = {};", lhs, rhs),
>>>>>>> 70f4291b
            TypedStatement::Assertion(ref e, ref error) => {
                write!(f, "assert({}", e)?;
                match error {
                    RuntimeError::SourceAssertion(metadata) => match &metadata.message {
                        Some(m) => write!(f, ", \"{}\");", m),
                        None => write!(f, ");"),
                    },
                    error => write!(f, "); // {}", error),
                }
            }
            TypedStatement::For(ref var, ref start, ref stop, ref list) => {
                writeln!(f, "for {} in {}..{} {{", var, start, stop)?;
                for l in list {
                    writeln!(f, "\t\t{}", l)?;
                }
                write!(f, "\t}}")
            }
            TypedStatement::EmbedCallDefinition(ref lhs, ref rhs) => {
                write!(f, "{} = {};", lhs, rhs)
            }
            TypedStatement::PushCallLog(ref key, ref generics) => write!(
                f,
                "// PUSH CALL TO {}/{}::<{}>",
                key.module.display(),
                key.id,
                generics,
            ),
            TypedStatement::PopCallLog => write!(f, "// POP CALL",),
        }
    }
}

pub trait Typed<'ast, T> {
    fn get_type(&self) -> Type<'ast, T>;
}

/// A typed expression
#[allow(clippy::large_enum_variant)]
#[derive(Clone, PartialEq, Debug, Hash, Eq, PartialOrd, Ord)]
pub enum TypedExpression<'ast, T> {
    Boolean(BooleanExpression<'ast, T>),
    FieldElement(FieldElementExpression<'ast, T>),
    Uint(UExpression<'ast, T>),
    Array(ArrayExpression<'ast, T>),
    Struct(StructExpression<'ast, T>),
    Tuple(TupleExpression<'ast, T>),
    Int(IntExpression<'ast, T>),
}

impl<'ast, T> From<BooleanExpression<'ast, T>> for TypedExpression<'ast, T> {
    fn from(e: BooleanExpression<'ast, T>) -> TypedExpression<T> {
        TypedExpression::Boolean(e)
    }
}

impl<'ast, T> From<FieldElementExpression<'ast, T>> for TypedExpression<'ast, T> {
    fn from(e: FieldElementExpression<'ast, T>) -> TypedExpression<T> {
        TypedExpression::FieldElement(e)
    }
}

impl<'ast, T> From<IntExpression<'ast, T>> for TypedExpression<'ast, T> {
    fn from(e: IntExpression<'ast, T>) -> TypedExpression<T> {
        TypedExpression::Int(e)
    }
}

impl<'ast, T> From<UExpression<'ast, T>> for TypedExpression<'ast, T> {
    fn from(e: UExpression<'ast, T>) -> TypedExpression<T> {
        TypedExpression::Uint(e)
    }
}

impl<'ast, T> From<ArrayExpression<'ast, T>> for TypedExpression<'ast, T> {
    fn from(e: ArrayExpression<'ast, T>) -> TypedExpression<T> {
        TypedExpression::Array(e)
    }
}

impl<'ast, T> From<TupleExpression<'ast, T>> for TypedExpression<'ast, T> {
    fn from(e: TupleExpression<'ast, T>) -> TypedExpression<T> {
        TypedExpression::Tuple(e)
    }
}

impl<'ast, T> From<StructExpression<'ast, T>> for TypedExpression<'ast, T> {
    fn from(e: StructExpression<'ast, T>) -> TypedExpression<T> {
        TypedExpression::Struct(e)
    }
}

impl<'ast, T: fmt::Display> fmt::Display for TypedExpression<'ast, T> {
    fn fmt(&self, f: &mut fmt::Formatter) -> fmt::Result {
        match *self {
            TypedExpression::Boolean(ref e) => write!(f, "{}", e),
            TypedExpression::FieldElement(ref e) => write!(f, "{}", e),
            TypedExpression::Uint(ref e) => write!(f, "{}", e),
            TypedExpression::Array(ref e) => write!(f, "{}", e),
            TypedExpression::Struct(ref s) => write!(f, "{}", s),
            TypedExpression::Tuple(ref t) => write!(f, "{}", t),
            TypedExpression::Int(ref s) => write!(f, "{}", s),
        }
    }
}

impl<'ast, T: fmt::Display> fmt::Display for ArrayExpression<'ast, T> {
    fn fmt(&self, f: &mut fmt::Formatter) -> fmt::Result {
        write!(f, "{}", self.inner)
    }
}

impl<'ast, T: fmt::Display> fmt::Display for StructExpression<'ast, T> {
    fn fmt(&self, f: &mut fmt::Formatter) -> fmt::Result {
        match self.inner {
            StructExpressionInner::Block(ref block) => write!(f, "{}", block),
            StructExpressionInner::Identifier(ref var) => write!(f, "{}", var),
            StructExpressionInner::Value(ref values) => write!(
                f,
                "{} {{{}}}",
                self.ty.name(),
                self.ty
                    .iter()
                    .map(|member| member.id.clone())
                    .zip(values.iter())
                    .map(|(id, o)| format!("{}: {}", id, o))
                    .collect::<Vec<String>>()
                    .join(", ")
            ),
            StructExpressionInner::FunctionCall(ref function_call) => {
                write!(f, "{}", function_call)
            }
            StructExpressionInner::Conditional(ref c) => write!(f, "{}", c),
            StructExpressionInner::Member(ref m) => write!(f, "{}", m),
            StructExpressionInner::Select(ref select) => write!(f, "{}", select),
            StructExpressionInner::Element(ref element) => write!(f, "{}", element),
        }
    }
}

impl<'ast, T: Clone> Typed<'ast, T> for TypedExpression<'ast, T> {
    fn get_type(&self) -> Type<'ast, T> {
        match *self {
            TypedExpression::Boolean(ref e) => e.get_type(),
            TypedExpression::FieldElement(ref e) => e.get_type(),
            TypedExpression::Array(ref e) => e.get_type(),
            TypedExpression::Uint(ref e) => e.get_type(),
            TypedExpression::Struct(ref s) => s.get_type(),
            TypedExpression::Tuple(ref s) => s.get_type(),
            TypedExpression::Int(_) => Type::Int,
        }
    }
}

impl<'ast, T: Clone> Typed<'ast, T> for ArrayExpression<'ast, T> {
    fn get_type(&self) -> Type<'ast, T> {
        Type::array(*self.ty.clone())
    }
}

impl<'ast, T: Clone> Typed<'ast, T> for TupleExpression<'ast, T> {
    fn get_type(&self) -> Type<'ast, T> {
        Type::tuple(self.ty.clone())
    }
}

impl<'ast, T: Clone> Typed<'ast, T> for StructExpression<'ast, T> {
    fn get_type(&self) -> Type<'ast, T> {
        Type::Struct(self.ty.clone())
    }
}

impl<'ast, T: Clone> Typed<'ast, T> for FieldElementExpression<'ast, T> {
    fn get_type(&self) -> Type<'ast, T> {
        Type::FieldElement
    }
}

impl<'ast, T: Clone> Typed<'ast, T> for UExpression<'ast, T> {
    fn get_type(&self) -> Type<'ast, T> {
        Type::Uint(self.bitwidth)
    }
}

impl<'ast, T: Clone> Typed<'ast, T> for BooleanExpression<'ast, T> {
    fn get_type(&self) -> Type<'ast, T> {
        Type::Boolean
    }
}

#[derive(Clone, PartialEq, Debug, Hash, Eq, PartialOrd, Ord)]
pub struct EqExpression<E> {
    pub left: Box<E>,
    pub right: Box<E>,
}

impl<E> EqExpression<E> {
    pub fn new(left: E, right: E) -> Self {
        EqExpression {
            left: box left,
            right: box right,
        }
    }
}

impl<E: fmt::Display> fmt::Display for EqExpression<E> {
    fn fmt(&self, f: &mut fmt::Formatter) -> fmt::Result {
        write!(f, "{} == {}", self.left, self.right)
    }
}

#[derive(Clone, PartialEq, Debug, Hash, Eq, PartialOrd, Ord)]
pub struct BlockExpression<'ast, T, E> {
    pub statements: Vec<TypedStatement<'ast, T>>,
    pub value: Box<E>,
}

impl<'ast, T, E> BlockExpression<'ast, T, E> {
    pub fn new(statements: Vec<TypedStatement<'ast, T>>, value: E) -> Self {
        BlockExpression {
            statements,
            value: box value,
        }
    }
}

#[derive(Clone, PartialEq, Debug, Hash, Eq, PartialOrd, Ord)]
pub struct MemberExpression<'ast, T, E> {
    pub struc: Box<StructExpression<'ast, T>>,
    pub id: MemberId,
    ty: PhantomData<E>,
}

impl<'ast, T, E> MemberExpression<'ast, T, E> {
    pub fn new(struc: StructExpression<'ast, T>, id: MemberId) -> Self {
        MemberExpression {
            struc: box struc,
            id,
            ty: PhantomData,
        }
    }
}

impl<'ast, T: fmt::Display, E> fmt::Display for MemberExpression<'ast, T, E> {
    fn fmt(&self, f: &mut fmt::Formatter) -> fmt::Result {
        write!(f, "{}.{}", self.struc, self.id)
    }
}

#[derive(Clone, PartialEq, Debug, Hash, Eq, PartialOrd, Ord)]
pub struct SelectExpression<'ast, T, E> {
    pub array: Box<ArrayExpression<'ast, T>>,
    pub index: Box<UExpression<'ast, T>>,
    ty: PhantomData<E>,
}

impl<'ast, T, E> SelectExpression<'ast, T, E> {
    pub fn new(array: ArrayExpression<'ast, T>, index: UExpression<'ast, T>) -> Self {
        SelectExpression {
            array: box array,
            index: box index,
            ty: PhantomData,
        }
    }
}

impl<'ast, T: fmt::Display, E> fmt::Display for SelectExpression<'ast, T, E> {
    fn fmt(&self, f: &mut fmt::Formatter) -> fmt::Result {
        write!(f, "{}[{}]", self.array, self.index)
    }
}

#[derive(Clone, PartialEq, Debug, Hash, Eq, PartialOrd, Ord)]
pub struct ElementExpression<'ast, T, E> {
    pub tuple: Box<TupleExpression<'ast, T>>,
    pub index: u32,
    ty: PhantomData<E>,
}

impl<'ast, T, E> ElementExpression<'ast, T, E> {
    pub fn new(tuple: TupleExpression<'ast, T>, index: u32) -> Self {
        ElementExpression {
            tuple: box tuple,
            index,
            ty: PhantomData,
        }
    }
}

impl<'ast, T: fmt::Display, E> fmt::Display for ElementExpression<'ast, T, E> {
    fn fmt(&self, f: &mut fmt::Formatter) -> fmt::Result {
        write!(f, "{}.{}", self.tuple, self.index)
    }
}

#[derive(Debug, Clone, PartialEq, Hash, Eq, PartialOrd, Ord)]
pub enum ConditionalKind {
    IfElse,
    Ternary,
}

#[derive(Debug, Clone, PartialEq, Hash, Eq, PartialOrd, Ord)]
pub struct ConditionalExpression<'ast, T, E> {
    pub condition: Box<BooleanExpression<'ast, T>>,
    pub consequence: Box<E>,
    pub alternative: Box<E>,
    pub kind: ConditionalKind,
}

impl<'ast, T, E> ConditionalExpression<'ast, T, E> {
    pub fn new(
        condition: BooleanExpression<'ast, T>,
        consequence: E,
        alternative: E,
        kind: ConditionalKind,
    ) -> Self {
        ConditionalExpression {
            condition: box condition,
            consequence: box consequence,
            alternative: box alternative,
            kind,
        }
    }
}

impl<'ast, T: fmt::Display, E: fmt::Display> fmt::Display for ConditionalExpression<'ast, T, E> {
    fn fmt(&self, f: &mut fmt::Formatter) -> fmt::Result {
        match self.kind {
            ConditionalKind::IfElse => {
                write!(
                    f,
                    "if {} {} else {}",
                    self.condition, self.consequence, self.alternative
                )
            }
            ConditionalKind::Ternary => write!(
                f,
                "{} ? {} : {}",
                self.condition, self.consequence, self.alternative
            ),
        }
    }
}

#[derive(Clone, PartialEq, Debug, Hash, Eq, PartialOrd, Ord)]
pub struct FunctionCallExpression<'ast, T, E> {
    pub function_key: DeclarationFunctionKey<'ast, T>,
    pub generics: Vec<Option<UExpression<'ast, T>>>,
    pub arguments: Vec<TypedExpression<'ast, T>>,
    ty: PhantomData<E>,
}

impl<'ast, T, E> FunctionCallExpression<'ast, T, E> {
    pub fn new(
        function_key: DeclarationFunctionKey<'ast, T>,
        generics: Vec<Option<UExpression<'ast, T>>>,
        arguments: Vec<TypedExpression<'ast, T>>,
    ) -> Self {
        FunctionCallExpression {
            function_key,
            generics,
            arguments,
            ty: PhantomData,
        }
    }
}

impl<'ast, T: fmt::Display, E> fmt::Display for FunctionCallExpression<'ast, T, E> {
    fn fmt(&self, f: &mut fmt::Formatter) -> fmt::Result {
        write!(f, "{}", self.function_key.id,)?;
        if !self.generics.is_empty() {
            write!(
                f,
                "::<{}>",
                self.generics
                    .iter()
                    .map(|g| g
                        .as_ref()
                        .map(|g| g.to_string())
                        .unwrap_or_else(|| '_'.to_string()))
                    .collect::<Vec<_>>()
                    .join(", ")
            )?;
        }
        write!(
            f,
            "({})",
            self.arguments
                .iter()
                .map(|a| a.to_string())
                .collect::<Vec<_>>()
                .join(",")
        )
    }
}

/// An expression of type `field`
#[derive(Clone, PartialEq, Debug, Hash, Eq, PartialOrd, Ord)]
pub enum FieldElementExpression<'ast, T> {
    Block(BlockExpression<'ast, T, Self>),
    Number(T),
    Identifier(Identifier<'ast>),
    Add(
        Box<FieldElementExpression<'ast, T>>,
        Box<FieldElementExpression<'ast, T>>,
    ),
    Sub(
        Box<FieldElementExpression<'ast, T>>,
        Box<FieldElementExpression<'ast, T>>,
    ),
    Mult(
        Box<FieldElementExpression<'ast, T>>,
        Box<FieldElementExpression<'ast, T>>,
    ),
    Div(
        Box<FieldElementExpression<'ast, T>>,
        Box<FieldElementExpression<'ast, T>>,
    ),
    Pow(
        Box<FieldElementExpression<'ast, T>>,
        Box<UExpression<'ast, T>>,
    ),
    Conditional(ConditionalExpression<'ast, T, Self>),
    Neg(Box<FieldElementExpression<'ast, T>>),
    Pos(Box<FieldElementExpression<'ast, T>>),
    FunctionCall(FunctionCallExpression<'ast, T, Self>),
    Member(MemberExpression<'ast, T, Self>),
    Select(SelectExpression<'ast, T, Self>),
    Element(ElementExpression<'ast, T, Self>),
}
impl<'ast, T> Add for FieldElementExpression<'ast, T> {
    type Output = Self;

    fn add(self, other: Self) -> Self {
        FieldElementExpression::Add(box self, box other)
    }
}

impl<'ast, T> Sub for FieldElementExpression<'ast, T> {
    type Output = Self;

    fn sub(self, other: Self) -> Self {
        FieldElementExpression::Sub(box self, box other)
    }
}

impl<'ast, T> Mul for FieldElementExpression<'ast, T> {
    type Output = Self;

    fn mul(self, other: Self) -> Self {
        FieldElementExpression::Mult(box self, box other)
    }
}

impl<'ast, T> Div for FieldElementExpression<'ast, T> {
    type Output = Self;

    fn div(self, other: Self) -> Self {
        FieldElementExpression::Div(box self, box other)
    }
}

impl<'ast, T> FieldElementExpression<'ast, T> {
    pub fn pow(self, other: UExpression<'ast, T>) -> Self {
        FieldElementExpression::Pow(box self, box other)
    }
}

impl<'ast, T> From<T> for FieldElementExpression<'ast, T> {
    fn from(n: T) -> Self {
        FieldElementExpression::Number(n)
    }
}

/// An expression of type `bool`
#[derive(Clone, PartialEq, Debug, Hash, Eq, PartialOrd, Ord)]
pub enum BooleanExpression<'ast, T> {
    Block(BlockExpression<'ast, T, Self>),
    Identifier(Identifier<'ast>),
    Value(bool),
    FieldLt(
        Box<FieldElementExpression<'ast, T>>,
        Box<FieldElementExpression<'ast, T>>,
    ),
    FieldLe(
        Box<FieldElementExpression<'ast, T>>,
        Box<FieldElementExpression<'ast, T>>,
    ),
    FieldGe(
        Box<FieldElementExpression<'ast, T>>,
        Box<FieldElementExpression<'ast, T>>,
    ),
    FieldGt(
        Box<FieldElementExpression<'ast, T>>,
        Box<FieldElementExpression<'ast, T>>,
    ),
    UintLt(Box<UExpression<'ast, T>>, Box<UExpression<'ast, T>>),
    UintLe(Box<UExpression<'ast, T>>, Box<UExpression<'ast, T>>),
    UintGe(Box<UExpression<'ast, T>>, Box<UExpression<'ast, T>>),
    UintGt(Box<UExpression<'ast, T>>, Box<UExpression<'ast, T>>),
    FieldEq(EqExpression<FieldElementExpression<'ast, T>>),
    BoolEq(EqExpression<BooleanExpression<'ast, T>>),
    ArrayEq(EqExpression<ArrayExpression<'ast, T>>),
    StructEq(EqExpression<StructExpression<'ast, T>>),
    TupleEq(EqExpression<TupleExpression<'ast, T>>),
    UintEq(EqExpression<UExpression<'ast, T>>),
    Or(
        Box<BooleanExpression<'ast, T>>,
        Box<BooleanExpression<'ast, T>>,
    ),
    And(
        Box<BooleanExpression<'ast, T>>,
        Box<BooleanExpression<'ast, T>>,
    ),
    Not(Box<BooleanExpression<'ast, T>>),
    Conditional(ConditionalExpression<'ast, T, Self>),
    Member(MemberExpression<'ast, T, Self>),
    FunctionCall(FunctionCallExpression<'ast, T, Self>),
    Select(SelectExpression<'ast, T, Self>),
    Element(ElementExpression<'ast, T, Self>),
}

impl<'ast, T> From<bool> for BooleanExpression<'ast, T> {
    fn from(b: bool) -> Self {
        BooleanExpression::Value(b)
    }
}

/// An expression of type `array`
/// # Remarks
/// * Contrary to basic types which are represented as enums, we wrap an enum `ArrayExpressionInner` in a struct in order to keep track of the type (content and size)
/// of the array. Only using an enum would require generics, which would propagate up to TypedExpression which we want to keep simple, hence this "runtime"
/// type checking
#[derive(Clone, PartialEq, Debug, Hash, Eq, PartialOrd, Ord)]
pub struct ArrayExpression<'ast, T> {
    pub ty: Box<ArrayType<'ast, T>>,
    pub inner: ArrayExpressionInner<'ast, T>,
}

#[derive(Debug, PartialEq, Eq, Hash, Clone, PartialOrd, Ord)]
pub struct ArrayValue<'ast, T>(pub Vec<TypedExpressionOrSpread<'ast, T>>);

impl<'ast, T> From<Vec<TypedExpressionOrSpread<'ast, T>>> for ArrayValue<'ast, T> {
    fn from(array: Vec<TypedExpressionOrSpread<'ast, T>>) -> Self {
        Self(array)
    }
}

impl<'ast, T> IntoIterator for ArrayValue<'ast, T> {
    type Item = TypedExpressionOrSpread<'ast, T>;
    type IntoIter = std::vec::IntoIter<Self::Item>;

    fn into_iter(self) -> Self::IntoIter {
        self.0.into_iter()
    }
}

impl<'ast, T: Field> ArrayValue<'ast, T> {
    fn expression_at_aux<
        U: Select<'ast, T> + From<TypedExpression<'ast, T>> + Into<TypedExpression<'ast, T>>,
    >(
        v: TypedExpressionOrSpread<'ast, T>,
    ) -> Vec<Option<U>> {
        match v {
            TypedExpressionOrSpread::Expression(e) => vec![Some(e.into())],
            TypedExpressionOrSpread::Spread(s) => match s.array.size().into_inner() {
                UExpressionInner::Value(size) => {
                    let array_ty = s.array.ty().clone();

                    match s.array.into_inner() {
                        ArrayExpressionInner::Value(v) => {
                            v.into_iter().flat_map(Self::expression_at_aux).collect()
                        }
                        a => (0..size)
                            .map(|i| {
                                Some(U::select(
                                    a.clone()
                                        .annotate(*array_ty.ty.clone(), *array_ty.size.clone()),
                                    i as u32,
                                ))
                            })
                            .collect(),
                    }
                }
                _ => vec![None],
            },
        }
    }

    pub fn expression_at<
        U: Select<'ast, T> + From<TypedExpression<'ast, T>> + Into<TypedExpression<'ast, T>>,
    >(
        &self,
        index: usize,
    ) -> Option<U> {
        self.0
            .iter()
            .flat_map(|v| Self::expression_at_aux(v.clone()))
            .take_while(|e| e.is_some())
            .map(|e| e.unwrap())
            .nth(index)
    }
}

impl<'ast, T> ArrayValue<'ast, T> {
    fn iter(&self) -> std::slice::Iter<TypedExpressionOrSpread<'ast, T>> {
        self.0.iter()
    }
}

impl<'ast, T> std::iter::FromIterator<TypedExpressionOrSpread<'ast, T>> for ArrayValue<'ast, T> {
    fn from_iter<I: IntoIterator<Item = TypedExpressionOrSpread<'ast, T>>>(iter: I) -> Self {
        Self(iter.into_iter().collect())
    }
}

#[derive(Clone, PartialEq, Debug, Hash, Eq, PartialOrd, Ord)]
pub enum ArrayExpressionInner<'ast, T> {
    Block(BlockExpression<'ast, T, ArrayExpression<'ast, T>>),
    Identifier(Identifier<'ast>),
    Value(ArrayValue<'ast, T>),
    FunctionCall(FunctionCallExpression<'ast, T, ArrayExpression<'ast, T>>),
    Conditional(ConditionalExpression<'ast, T, ArrayExpression<'ast, T>>),
    Member(MemberExpression<'ast, T, ArrayExpression<'ast, T>>),
    Select(SelectExpression<'ast, T, ArrayExpression<'ast, T>>),
    Element(ElementExpression<'ast, T, ArrayExpression<'ast, T>>),
    Slice(
        Box<ArrayExpression<'ast, T>>,
        Box<UExpression<'ast, T>>,
        Box<UExpression<'ast, T>>,
    ),
    Repeat(Box<TypedExpression<'ast, T>>, Box<UExpression<'ast, T>>),
}

impl<'ast, T> ArrayExpressionInner<'ast, T> {
    pub fn annotate<S: Into<UExpression<'ast, T>>>(
        self,
        ty: Type<'ast, T>,
        size: S,
    ) -> ArrayExpression<'ast, T> {
        ArrayExpression {
            ty: box (ty, size.into()).into(),
            inner: self,
        }
    }
}

impl<'ast, T: Clone> ArrayExpression<'ast, T> {
    pub fn inner_type(&self) -> &Type<'ast, T> {
        &self.ty.ty
    }

    pub fn size(&self) -> UExpression<'ast, T> {
        *self.ty.size.clone()
    }
}

#[derive(Clone, PartialEq, Debug, Hash, Eq, PartialOrd, Ord)]
pub struct StructExpression<'ast, T> {
    ty: StructType<'ast, T>,
    inner: StructExpressionInner<'ast, T>,
}

impl<'ast, T> StructExpression<'ast, T> {
    pub fn ty(&self) -> &StructType<'ast, T> {
        &self.ty
    }

    pub fn as_inner(&self) -> &StructExpressionInner<'ast, T> {
        &self.inner
    }

    pub fn as_inner_mut(&mut self) -> &mut StructExpressionInner<'ast, T> {
        &mut self.inner
    }

    pub fn into_inner(self) -> StructExpressionInner<'ast, T> {
        self.inner
    }
}

#[derive(Clone, PartialEq, Debug, Hash, Eq, PartialOrd, Ord)]
pub enum StructExpressionInner<'ast, T> {
    Block(BlockExpression<'ast, T, StructExpression<'ast, T>>),
    Identifier(Identifier<'ast>),
    Value(Vec<TypedExpression<'ast, T>>),
    FunctionCall(FunctionCallExpression<'ast, T, StructExpression<'ast, T>>),
    Conditional(ConditionalExpression<'ast, T, StructExpression<'ast, T>>),
    Member(MemberExpression<'ast, T, StructExpression<'ast, T>>),
    Select(SelectExpression<'ast, T, StructExpression<'ast, T>>),
    Element(ElementExpression<'ast, T, StructExpression<'ast, T>>),
}

impl<'ast, T> StructExpressionInner<'ast, T> {
    pub fn annotate(self, ty: StructType<'ast, T>) -> StructExpression<'ast, T> {
        StructExpression { ty, inner: self }
    }
}

#[derive(Clone, PartialEq, Debug, Hash, Eq, PartialOrd, Ord)]
pub struct TupleExpression<'ast, T> {
    ty: TupleType<'ast, T>,
    inner: TupleExpressionInner<'ast, T>,
}

impl<'ast, T> TupleExpression<'ast, T> {
    pub fn ty(&self) -> &TupleType<'ast, T> {
        &self.ty
    }

    pub fn as_inner(&self) -> &TupleExpressionInner<'ast, T> {
        &self.inner
    }

    pub fn as_inner_mut(&mut self) -> &mut TupleExpressionInner<'ast, T> {
        &mut self.inner
    }

    pub fn into_inner(self) -> TupleExpressionInner<'ast, T> {
        self.inner
    }
}

#[derive(Clone, PartialEq, Debug, Hash, Eq, PartialOrd, Ord)]
pub enum TupleExpressionInner<'ast, T> {
    Block(BlockExpression<'ast, T, TupleExpression<'ast, T>>),
    Identifier(Identifier<'ast>),
    Value(Vec<TypedExpression<'ast, T>>),
    FunctionCall(FunctionCallExpression<'ast, T, TupleExpression<'ast, T>>),
    Conditional(ConditionalExpression<'ast, T, TupleExpression<'ast, T>>),
    Member(MemberExpression<'ast, T, TupleExpression<'ast, T>>),
    Select(SelectExpression<'ast, T, TupleExpression<'ast, T>>),
    Element(ElementExpression<'ast, T, TupleExpression<'ast, T>>),
}

impl<'ast, T> TupleExpressionInner<'ast, T> {
    pub fn annotate(self, ty: TupleType<'ast, T>) -> TupleExpression<'ast, T> {
        TupleExpression { ty, inner: self }
    }
}

impl<'ast, T: fmt::Display> fmt::Display for TupleExpression<'ast, T> {
    fn fmt(&self, f: &mut fmt::Formatter) -> fmt::Result {
        match self.inner {
            TupleExpressionInner::Block(ref block) => write!(f, "{}", block),
            TupleExpressionInner::Identifier(ref var) => write!(f, "{}", var),
            TupleExpressionInner::Value(ref values) => {
                write!(f, "(")?;
                match values.len() {
                    1 => write!(f, "{},", values[0]),
                    _ => write!(
                        f,
                        "{}",
                        values
                            .iter()
                            .map(|v| v.to_string())
                            .collect::<Vec<_>>()
                            .join(", ")
                    ),
                }?;
                write!(f, ")")
            }
            TupleExpressionInner::FunctionCall(ref function_call) => {
                write!(f, "{}", function_call)
            }
            TupleExpressionInner::Conditional(ref c) => write!(f, "{}", c),
            TupleExpressionInner::Member(ref m) => write!(f, "{}", m),
            TupleExpressionInner::Select(ref select) => write!(f, "{}", select),
            TupleExpressionInner::Element(ref element) => write!(f, "{}", element),
        }
    }
}

// Downcasts
// Due to the fact that we keep TypedExpression simple, we end up with ArrayExpressionInner::Value whose elements are any TypedExpression, but we enforce by
// construction that these elements are of the type declared in the corresponding ArrayExpression. As we know this by construction, we can downcast the TypedExpression to the correct type
// ArrayExpression { type: Type::FieldElement, size: 42, inner: [TypedExpression::FieldElement(FieldElementExpression), ...]} <- the fact that inner only contains field elements is not enforced by the rust type system
impl<'ast, T> From<TypedExpression<'ast, T>> for FieldElementExpression<'ast, T> {
    fn from(te: TypedExpression<'ast, T>) -> FieldElementExpression<'ast, T> {
        match te {
            TypedExpression::FieldElement(e) => e,
            _ => unreachable!("downcast failed"),
        }
    }
}

impl<'ast, T> From<TypedExpression<'ast, T>> for BooleanExpression<'ast, T> {
    fn from(te: TypedExpression<'ast, T>) -> BooleanExpression<'ast, T> {
        match te {
            TypedExpression::Boolean(e) => e,
            _ => unreachable!("downcast failed"),
        }
    }
}

impl<'ast, T> From<TypedExpression<'ast, T>> for UExpression<'ast, T> {
    fn from(te: TypedExpression<'ast, T>) -> UExpression<'ast, T> {
        match te {
            TypedExpression::Uint(e) => e,
            _ => unreachable!("downcast failed"),
        }
    }
}

impl<'ast, T> From<TypedExpression<'ast, T>> for ArrayExpression<'ast, T> {
    fn from(te: TypedExpression<'ast, T>) -> ArrayExpression<'ast, T> {
        match te {
            TypedExpression::Array(e) => e,
            _ => unreachable!("downcast failed"),
        }
    }
}

impl<'ast, T> From<TypedExpression<'ast, T>> for IntExpression<'ast, T> {
    fn from(te: TypedExpression<'ast, T>) -> IntExpression<'ast, T> {
        match te {
            TypedExpression::Int(e) => e,
            _ => unreachable!("downcast failed"),
        }
    }
}

impl<'ast, T> From<TypedExpression<'ast, T>> for StructExpression<'ast, T> {
    fn from(te: TypedExpression<'ast, T>) -> StructExpression<'ast, T> {
        match te {
            TypedExpression::Struct(e) => e,
            _ => unreachable!("downcast failed"),
        }
    }
}

impl<'ast, T> From<TypedExpression<'ast, T>> for TupleExpression<'ast, T> {
    fn from(te: TypedExpression<'ast, T>) -> TupleExpression<'ast, T> {
        match te {
            TypedExpression::Tuple(e) => e,
            _ => unreachable!("downcast failed"),
        }
    }
}

impl<'ast, T> From<TypedConstant<'ast, T>> for FieldElementExpression<'ast, T> {
    fn from(tc: TypedConstant<'ast, T>) -> FieldElementExpression<'ast, T> {
        tc.expression.into()
    }
}

impl<'ast, T> From<TypedConstant<'ast, T>> for BooleanExpression<'ast, T> {
    fn from(tc: TypedConstant<'ast, T>) -> BooleanExpression<'ast, T> {
        tc.expression.into()
    }
}

impl<'ast, T> From<TypedConstant<'ast, T>> for UExpression<'ast, T> {
    fn from(tc: TypedConstant<'ast, T>) -> UExpression<'ast, T> {
        tc.expression.into()
    }
}

impl<'ast, T> From<TypedConstant<'ast, T>> for ArrayExpression<'ast, T> {
    fn from(tc: TypedConstant<'ast, T>) -> ArrayExpression<'ast, T> {
        tc.expression.into()
    }
}

impl<'ast, T> From<TypedConstant<'ast, T>> for StructExpression<'ast, T> {
    fn from(tc: TypedConstant<'ast, T>) -> StructExpression<'ast, T> {
        tc.expression.into()
    }
}

impl<'ast, T> From<TypedConstant<'ast, T>> for TupleExpression<'ast, T> {
    fn from(tc: TypedConstant<'ast, T>) -> TupleExpression<'ast, T> {
        tc.expression.into()
    }
}

impl<'ast, T> From<TypedConstant<'ast, T>> for IntExpression<'ast, T> {
    fn from(tc: TypedConstant<'ast, T>) -> IntExpression<'ast, T> {
        tc.expression.into()
    }
}

impl<'ast, T: fmt::Display, E: fmt::Display> fmt::Display for BlockExpression<'ast, T, E> {
    fn fmt(&self, f: &mut fmt::Formatter) -> fmt::Result {
        write!(
            f,
            "{{\n{}\n}}",
            self.statements
                .iter()
                .map(|s| s.to_string())
                .chain(std::iter::once(self.value.to_string()))
                .collect::<Vec<_>>()
                .join("\n")
        )
    }
}

impl<'ast, T: fmt::Display> fmt::Display for FieldElementExpression<'ast, T> {
    fn fmt(&self, f: &mut fmt::Formatter) -> fmt::Result {
        match *self {
            FieldElementExpression::Block(ref block) => write!(f, "{}", block),
            FieldElementExpression::Number(ref i) => write!(f, "{}f", i),
            FieldElementExpression::Identifier(ref var) => write!(f, "{}", var),
            FieldElementExpression::Add(ref lhs, ref rhs) => write!(f, "({} + {})", lhs, rhs),
            FieldElementExpression::Sub(ref lhs, ref rhs) => write!(f, "({} - {})", lhs, rhs),
            FieldElementExpression::Mult(ref lhs, ref rhs) => write!(f, "({} * {})", lhs, rhs),
            FieldElementExpression::Div(ref lhs, ref rhs) => write!(f, "({} / {})", lhs, rhs),
            FieldElementExpression::Pow(ref lhs, ref rhs) => write!(f, "{}**{}", lhs, rhs),
            FieldElementExpression::Neg(ref e) => write!(f, "(-{})", e),
            FieldElementExpression::Pos(ref e) => write!(f, "(+{})", e),
            FieldElementExpression::Conditional(ref c) => write!(f, "{}", c),
            FieldElementExpression::FunctionCall(ref function_call) => {
                write!(f, "{}", function_call)
            }
            FieldElementExpression::Member(ref m) => write!(f, "{}", m),
            FieldElementExpression::Select(ref select) => write!(f, "{}", select),
            FieldElementExpression::Element(ref element) => write!(f, "{}", element),
        }
    }
}

impl<'ast, T: fmt::Display> fmt::Display for UExpression<'ast, T> {
    fn fmt(&self, f: &mut fmt::Formatter) -> fmt::Result {
        match self.inner {
            UExpressionInner::Block(ref block) => write!(f, "{}", block,),
            UExpressionInner::Value(ref v) => write!(f, "{}", v),
            UExpressionInner::Identifier(ref var) => write!(f, "{}", var),
            UExpressionInner::Add(ref lhs, ref rhs) => write!(f, "({} + {})", lhs, rhs),
            UExpressionInner::And(ref lhs, ref rhs) => write!(f, "({} & {})", lhs, rhs),
            UExpressionInner::Or(ref lhs, ref rhs) => write!(f, "({} | {})", lhs, rhs),
            UExpressionInner::Xor(ref lhs, ref rhs) => write!(f, "({} ^ {})", lhs, rhs),
            UExpressionInner::Sub(ref lhs, ref rhs) => write!(f, "({} - {})", lhs, rhs),
            UExpressionInner::Mult(ref lhs, ref rhs) => write!(f, "({} * {})", lhs, rhs),
            UExpressionInner::FloorSub(ref lhs, ref rhs) => {
                write!(f, "(FLOOR_SUB({}, {}))", lhs, rhs)
            }
            UExpressionInner::Div(ref lhs, ref rhs) => write!(f, "({} / {})", lhs, rhs),
            UExpressionInner::Rem(ref lhs, ref rhs) => write!(f, "({} % {})", lhs, rhs),
            UExpressionInner::RightShift(ref e, ref by) => write!(f, "({} >> {})", e, by),
            UExpressionInner::LeftShift(ref e, ref by) => write!(f, "({} << {})", e, by),
            UExpressionInner::Not(ref e) => write!(f, "!{}", e),
            UExpressionInner::Neg(ref e) => write!(f, "(-{})", e),
            UExpressionInner::Pos(ref e) => write!(f, "(+{})", e),
            UExpressionInner::Select(ref select) => write!(f, "{}", select),
            UExpressionInner::FunctionCall(ref function_call) => write!(f, "{}", function_call),
            UExpressionInner::Conditional(ref c) => write!(f, "{}", c),
            UExpressionInner::Member(ref m) => write!(f, "{}", m),
            UExpressionInner::Element(ref element) => write!(f, "{}", element),
        }
    }
}

impl<'ast, T: fmt::Display> fmt::Display for BooleanExpression<'ast, T> {
    fn fmt(&self, f: &mut fmt::Formatter) -> fmt::Result {
        match *self {
            BooleanExpression::Block(ref block) => write!(f, "{}", block,),
            BooleanExpression::Identifier(ref var) => write!(f, "{}", var),
            BooleanExpression::FieldLt(ref lhs, ref rhs) => write!(f, "{} < {}", lhs, rhs),
            BooleanExpression::FieldLe(ref lhs, ref rhs) => write!(f, "{} <= {}", lhs, rhs),
            BooleanExpression::FieldGe(ref lhs, ref rhs) => write!(f, "{} >= {}", lhs, rhs),
            BooleanExpression::FieldGt(ref lhs, ref rhs) => write!(f, "{} > {}", lhs, rhs),
            BooleanExpression::UintLt(ref lhs, ref rhs) => write!(f, "{} < {}", lhs, rhs),
            BooleanExpression::UintLe(ref lhs, ref rhs) => write!(f, "{} <= {}", lhs, rhs),
            BooleanExpression::UintGe(ref lhs, ref rhs) => write!(f, "{} >= {}", lhs, rhs),
            BooleanExpression::UintGt(ref lhs, ref rhs) => write!(f, "{} > {}", lhs, rhs),
            BooleanExpression::FieldEq(ref e) => write!(f, "{}", e),
            BooleanExpression::BoolEq(ref e) => write!(f, "{}", e),
            BooleanExpression::ArrayEq(ref e) => write!(f, "{}", e),
            BooleanExpression::StructEq(ref e) => write!(f, "{}", e),
            BooleanExpression::TupleEq(ref e) => write!(f, "{}", e),
            BooleanExpression::UintEq(ref e) => write!(f, "{}", e),
            BooleanExpression::Or(ref lhs, ref rhs) => write!(f, "{} || {}", lhs, rhs),
            BooleanExpression::And(ref lhs, ref rhs) => write!(f, "{} && {}", lhs, rhs),
            BooleanExpression::Not(ref exp) => write!(f, "!{}", exp),
            BooleanExpression::Value(b) => write!(f, "{}", b),
            BooleanExpression::FunctionCall(ref function_call) => write!(f, "{}", function_call),
            BooleanExpression::Conditional(ref c) => write!(f, "{}", c),
            BooleanExpression::Member(ref m) => write!(f, "{}", m),
            BooleanExpression::Select(ref select) => write!(f, "{}", select),
            BooleanExpression::Element(ref element) => write!(f, "{}", element),
        }
    }
}

impl<'ast, T: fmt::Display> fmt::Display for ArrayExpressionInner<'ast, T> {
    fn fmt(&self, f: &mut fmt::Formatter) -> fmt::Result {
        match *self {
            ArrayExpressionInner::Block(ref block) => write!(f, "{}", block,),
            ArrayExpressionInner::Identifier(ref var) => write!(f, "{}", var),
            ArrayExpressionInner::Value(ref values) => write!(
                f,
                "[{}]",
                values
                    .iter()
                    .map(|o| o.to_string())
                    .collect::<Vec<String>>()
                    .join(", ")
            ),
            ArrayExpressionInner::FunctionCall(ref function_call) => write!(f, "{}", function_call),
            ArrayExpressionInner::Conditional(ref c) => write!(f, "{}", c),
            ArrayExpressionInner::Member(ref m) => write!(f, "{}", m),
            ArrayExpressionInner::Select(ref select) => write!(f, "{}", select),
            ArrayExpressionInner::Slice(ref a, ref from, ref to) => {
                write!(f, "{}[{}..{}]", a, from, to)
            }
            ArrayExpressionInner::Repeat(ref e, ref count) => {
                write!(f, "[{}; {}]", e, count)
            }
            ArrayExpressionInner::Element(ref element) => write!(f, "{}", element),
        }
    }
}

// Variable to TypedExpression conversion

impl<'ast, T: Field> From<Variable<'ast, T>> for TypedExpression<'ast, T> {
    fn from(v: Variable<'ast, T>) -> Self {
        match v.get_type() {
            Type::FieldElement => FieldElementExpression::Identifier(v.id).into(),
            Type::Boolean => BooleanExpression::Identifier(v.id).into(),
            Type::Array(ty) => ArrayExpressionInner::Identifier(v.id)
                .annotate(*ty.ty, *ty.size)
                .into(),
            Type::Struct(ty) => StructExpressionInner::Identifier(v.id).annotate(ty).into(),
            Type::Tuple(ty) => TupleExpressionInner::Identifier(v.id).annotate(ty).into(),
            Type::Uint(w) => UExpressionInner::Identifier(v.id).annotate(w).into(),
            Type::Int => unreachable!(),
        }
    }
}

// Common behaviour across expressions

pub trait Expr<'ast, T>: fmt::Display + From<TypedExpression<'ast, T>> {
    type Inner;
    type Ty: Clone + IntoType<'ast, T>;

    fn ty(&self) -> &Self::Ty;

    fn into_inner(self) -> Self::Inner;

    fn as_inner(&self) -> &Self::Inner;

    fn as_inner_mut(&mut self) -> &mut Self::Inner;
}

impl<'ast, T: Field> Expr<'ast, T> for FieldElementExpression<'ast, T> {
    type Inner = Self;
    type Ty = Type<'ast, T>;

    fn ty(&self) -> &Self::Ty {
        &Type::FieldElement
    }

    fn into_inner(self) -> Self::Inner {
        self
    }

    fn as_inner(&self) -> &Self::Inner {
        self
    }

    fn as_inner_mut(&mut self) -> &mut Self::Inner {
        self
    }
}

impl<'ast, T: Field> Expr<'ast, T> for BooleanExpression<'ast, T> {
    type Inner = Self;
    type Ty = Type<'ast, T>;

    fn ty(&self) -> &Self::Ty {
        &Type::Boolean
    }

    fn into_inner(self) -> Self::Inner {
        self
    }

    fn as_inner(&self) -> &Self::Inner {
        self
    }

    fn as_inner_mut(&mut self) -> &mut Self::Inner {
        self
    }
}

impl<'ast, T: Field> Expr<'ast, T> for UExpression<'ast, T> {
    type Inner = UExpressionInner<'ast, T>;
    type Ty = UBitwidth;

    fn ty(&self) -> &Self::Ty {
        &self.bitwidth
    }

    fn into_inner(self) -> Self::Inner {
        self.inner
    }

    fn as_inner(&self) -> &Self::Inner {
        &self.inner
    }

    fn as_inner_mut(&mut self) -> &mut Self::Inner {
        &mut self.inner
    }
}

impl<'ast, T: Field> Expr<'ast, T> for StructExpression<'ast, T> {
    type Inner = StructExpressionInner<'ast, T>;
    type Ty = StructType<'ast, T>;

    fn ty(&self) -> &Self::Ty {
        &self.ty
    }

    fn into_inner(self) -> Self::Inner {
        self.inner
    }

    fn as_inner(&self) -> &Self::Inner {
        &self.inner
    }

    fn as_inner_mut(&mut self) -> &mut Self::Inner {
        &mut self.inner
    }
}

impl<'ast, T: Field> Expr<'ast, T> for ArrayExpression<'ast, T> {
    type Inner = ArrayExpressionInner<'ast, T>;
    type Ty = ArrayType<'ast, T>;

    fn ty(&self) -> &Self::Ty {
        &self.ty
    }

    fn into_inner(self) -> Self::Inner {
        self.inner
    }

    fn as_inner(&self) -> &Self::Inner {
        &self.inner
    }

    fn as_inner_mut(&mut self) -> &mut Self::Inner {
        &mut self.inner
    }
}

impl<'ast, T: Field> Expr<'ast, T> for TupleExpression<'ast, T> {
    type Inner = TupleExpressionInner<'ast, T>;
    type Ty = TupleType<'ast, T>;

    fn ty(&self) -> &Self::Ty {
        &self.ty
    }

    fn into_inner(self) -> Self::Inner {
        self.inner
    }

    fn as_inner(&self) -> &Self::Inner {
        &self.inner
    }

    fn as_inner_mut(&mut self) -> &mut Self::Inner {
        &mut self.inner
    }
}

impl<'ast, T: Field> Expr<'ast, T> for IntExpression<'ast, T> {
    type Inner = Self;
    type Ty = Type<'ast, T>;

    fn ty(&self) -> &Self::Ty {
        &Type::Int
    }

    fn into_inner(self) -> Self::Inner {
        self
    }

    fn as_inner(&self) -> &Self::Inner {
        self
    }

    fn as_inner_mut(&mut self) -> &mut Self::Inner {
        self
    }
}

// Enums types to enable returning e.g a member expression OR another type of expression of this type

pub enum FunctionCallOrExpression<'ast, T, E: Expr<'ast, T>> {
    FunctionCall(FunctionCallExpression<'ast, T, E>),
    Expression(E::Inner),
}
pub enum SelectOrExpression<'ast, T, E: Expr<'ast, T>> {
    Select(SelectExpression<'ast, T, E>),
    Expression(E::Inner),
}

pub enum EqOrBoolean<'ast, T, E> {
    Eq(EqExpression<E>),
    Boolean(BooleanExpression<'ast, T>),
}

pub enum MemberOrExpression<'ast, T, E: Expr<'ast, T>> {
    Member(MemberExpression<'ast, T, E>),
    Expression(E::Inner),
}

pub enum ElementOrExpression<'ast, T, E: Expr<'ast, T>> {
    Element(ElementExpression<'ast, T, E>),
    Expression(E::Inner),
}

pub enum ConditionalOrExpression<'ast, T, E: Expr<'ast, T>> {
    Conditional(ConditionalExpression<'ast, T, E>),
    Expression(E::Inner),
}

pub trait Conditional<'ast, T> {
    fn conditional(
        condition: BooleanExpression<'ast, T>,
        consequence: Self,
        alternative: Self,
        kind: ConditionalKind,
    ) -> Self;
}

impl<'ast, T> Conditional<'ast, T> for FieldElementExpression<'ast, T> {
    fn conditional(
        condition: BooleanExpression<'ast, T>,
        consequence: Self,
        alternative: Self,
        kind: ConditionalKind,
    ) -> Self {
        FieldElementExpression::Conditional(ConditionalExpression::new(
            condition,
            consequence,
            alternative,
            kind,
        ))
    }
}

impl<'ast, T> Conditional<'ast, T> for IntExpression<'ast, T> {
    fn conditional(
        condition: BooleanExpression<'ast, T>,
        consequence: Self,
        alternative: Self,
        kind: ConditionalKind,
    ) -> Self {
        IntExpression::Conditional(ConditionalExpression::new(
            condition,
            consequence,
            alternative,
            kind,
        ))
    }
}

impl<'ast, T> Conditional<'ast, T> for BooleanExpression<'ast, T> {
    fn conditional(
        condition: BooleanExpression<'ast, T>,
        consequence: Self,
        alternative: Self,
        kind: ConditionalKind,
    ) -> Self {
        BooleanExpression::Conditional(ConditionalExpression::new(
            condition,
            consequence,
            alternative,
            kind,
        ))
    }
}

impl<'ast, T> Conditional<'ast, T> for UExpression<'ast, T> {
    fn conditional(
        condition: BooleanExpression<'ast, T>,
        consequence: Self,
        alternative: Self,
        kind: ConditionalKind,
    ) -> Self {
        let bitwidth = consequence.bitwidth;

        UExpressionInner::Conditional(ConditionalExpression::new(
            condition,
            consequence,
            alternative,
            kind,
        ))
        .annotate(bitwidth)
    }
}

impl<'ast, T: Clone> Conditional<'ast, T> for ArrayExpression<'ast, T> {
    fn conditional(
        condition: BooleanExpression<'ast, T>,
        consequence: Self,
        alternative: Self,
        kind: ConditionalKind,
    ) -> Self {
        let ty = consequence.inner_type().clone();
        let size = consequence.size();
        ArrayExpressionInner::Conditional(ConditionalExpression::new(
            condition,
            consequence,
            alternative,
            kind,
        ))
        .annotate(ty, size)
    }
}

impl<'ast, T: Clone> Conditional<'ast, T> for StructExpression<'ast, T> {
    fn conditional(
        condition: BooleanExpression<'ast, T>,
        consequence: Self,
        alternative: Self,
        kind: ConditionalKind,
    ) -> Self {
        let ty = consequence.ty().clone();
        StructExpressionInner::Conditional(ConditionalExpression::new(
            condition,
            consequence,
            alternative,
            kind,
        ))
        .annotate(ty)
    }
}

impl<'ast, T: Clone> Conditional<'ast, T> for TupleExpression<'ast, T> {
    fn conditional(
        condition: BooleanExpression<'ast, T>,
        consequence: Self,
        alternative: Self,
        kind: ConditionalKind,
    ) -> Self {
        let ty = consequence.ty().clone();
        TupleExpressionInner::Conditional(ConditionalExpression::new(
            condition,
            consequence,
            alternative,
            kind,
        ))
        .annotate(ty)
    }
}

pub trait Select<'ast, T> {
    fn select<I: Into<UExpression<'ast, T>>>(array: ArrayExpression<'ast, T>, index: I) -> Self;
}

impl<'ast, T> Select<'ast, T> for FieldElementExpression<'ast, T> {
    fn select<I: Into<UExpression<'ast, T>>>(array: ArrayExpression<'ast, T>, index: I) -> Self {
        FieldElementExpression::Select(SelectExpression::new(array, index.into()))
    }
}

impl<'ast, T> Select<'ast, T> for IntExpression<'ast, T> {
    fn select<I: Into<UExpression<'ast, T>>>(array: ArrayExpression<'ast, T>, index: I) -> Self {
        IntExpression::Select(SelectExpression::new(array, index.into()))
    }
}

impl<'ast, T> Select<'ast, T> for BooleanExpression<'ast, T> {
    fn select<I: Into<UExpression<'ast, T>>>(array: ArrayExpression<'ast, T>, index: I) -> Self {
        BooleanExpression::Select(SelectExpression::new(array, index.into()))
    }
}

impl<'ast, T: Field> Select<'ast, T> for TypedExpression<'ast, T> {
    fn select<I: Into<UExpression<'ast, T>>>(array: ArrayExpression<'ast, T>, index: I) -> Self {
        match *array.ty().ty {
            Type::Array(..) => ArrayExpression::select(array, index).into(),
            Type::Struct(..) => StructExpression::select(array, index).into(),
            Type::Tuple(..) => TupleExpression::select(array, index).into(),
            Type::FieldElement => FieldElementExpression::select(array, index).into(),
            Type::Boolean => BooleanExpression::select(array, index).into(),
            Type::Int => IntExpression::select(array, index).into(),
            Type::Uint(..) => UExpression::select(array, index).into(),
        }
    }
}

impl<'ast, T: Clone> Select<'ast, T> for UExpression<'ast, T> {
    fn select<I: Into<UExpression<'ast, T>>>(array: ArrayExpression<'ast, T>, index: I) -> Self {
        let bitwidth = match array.inner_type().clone() {
            Type::Uint(bitwidth) => bitwidth,
            _ => unreachable!(),
        };

        UExpressionInner::Select(SelectExpression::new(array, index.into())).annotate(bitwidth)
    }
}

impl<'ast, T: Clone> Select<'ast, T> for ArrayExpression<'ast, T> {
    fn select<I: Into<UExpression<'ast, T>>>(array: ArrayExpression<'ast, T>, index: I) -> Self {
        let (ty, size) = match array.inner_type() {
            Type::Array(array_type) => (array_type.ty.clone(), array_type.size.clone()),
            _ => unreachable!(),
        };

        ArrayExpressionInner::Select(SelectExpression::new(array, index.into()))
            .annotate(*ty, *size)
    }
}

impl<'ast, T: Clone> Select<'ast, T> for StructExpression<'ast, T> {
    fn select<I: Into<UExpression<'ast, T>>>(array: ArrayExpression<'ast, T>, index: I) -> Self {
        let members = match array.inner_type().clone() {
            Type::Struct(members) => members,
            _ => unreachable!(),
        };

        StructExpressionInner::Select(SelectExpression::new(array, index.into())).annotate(members)
    }
}

impl<'ast, T: Clone> Select<'ast, T> for TupleExpression<'ast, T> {
    fn select<I: Into<UExpression<'ast, T>>>(array: ArrayExpression<'ast, T>, index: I) -> Self {
        let elements = match array.inner_type().clone() {
            Type::Tuple(elements) => elements,
            _ => unreachable!(),
        };

        TupleExpressionInner::Select(SelectExpression::new(array, index.into())).annotate(elements)
    }
}

pub trait Member<'ast, T>: Sized {
    fn member(s: StructExpression<'ast, T>, id: MemberId) -> Self;
}

impl<'ast, T> Member<'ast, T> for FieldElementExpression<'ast, T> {
    fn member(s: StructExpression<'ast, T>, id: MemberId) -> Self {
        FieldElementExpression::Member(MemberExpression::new(s, id))
    }
}

impl<'ast, T> Member<'ast, T> for BooleanExpression<'ast, T> {
    fn member(s: StructExpression<'ast, T>, id: MemberId) -> Self {
        BooleanExpression::Member(MemberExpression::new(s, id))
    }
}

impl<'ast, T: Clone> Member<'ast, T> for UExpression<'ast, T> {
    fn member(s: StructExpression<'ast, T>, id: MemberId) -> Self {
        let ty = s.ty().members.iter().find(|member| id == member.id);
        let bitwidth = match ty {
            Some(crate::typed_absy::types::StructMember {
                ty: box Type::Uint(bitwidth),
                ..
            }) => *bitwidth,
            _ => unreachable!(),
        };
        UExpressionInner::Member(MemberExpression::new(s, id)).annotate(bitwidth)
    }
}

impl<'ast, T: Clone> Member<'ast, T> for ArrayExpression<'ast, T> {
    fn member(s: StructExpression<'ast, T>, id: MemberId) -> Self {
        let ty = s.ty().members.iter().find(|member| id == member.id);
        let (ty, size) = match ty {
            Some(crate::typed_absy::types::StructMember {
                ty: box Type::Array(array_ty),
                ..
            }) => (*array_ty.ty.clone(), array_ty.size.clone()),
            _ => unreachable!(),
        };
        ArrayExpressionInner::Member(MemberExpression::new(s, id)).annotate(ty, *size)
    }
}

impl<'ast, T: Clone> Member<'ast, T> for StructExpression<'ast, T> {
    fn member(s: StructExpression<'ast, T>, id: MemberId) -> Self {
        let ty = s.ty().members.iter().find(|member| id == member.id);
        let struct_ty = match ty {
            Some(crate::typed_absy::types::StructMember {
                ty: box Type::Struct(struct_ty),
                ..
            }) => struct_ty.clone(),
            _ => unreachable!(),
        };
        StructExpressionInner::Member(MemberExpression::new(s, id)).annotate(struct_ty)
    }
}

impl<'ast, T: Clone> Member<'ast, T> for TupleExpression<'ast, T> {
    fn member(s: StructExpression<'ast, T>, id: MemberId) -> Self {
        let ty = s.ty().members.iter().find(|member| id == member.id);
        let tuple_ty = match ty {
            Some(crate::typed_absy::types::StructMember {
                ty: box Type::Tuple(tuple_ty),
                ..
            }) => tuple_ty.clone(),
            _ => unreachable!(),
        };
        TupleExpressionInner::Member(MemberExpression::new(s, id)).annotate(tuple_ty)
    }
}

pub trait Element<'ast, T>: Sized {
    fn element(s: TupleExpression<'ast, T>, id: u32) -> Self;
}

impl<'ast, T> Element<'ast, T> for FieldElementExpression<'ast, T> {
    fn element(s: TupleExpression<'ast, T>, id: u32) -> Self {
        FieldElementExpression::Element(ElementExpression::new(s, id))
    }
}

impl<'ast, T> Element<'ast, T> for BooleanExpression<'ast, T> {
    fn element(s: TupleExpression<'ast, T>, id: u32) -> Self {
        BooleanExpression::Element(ElementExpression::new(s, id))
    }
}

impl<'ast, T: Clone> Element<'ast, T> for UExpression<'ast, T> {
    fn element(s: TupleExpression<'ast, T>, id: u32) -> Self {
        let ty = &s.ty().elements[id as usize];
        let bitwidth = match ty {
            Type::Uint(bitwidth) => *bitwidth,
            _ => unreachable!(),
        };
        UExpressionInner::Element(ElementExpression::new(s, id)).annotate(bitwidth)
    }
}

impl<'ast, T: Clone> Element<'ast, T> for ArrayExpression<'ast, T> {
    fn element(s: TupleExpression<'ast, T>, id: u32) -> Self {
        let ty = &s.ty().elements[id as usize];
        let (ty, size) = match ty {
            Type::Array(array_ty) => (*array_ty.ty.clone(), array_ty.size.clone()),
            _ => unreachable!(),
        };
        ArrayExpressionInner::Element(ElementExpression::new(s, id)).annotate(ty, *size)
    }
}

impl<'ast, T: Clone> Element<'ast, T> for StructExpression<'ast, T> {
    fn element(s: TupleExpression<'ast, T>, id: u32) -> Self {
        let ty = &s.ty().elements[id as usize];
        let struct_ty = match ty {
            Type::Struct(struct_ty) => struct_ty.clone(),
            _ => unreachable!(),
        };
        StructExpressionInner::Element(ElementExpression::new(s, id)).annotate(struct_ty)
    }
}

impl<'ast, T: Clone> Element<'ast, T> for TupleExpression<'ast, T> {
    fn element(s: TupleExpression<'ast, T>, id: u32) -> Self {
        let ty = &s.ty().elements[id as usize];
        let tuple_ty = match ty {
            Type::Tuple(tuple_ty) => tuple_ty.clone(),
            _ => unreachable!(),
        };
        TupleExpressionInner::Element(ElementExpression::new(s, id)).annotate(tuple_ty)
    }
}

pub trait Id<'ast, T>: Expr<'ast, T> {
    fn identifier(id: Identifier<'ast>) -> Self::Inner;
}

impl<'ast, T: Field> Id<'ast, T> for FieldElementExpression<'ast, T> {
    fn identifier(id: Identifier<'ast>) -> Self::Inner {
        FieldElementExpression::Identifier(id)
    }
}

impl<'ast, T: Field> Id<'ast, T> for BooleanExpression<'ast, T> {
    fn identifier(id: Identifier<'ast>) -> Self::Inner {
        BooleanExpression::Identifier(id)
    }
}

impl<'ast, T: Field> Id<'ast, T> for UExpression<'ast, T> {
    fn identifier(id: Identifier<'ast>) -> Self::Inner {
        UExpressionInner::Identifier(id)
    }
}

impl<'ast, T: Field> Id<'ast, T> for ArrayExpression<'ast, T> {
    fn identifier(id: Identifier<'ast>) -> Self::Inner {
        ArrayExpressionInner::Identifier(id)
    }
}

impl<'ast, T: Field> Id<'ast, T> for StructExpression<'ast, T> {
    fn identifier(id: Identifier<'ast>) -> Self::Inner {
        StructExpressionInner::Identifier(id)
    }
}

impl<'ast, T: Field> Id<'ast, T> for TupleExpression<'ast, T> {
    fn identifier(id: Identifier<'ast>) -> Self::Inner {
        TupleExpressionInner::Identifier(id)
    }
}

pub trait FunctionCall<'ast, T>: Expr<'ast, T> {
    fn function_call(
        key: DeclarationFunctionKey<'ast, T>,
        generics: Vec<Option<UExpression<'ast, T>>>,
        arguments: Vec<TypedExpression<'ast, T>>,
    ) -> Self::Inner;
}

impl<'ast, T: Field> FunctionCall<'ast, T> for FieldElementExpression<'ast, T> {
    fn function_call(
        key: DeclarationFunctionKey<'ast, T>,
        generics: Vec<Option<UExpression<'ast, T>>>,
        arguments: Vec<TypedExpression<'ast, T>>,
    ) -> Self::Inner {
        FieldElementExpression::FunctionCall(FunctionCallExpression::new(key, generics, arguments))
    }
}

impl<'ast, T: Field> FunctionCall<'ast, T> for BooleanExpression<'ast, T> {
    fn function_call(
        key: DeclarationFunctionKey<'ast, T>,
        generics: Vec<Option<UExpression<'ast, T>>>,
        arguments: Vec<TypedExpression<'ast, T>>,
    ) -> Self::Inner {
        BooleanExpression::FunctionCall(FunctionCallExpression::new(key, generics, arguments))
    }
}

impl<'ast, T: Field> FunctionCall<'ast, T> for UExpression<'ast, T> {
    fn function_call(
        key: DeclarationFunctionKey<'ast, T>,
        generics: Vec<Option<UExpression<'ast, T>>>,
        arguments: Vec<TypedExpression<'ast, T>>,
    ) -> Self::Inner {
        UExpressionInner::FunctionCall(FunctionCallExpression::new(key, generics, arguments))
    }
}

impl<'ast, T: Field> FunctionCall<'ast, T> for ArrayExpression<'ast, T> {
    fn function_call(
        key: DeclarationFunctionKey<'ast, T>,
        generics: Vec<Option<UExpression<'ast, T>>>,
        arguments: Vec<TypedExpression<'ast, T>>,
    ) -> Self::Inner {
        ArrayExpressionInner::FunctionCall(FunctionCallExpression::new(key, generics, arguments))
    }
}

impl<'ast, T: Field> FunctionCall<'ast, T> for TupleExpression<'ast, T> {
    fn function_call(
        key: DeclarationFunctionKey<'ast, T>,
        generics: Vec<Option<UExpression<'ast, T>>>,
        arguments: Vec<TypedExpression<'ast, T>>,
    ) -> Self::Inner {
        TupleExpressionInner::FunctionCall(FunctionCallExpression::new(key, generics, arguments))
    }
}

impl<'ast, T: Field> FunctionCall<'ast, T> for StructExpression<'ast, T> {
    fn function_call(
        key: DeclarationFunctionKey<'ast, T>,
        generics: Vec<Option<UExpression<'ast, T>>>,
        arguments: Vec<TypedExpression<'ast, T>>,
    ) -> Self::Inner {
        StructExpressionInner::FunctionCall(FunctionCallExpression::new(key, generics, arguments))
    }
}

pub trait Block<'ast, T> {
    fn block(statements: Vec<TypedStatement<'ast, T>>, value: Self) -> Self;
}

impl<'ast, T: Field> Block<'ast, T> for FieldElementExpression<'ast, T> {
    fn block(statements: Vec<TypedStatement<'ast, T>>, value: Self) -> Self {
        FieldElementExpression::Block(BlockExpression::new(statements, value))
    }
}

impl<'ast, T: Field> Block<'ast, T> for BooleanExpression<'ast, T> {
    fn block(statements: Vec<TypedStatement<'ast, T>>, value: Self) -> Self {
        BooleanExpression::Block(BlockExpression::new(statements, value))
    }
}

impl<'ast, T: Field> Block<'ast, T> for UExpression<'ast, T> {
    fn block(statements: Vec<TypedStatement<'ast, T>>, value: Self) -> Self {
        let bitwidth = value.bitwidth();
        UExpressionInner::Block(BlockExpression::new(statements, value)).annotate(bitwidth)
    }
}

impl<'ast, T: Field> Block<'ast, T> for ArrayExpression<'ast, T> {
    fn block(statements: Vec<TypedStatement<'ast, T>>, value: Self) -> Self {
        let array_ty = value.ty().clone();
        ArrayExpressionInner::Block(BlockExpression::new(statements, value))
            .annotate(*array_ty.ty, *array_ty.size)
    }
}

impl<'ast, T: Field> Block<'ast, T> for TupleExpression<'ast, T> {
    fn block(statements: Vec<TypedStatement<'ast, T>>, value: Self) -> Self {
        let tuple_ty = value.ty().clone();
        TupleExpressionInner::Block(BlockExpression::new(statements, value)).annotate(tuple_ty)
    }
}

impl<'ast, T: Field> Block<'ast, T> for StructExpression<'ast, T> {
    fn block(statements: Vec<TypedStatement<'ast, T>>, value: Self) -> Self {
        let struct_ty = value.ty().clone();

        StructExpressionInner::Block(BlockExpression::new(statements, value)).annotate(struct_ty)
    }
}

pub trait Constant: Sized {
    // return whether this is constant
    fn is_constant(&self) -> bool;

    // canonicalize an expression *that we know to be constant*
    // for example for [0; 3] -> [0, 0, 0], [...[1], 2] -> [1, 2], etc
    fn into_canonical_constant(self) -> Self {
        self
    }
}

impl<'ast, T: Field> Constant for FieldElementExpression<'ast, T> {
    fn is_constant(&self) -> bool {
        matches!(self, FieldElementExpression::Number(..))
    }
}

impl<'ast, T: Field> Constant for BooleanExpression<'ast, T> {
    fn is_constant(&self) -> bool {
        matches!(self, BooleanExpression::Value(..))
    }
}

impl<'ast, T: Field> Constant for UExpression<'ast, T> {
    fn is_constant(&self) -> bool {
        matches!(self.as_inner(), UExpressionInner::Value(..))
    }
}

impl<'ast, T: Field> Constant for ArrayExpression<'ast, T> {
    fn is_constant(&self) -> bool {
        match self.as_inner() {
            ArrayExpressionInner::Value(v) => v.0.iter().all(|e| match e {
                TypedExpressionOrSpread::Expression(e) => e.is_constant(),
                TypedExpressionOrSpread::Spread(s) => s.array.is_constant(),
            }),
            ArrayExpressionInner::Slice(box a, box from, box to) => {
                from.is_constant() && to.is_constant() && a.is_constant()
            }
            ArrayExpressionInner::Repeat(box e, box count) => {
                count.is_constant() && e.is_constant()
            }
            _ => false,
        }
    }

    fn into_canonical_constant(self) -> Self {
        fn into_canonical_constant_aux<T: Field>(
            e: TypedExpressionOrSpread<T>,
        ) -> Vec<TypedExpression<T>> {
            match e {
                TypedExpressionOrSpread::Expression(e) => vec![e],
                TypedExpressionOrSpread::Spread(s) => match s.array.into_inner() {
                    ArrayExpressionInner::Value(v) => v
                        .into_iter()
                        .flat_map(into_canonical_constant_aux)
                        .collect(),
                    ArrayExpressionInner::Slice(box v, box from, box to) => {
                        let from = match from.into_inner() {
                            UExpressionInner::Value(v) => v,
                            _ => unreachable!(),
                        };

                        let to = match to.into_inner() {
                            UExpressionInner::Value(v) => v,
                            _ => unreachable!(),
                        };

                        let v = match v.into_inner() {
                            ArrayExpressionInner::Value(v) => v,
                            _ => unreachable!(),
                        };

                        v.into_iter()
                            .flat_map(into_canonical_constant_aux)
                            .skip(from as usize)
                            .take(to as usize - from as usize)
                            .collect()
                    }
                    ArrayExpressionInner::Repeat(box e, box count) => {
                        let count = match count.into_inner() {
                            UExpressionInner::Value(count) => count,
                            _ => unreachable!(),
                        };

                        vec![e; count as usize]
                    }
                    a => unreachable!("{}", a),
                },
            }
        }

        let array_ty = self.ty().clone();

        match self.into_inner() {
            ArrayExpressionInner::Value(v) => ArrayExpressionInner::Value(
                v.into_iter()
                    .flat_map(into_canonical_constant_aux)
                    .map(|e| e.into())
                    .collect::<Vec<_>>()
                    .into(),
            )
            .annotate(*array_ty.ty, *array_ty.size),
            ArrayExpressionInner::Slice(box a, box from, box to) => {
                let from = match from.into_inner() {
                    UExpressionInner::Value(from) => from as usize,
                    _ => unreachable!("should be a uint value"),
                };

                let to = match to.into_inner() {
                    UExpressionInner::Value(to) => to as usize,
                    _ => unreachable!("should be a uint value"),
                };

                let v = match a.into_inner() {
                    ArrayExpressionInner::Value(v) => v,
                    _ => unreachable!("should be an array value"),
                };

                ArrayExpressionInner::Value(
                    v.into_iter()
                        .flat_map(into_canonical_constant_aux)
                        .map(|e| e.into())
                        .skip(from)
                        .take(to - from)
                        .collect::<Vec<_>>()
                        .into(),
                )
                .annotate(*array_ty.ty, *array_ty.size)
            }
            ArrayExpressionInner::Repeat(box e, box count) => {
                let count = match count.into_inner() {
                    UExpressionInner::Value(from) => from as usize,
                    _ => unreachable!("should be a uint value"),
                };

                let e = e.into_canonical_constant();

                ArrayExpressionInner::Value(
                    vec![TypedExpressionOrSpread::Expression(e); count].into(),
                )
                .annotate(*array_ty.ty, *array_ty.size)
            }
            _ => unreachable!(),
        }
    }
}

impl<'ast, T: Field> Constant for StructExpression<'ast, T> {
    fn is_constant(&self) -> bool {
        match self.as_inner() {
            StructExpressionInner::Value(v) => v.iter().all(|e| e.is_constant()),
            _ => false,
        }
    }

    fn into_canonical_constant(self) -> Self {
        let struct_ty = self.ty().clone();

        match self.into_inner() {
            StructExpressionInner::Value(expressions) => StructExpressionInner::Value(
                expressions
                    .into_iter()
                    .map(|e| e.into_canonical_constant())
                    .collect(),
            )
            .annotate(struct_ty),
            _ => unreachable!(),
        }
    }
}

impl<'ast, T: Field> Constant for TupleExpression<'ast, T> {
    fn is_constant(&self) -> bool {
        match self.as_inner() {
            TupleExpressionInner::Value(v) => v.iter().all(|e| e.is_constant()),
            _ => false,
        }
    }

    fn into_canonical_constant(self) -> Self {
        let tuple_ty = self.ty().clone();

        match self.into_inner() {
            TupleExpressionInner::Value(expressions) => TupleExpressionInner::Value(
                expressions
                    .into_iter()
                    .map(|e| e.into_canonical_constant())
                    .collect(),
            )
            .annotate(tuple_ty),
            _ => unreachable!(),
        }
    }
}

impl<'ast, T: Field> Constant for TypedExpression<'ast, T> {
    fn is_constant(&self) -> bool {
        match self {
            TypedExpression::FieldElement(e) => e.is_constant(),
            TypedExpression::Boolean(e) => e.is_constant(),
            TypedExpression::Array(e) => e.is_constant(),
            TypedExpression::Struct(e) => e.is_constant(),
            TypedExpression::Tuple(e) => e.is_constant(),
            TypedExpression::Uint(e) => e.is_constant(),
            _ => unreachable!(),
        }
    }

    fn into_canonical_constant(self) -> Self {
        match self {
            TypedExpression::FieldElement(e) => e.into_canonical_constant().into(),
            TypedExpression::Boolean(e) => e.into_canonical_constant().into(),
            TypedExpression::Array(e) => e.into_canonical_constant().into(),
            TypedExpression::Struct(e) => e.into_canonical_constant().into(),
            TypedExpression::Tuple(e) => e.into_canonical_constant().into(),
            TypedExpression::Uint(e) => e.into_canonical_constant().into(),
            _ => unreachable!(),
        }
    }
}<|MERGE_RESOLUTION|>--- conflicted
+++ resolved
@@ -697,12 +697,7 @@
             TypedStatement::Return(ref e) => {
                 write!(f, "return {};", e)
             }
-<<<<<<< HEAD
-            TypedStatement::Definition(ref lhs, ref rhs) => write!(f, "{} = {}", lhs, rhs),
-=======
-            TypedStatement::Declaration(ref var) => write!(f, "{};", var),
             TypedStatement::Definition(ref lhs, ref rhs) => write!(f, "{} = {};", lhs, rhs),
->>>>>>> 70f4291b
             TypedStatement::Assertion(ref e, ref error) => {
                 write!(f, "assert({}", e)?;
                 match error {
