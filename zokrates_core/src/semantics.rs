--- conflicted
+++ resolved
@@ -2487,15 +2487,9 @@
                         message: format!("{{consequence}} and {{alternative}} in conditional expression should have the same type, found {}, {}", e1.get_type(), e2.get_type()),
                     })?;
 
-<<<<<<< HEAD
-                let kind = match kind {
+                let kind = match conditional.kind {
                     zokrates_ast::untyped::ConditionalKind::IfElse => {
                         zokrates_ast::typed::ConditionalKind::IfElse
-=======
-                let kind = match conditional.kind {
-                    crate::absy::ConditionalKind::IfElse => {
-                        crate::typed_absy::ConditionalKind::IfElse
->>>>>>> 86990c81
                     }
                     zokrates_ast::untyped::ConditionalKind::Ternary => {
                         zokrates_ast::typed::ConditionalKind::Ternary
