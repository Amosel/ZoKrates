//! Module containing semantic analysis tools to run at compile time
//!
//! @file semantics.rs
//! @author Thibaut Schaeffer <thibaut@schaeff.fr>
//! @date 2017

use crate::absy::Identifier;
use crate::absy::*;
use crate::typed_absy::types::{GGenericsAssignment, GTupleType, GenericsAssignment};
use crate::typed_absy::*;
use crate::typed_absy::{DeclarationParameter, DeclarationVariable, Variable};
use num_bigint::BigUint;
use std::collections::{btree_map::Entry, BTreeMap, BTreeSet, HashMap, HashSet};
use std::fmt;
use std::path::PathBuf;
use zokrates_field::Field;

use crate::parser::Position;

use crate::absy::types::{UnresolvedSignature, UnresolvedType, UserTypeId};

use crate::typed_absy::types::{
    check_type, specialize_declaration_type, ArrayType, DeclarationArrayType, DeclarationConstant,
    DeclarationFunctionKey, DeclarationSignature, DeclarationStructMember, DeclarationStructType,
    DeclarationTupleType, DeclarationType, GenericIdentifier, StructLocation, StructMember,
    TupleType,
};
use std::hash::{Hash, Hasher};

#[derive(PartialEq, Debug)]
pub struct ErrorInner {
    pos: Option<(Position, Position)>,
    message: String,
}

#[derive(PartialEq, Debug)]
pub struct Error {
    pub inner: ErrorInner,
    pub module_id: PathBuf,
}

impl ErrorInner {
    pub fn pos(&self) -> &Option<(Position, Position)> {
        &self.pos
    }

    pub fn message(&self) -> &str {
        &self.message
    }

    fn in_file(self, id: &ModuleId) -> Error {
        Error {
            inner: self,
            module_id: id.to_path_buf(),
        }
    }
}

// a single struct to cover all cases of user-defined types
#[derive(Debug, Clone)]
struct UserDeclarationType<'ast, T> {
    generics: Vec<DeclarationConstant<'ast, T>>,
    ty: DeclarationType<'ast, T>,
}

impl<'ast, T> UserDeclarationType<'ast, T> {
    // returns the declared generics for this user type
    // for alias of basic types this is empty
    // for structs this is the same as the used generics
    // for aliases of structs this is the names of the generics declared on the left side of the type declaration
    fn declaration_generics(&self) -> Vec<&'ast str> {
        self.generics
            .iter()
            .filter_map(|g| match g {
                DeclarationConstant::Generic(g) => Some(g),
                _ => None,
            })
            .collect::<BTreeSet<_>>() // we collect into a BTreeSet because draining it after yields the element in the right order defined by Ord
            .into_iter()
            .map(|g| g.name())
            .collect()
    }
}

type TypeMap<'ast, T> = BTreeMap<OwnedModuleId, BTreeMap<UserTypeId, UserDeclarationType<'ast, T>>>;
type ConstantMap<'ast, T> =
    BTreeMap<OwnedModuleId, BTreeMap<ConstantIdentifier<'ast>, DeclarationType<'ast, T>>>;

/// The global state of the program during semantic checks
#[derive(Debug)]
struct State<'ast, T> {
    /// The modules yet to be checked, which we consume as we explore the dependency tree
    modules: Modules<'ast>,
    /// The already checked modules, which we're returning at the end
    typed_modules: TypedModules<'ast, T>,
    /// The user-defined types, which we keep track at this phase only. In later phases, we rely only on basic types and combinations thereof
    types: TypeMap<'ast, T>,
    // The user-defined constants
    constants: ConstantMap<'ast, T>,
}

/// A symbol for a given name: either a type or a group of functions. Not both!
#[derive(PartialEq, Hash, Eq, Debug)]
enum SymbolType<'ast, T> {
    Type,
    Constant,
    Functions(BTreeSet<DeclarationSignature<'ast, T>>),
}

/// A data structure to keep track of all symbols in a module
#[derive(Default)]
struct SymbolUnifier<'ast, T> {
    symbols: BTreeMap<String, SymbolType<'ast, T>>,
}

impl<'ast, T: std::cmp::Ord> SymbolUnifier<'ast, T> {
    fn insert_type<S: Into<String>>(&mut self, id: S) -> bool {
        let e = self.symbols.entry(id.into());
        match e {
            // if anything is already called `id`, we cannot introduce the symbol
            Entry::Occupied(..) => false,
            // otherwise, we can!
            Entry::Vacant(v) => {
                v.insert(SymbolType::Type);
                true
            }
        }
    }

    fn insert_constant<S: Into<String>>(&mut self, id: S) -> bool {
        let e = self.symbols.entry(id.into());
        match e {
            // if anything is already called `id`, we cannot introduce this constant
            Entry::Occupied(..) => false,
            // otherwise, we can!
            Entry::Vacant(v) => {
                v.insert(SymbolType::Constant);
                true
            }
        }
    }

    fn insert_function<S: Into<String>>(
        &mut self,
        id: S,
        signature: DeclarationSignature<'ast, T>,
    ) -> bool {
        let s_type = self.symbols.entry(id.into());
        match s_type {
            // if anything is already called `id`, it depends what it is
            Entry::Occupied(mut o) => {
                match o.get_mut() {
                    // if it's a Type or a Constant, then we can't introduce a function
                    SymbolType::Type | SymbolType::Constant => false,
                    // if it's a Function, we can introduce it only if it has a different signature
                    SymbolType::Functions(signatures) => signatures.insert(signature),
                }
            }
            // otherwise, we can!
            Entry::Vacant(v) => {
                v.insert(SymbolType::Functions(vec![signature].into_iter().collect()));
                true
            }
        }
    }
}

impl<'ast, T: Field> State<'ast, T> {
    fn new(modules: Modules<'ast>) -> Self {
        State {
            modules,
            typed_modules: BTreeMap::new(),
            types: BTreeMap::new(),
            constants: BTreeMap::new(),
        }
    }
}

/// A function query in the current module.
#[derive(Debug)]
struct FunctionQuery<'ast, T> {
    id: Identifier<'ast>,
    generics_count: Option<usize>,
    inputs: Vec<Type<'ast, T>>,
    /// Output type is optional as we try to infer it
    output: Option<Type<'ast, T>>,
}

impl<'ast, T: fmt::Display> fmt::Display for FunctionQuery<'ast, T> {
    fn fmt(&self, f: &mut fmt::Formatter) -> fmt::Result {
        if let Some(count) = self.generics_count {
            write!(
                f,
                "<{}>",
                (0..count)
                    .map(|_| String::from("_"))
                    .collect::<Vec<_>>()
                    .join(", ")
            )?
        }

        write!(f, "(")?;
        for (i, t) in self.inputs.iter().enumerate() {
            write!(f, "{}", t)?;
            if i < self.inputs.len() - 1 {
                write!(f, ", ")?;
            }
        }
        write!(f, ")")?;

        write!(
            f,
            " -> {}",
            self.output
                .as_ref()
                .map(|o| o.to_string())
                .unwrap_or_else(|| "_".to_string())
        )
    }
}

impl<'ast, T: Field> FunctionQuery<'ast, T> {
    /// Create a new query.
    fn new(
        id: Identifier<'ast>,
        generics: &Option<Vec<Option<UExpression<'ast, T>>>>,
        inputs: &[Type<'ast, T>],
        output: Option<Type<'ast, T>>,
    ) -> Self {
        FunctionQuery {
            id,
            generics_count: generics.as_ref().map(|g| g.len()),
            inputs: inputs.to_owned(),
            output,
        }
    }

    /// match a `FunctionKey` against this `FunctionQuery`
    fn match_func(&self, func: &DeclarationFunctionKey<'ast, T>) -> bool {
        self.id == func.id
            && self.generics_count.map(|count| count == func.signature.generics.len()).unwrap_or(true) // we do not look at the values here, this will be checked when inlining anyway
            && self.inputs.len() == func.signature.inputs.len()
            && self
                .inputs
                .iter()
                .zip(func.signature.inputs.iter())
                .all(|(input_ty, sig_ty)| input_ty.can_be_specialized_to(sig_ty))
            && self.output
            .as_ref()
                    .map(|o| o.can_be_specialized_to(&func.signature.output))
                    .unwrap_or(true)
    }

    fn match_funcs(
        &self,
        funcs: &HashSet<DeclarationFunctionKey<'ast, T>>,
    ) -> Vec<DeclarationFunctionKey<'ast, T>> {
        funcs
            .iter()
            .filter(|func| self.match_func(func))
            .cloned()
            .collect()
    }
}

/// A scoped variable, so that we can delete all variables of a given scope when exiting it
#[derive(Clone, Debug)]
pub struct ScopedIdentifier<'ast> {
    id: CoreIdentifier<'ast>,
    level: usize,
}

impl<'ast> ScopedIdentifier<'ast> {
    fn is_constant(&self) -> bool {
        let res = self.level == 0;

        // currently this is encoded twice: in the level and in the identifier itself.
        // we add a sanity check to make sure the two agree
        assert_eq!(res, matches!(self.id, CoreIdentifier::Constant(..)));

        res
    }
}

/// Identifiers coming from constants or variables are equivalent
impl<'ast> PartialEq for ScopedIdentifier<'ast> {
    fn eq(&self, other: &Self) -> bool {
        let i0 = match &self.id {
            CoreIdentifier::Source(id) => id,
            CoreIdentifier::Constant(c) => c.id,
            _ => unreachable!(),
        };

        let i1 = match &other.id {
            CoreIdentifier::Source(id) => id,
            CoreIdentifier::Constant(c) => c.id,
            _ => unreachable!(),
        };

        i0 == i1
    }
}

/// Identifiers coming from constants or variables hash to the same result
impl<'ast> Hash for ScopedIdentifier<'ast> {
    fn hash<H: Hasher>(&self, state: &mut H) {
        match &self.id {
            CoreIdentifier::Source(id) => id.hash(state),
            CoreIdentifier::Constant(c) => c.id.hash(state),
            _ => unreachable!(),
        }
    }
}

impl<'ast> Eq for ScopedIdentifier<'ast> {}

#[derive(Debug)]
pub struct IdentifierInfo<'ast, T> {
    ty: Type<'ast, T>,
    is_mutable: bool,
}

type Scope<'ast, T> = HashMap<ScopedIdentifier<'ast>, IdentifierInfo<'ast, T>>;

/// Checker checks the semantics of a program, keeping track of functions and variables in scope
#[derive(Default)]
pub struct Checker<'ast, T> {
    return_type: Option<DeclarationType<'ast, T>>,
    scope: Scope<'ast, T>,
    functions: HashSet<DeclarationFunctionKey<'ast, T>>,
    level: usize,
}

impl<'ast, T: Field> Checker<'ast, T> {
    /// Check a `Program`
    ///
    /// # Arguments
    ///
    /// * `prog` - The `Program` to be checked
    pub fn check(prog: Program<'ast>) -> Result<TypedProgram<'ast, T>, Vec<Error>> {
        Checker::default().check_program(prog)
    }

    fn check_program(
        &mut self,
        program: Program<'ast>,
    ) -> Result<TypedProgram<'ast, T>, Vec<Error>> {
        let mut state = State::new(program.modules);

        let mut errors = vec![];

        // recursively type-check modules starting with `main`
        match self.check_module(&program.main, &mut state) {
            Ok(()) => {}
            Err(e) => errors.extend(e),
        };

        if !errors.is_empty() {
            return Err(errors);
        }

        let main_id = program.main.clone();

        Checker::check_single_main(state.typed_modules.get(&program.main).unwrap()).map_err(
            |inner| {
                vec![Error {
                    inner,
                    module_id: main_id,
                }]
            },
        )?;

        Ok(TypedProgram {
            main: program.main,
            modules: state.typed_modules,
        })
    }

    fn check_type_definition(
        &mut self,
        ty: TypeDefinitionNode<'ast>,
        module_id: &ModuleId,
        state: &State<'ast, T>,
    ) -> Result<UserDeclarationType<'ast, T>, Vec<ErrorInner>> {
        let pos = ty.pos();
        let ty = ty.value;

        let mut errors = vec![];

        let mut generics = vec![];
        let mut generics_map = BTreeMap::new();

        for (index, g) in ty.generics.iter().enumerate() {
            if state
                .constants
                .get(module_id)
                .and_then(|m| m.get(g.value))
                .is_some()
            {
                errors.push(ErrorInner {
                    pos: Some(g.pos()),
                    message: format!(
                        "Generic parameter {p} conflicts with constant symbol {p}",
                        p = g.value
                    ),
                });
            } else {
                match generics_map.insert(g.value, index).is_none() {
                    true => {
                        generics.push(DeclarationConstant::Generic(
                            GenericIdentifier::with_name(g.value).with_index(index),
                        ));
                    }
                    false => {
                        errors.push(ErrorInner {
                            pos: Some(g.pos()),
                            message: format!("Generic parameter {} is already declared", g.value),
                        });
                    }
                }
            }
        }

        let mut used_generics = HashSet::new();

        match self.check_declaration_type(
            ty.ty,
            module_id,
            state,
            &generics_map,
            &mut used_generics,
        ) {
            Ok(ty) => {
                // check that all declared generics were used
                for declared_generic in generics_map.keys() {
                    if !used_generics.contains(declared_generic) {
                        errors.push(ErrorInner {
                            pos: Some(pos),
                            message: format!("Generic parameter {} must be used", declared_generic),
                        });
                    }
                }

                if !errors.is_empty() {
                    return Err(errors);
                }

                Ok(UserDeclarationType { generics, ty })
            }
            Err(e) => {
                errors.push(e);
                Err(errors)
            }
        }
    }

    fn check_constant_definition(
        &mut self,
        id: ConstantIdentifier<'ast>,
        c: ConstantDefinitionNode<'ast>,
        module_id: &ModuleId,
        state: &State<'ast, T>,
    ) -> Result<TypedConstant<'ast, T>, ErrorInner> {
        let pos = c.pos();

        let ty = self.check_declaration_type(
            c.value.ty.clone(),
            module_id,
            state,
            &BTreeMap::default(),
            &mut HashSet::default(),
        )?;
        let checked_expr =
            self.check_expression(c.value.expression.clone(), module_id, &state.types)?;

        match ty {
            DeclarationType::FieldElement => {
                FieldElementExpression::try_from_typed(checked_expr).map(TypedExpression::from)
            }
            DeclarationType::Boolean => {
                BooleanExpression::try_from_typed(checked_expr).map(TypedExpression::from)
            }
            DeclarationType::Uint(bitwidth) => {
                UExpression::try_from_typed(checked_expr, &bitwidth).map(TypedExpression::from)
            }
            DeclarationType::Array(ref array_ty) => {
                ArrayExpression::try_from_typed(checked_expr, array_ty).map(TypedExpression::from)
            }
            DeclarationType::Struct(ref struct_ty) => {
                StructExpression::try_from_typed(checked_expr, struct_ty).map(TypedExpression::from)
            }
            DeclarationType::Tuple(ref tuple_ty) => {
                TupleExpression::try_from_typed(checked_expr, tuple_ty).map(TypedExpression::from)
            }
            DeclarationType::Int => Err(checked_expr), // Integers cannot be assigned
        }
        .map_err(|e| ErrorInner {
            pos: Some(pos),
            message: format!(
                "Expression `{}` of type `{}` cannot be assigned to constant `{}` of type `{}`",
                e,
                e.get_type(),
                id,
                ty
            ),
        })
        .map(|e| TypedConstant::new(e, ty))
    }

    fn check_struct_type_declaration(
        &mut self,
        id: String,
        s: StructDefinitionNode<'ast>,
        module_id: &ModuleId,
        state: &State<'ast, T>,
    ) -> Result<DeclarationStructType<'ast, T>, Vec<ErrorInner>> {
        let pos = s.pos();
        let s = s.value;

        let mut errors = vec![];
        let mut fields: Vec<(_, _)> = vec![];
        let mut fields_set = HashSet::new();

        let mut generics = vec![];
        let mut generics_map = BTreeMap::new();

        for (index, g) in s.generics.iter().enumerate() {
            if state
                .constants
                .get(module_id)
                .and_then(|m| m.get(g.value))
                .is_some()
            {
                errors.push(ErrorInner {
                    pos: Some(g.pos()),
                    message: format!(
                        "Generic parameter {p} conflicts with constant symbol {p}",
                        p = g.value
                    ),
                });
            } else {
                match generics_map.insert(g.value, index).is_none() {
                    true => {
                        generics.push(Some(DeclarationConstant::Generic(
                            GenericIdentifier::with_name(g.value).with_index(index),
                        )));
                    }
                    false => {
                        errors.push(ErrorInner {
                            pos: Some(g.pos()),
                            message: format!("Generic parameter {} is already declared", g.value),
                        });
                    }
                }
            }
        }

        let mut used_generics = HashSet::new();

        for field in s.fields {
            let member_id = field.value.id.to_string();
            match self
                .check_declaration_type(
                    field.value.ty,
                    module_id,
                    state,
                    &generics_map,
                    &mut used_generics,
                )
                .map(|t| (member_id, t))
            {
                Ok(f) => match fields_set.insert(f.0.clone()) {
                    true => fields.push(f),
                    false => errors.push(ErrorInner {
                        pos: Some(pos),
                        message: format!("Duplicate key {} in struct definition", f.0,),
                    }),
                },
                Err(e) => {
                    errors.push(e);
                }
            }
        }

        // check that all declared generics were used
        for declared_generic in generics_map.keys() {
            if !used_generics.contains(declared_generic) {
                errors.push(ErrorInner {
                    pos: Some(pos),
                    message: format!("Generic parameter {} must be used", declared_generic),
                });
            }
        }

        if !errors.is_empty() {
            return Err(errors);
        }

        Ok(DeclarationStructType::new(
            module_id.to_path_buf(),
            id,
            generics,
            fields
                .iter()
                .map(|f| DeclarationStructMember::new(f.0.clone(), f.1.clone()))
                .collect(),
        ))
    }

    fn check_symbol_declaration(
        &mut self,
        declaration: SymbolDeclarationNode<'ast>,
        module_id: &ModuleId,
        state: &mut State<'ast, T>,
        symbols: &mut TypedSymbolDeclarations<'ast, T>,
        symbol_unifier: &mut SymbolUnifier<'ast, T>,
    ) -> Result<(), Vec<Error>> {
        let mut errors: Vec<Error> = vec![];

        let pos = declaration.pos();
        let declaration = declaration.value;

        match declaration.symbol.clone() {
            Symbol::Here(SymbolDefinition::Struct(t)) => {
                match self.check_struct_type_declaration(
                    declaration.id.to_string(),
                    t.clone(),
                    module_id,
                    state,
                ) {
                    Ok(ty) => {
                        match symbol_unifier.insert_type(declaration.id) {
                            false => errors.push(
                                ErrorInner {
                                    pos: Some(pos),
                                    message: format!(
                                        "{} conflicts with another symbol",
                                        declaration.id
                                    ),
                                }
                                .in_file(module_id),
                            ),
                            true => {
                                // there should be no entry in the map for this type yet
                                assert!(state
                                    .types
                                    .entry(module_id.to_path_buf())
                                    .or_default()
                                    .insert(
                                        declaration.id.to_string(),
                                        UserDeclarationType {
                                            generics: ty
                                                .generics
                                                .clone()
                                                .into_iter()
                                                .map(|g| g.unwrap())
                                                .collect(),
                                            ty: DeclarationType::Struct(ty)
                                        }
                                    )
                                    .is_none());
                            }
                        };
                    }
                    Err(e) => errors.extend(e.into_iter().map(|inner| Error {
                        inner,
                        module_id: module_id.to_path_buf(),
                    })),
                }
            }
            Symbol::Here(SymbolDefinition::Constant(c)) => {
                match self.check_constant_definition(declaration.id, c, module_id, state) {
                    Ok(c) => {
                        match symbol_unifier.insert_constant(declaration.id) {
                            false => errors.push(
                                ErrorInner {
                                    pos: Some(pos),
                                    message: format!(
                                        "{} conflicts with another symbol",
                                        declaration.id
                                    ),
                                }
                                .in_file(module_id),
                            ),
                            true => {
                                symbols.push(
                                    TypedConstantSymbolDeclaration::new(
                                        CanonicalConstantIdentifier::new(
                                            declaration.id,
                                            module_id.into(),
                                        ),
                                        TypedConstantSymbol::Here(c.clone()),
                                    )
                                    .into(),
                                );
                                self.insert_into_scope(Variable::immutable(
                                    CoreIdentifier::Constant(CanonicalConstantIdentifier::new(
                                        declaration.id,
                                        module_id.into(),
                                    )),
                                    c.get_type(),
                                ));
                                assert!(state
                                    .constants
                                    .entry(module_id.to_path_buf())
                                    .or_default()
                                    .insert(declaration.id, c.ty)
                                    .is_none());
                            }
                        };
                    }
                    Err(e) => {
                        errors.push(e.in_file(module_id));
                    }
                }
            }
            Symbol::Here(SymbolDefinition::Type(t)) => {
                match self.check_type_definition(t, module_id, state) {
                    Ok(ty) => {
                        match symbol_unifier.insert_type(declaration.id) {
                            false => errors.push(
                                ErrorInner {
                                    pos: Some(pos),
                                    message: format!(
                                        "{} conflicts with another symbol",
                                        declaration.id,
                                    ),
                                }
                                .in_file(module_id),
                            ),
                            true => {
                                assert!(state
                                    .types
                                    .entry(module_id.to_path_buf())
                                    .or_default()
                                    .insert(declaration.id.to_string(), ty)
                                    .is_none());
                            }
                        };
                    }
                    Err(e) => {
                        errors.extend(e.into_iter().map(|inner| inner.in_file(module_id)));
                    }
                }
            }
            Symbol::Here(SymbolDefinition::Function(f)) => {
                match self.check_function(f, module_id, state) {
                    Ok(funct) => {
                        match symbol_unifier
                            .insert_function(declaration.id, funct.signature.clone())
                        {
                            false => errors.push(
                                ErrorInner {
                                    pos: Some(pos),
                                    message: format!(
                                        "{} conflicts with another symbol",
                                        declaration.id
                                    ),
                                }
                                .in_file(module_id),
                            ),
                            true => {}
                        };

                        self.functions.insert(
                            DeclarationFunctionKey::with_location(
                                module_id.to_path_buf(),
                                declaration.id,
                            )
                            .signature(funct.signature.clone()),
                        );
                        symbols.push(
                            TypedFunctionSymbolDeclaration::new(
                                DeclarationFunctionKey::with_location(
                                    module_id.to_path_buf(),
                                    declaration.id,
                                )
                                .signature(funct.signature.clone()),
                                TypedFunctionSymbol::Here(funct),
                            )
                            .into(),
                        );
                    }
                    Err(e) => {
                        errors.extend(e.into_iter().map(|inner| inner.in_file(module_id)));
                    }
                }
            }
            Symbol::There(import) => {
                let pos = import.pos();
                let import = import.value;

                match Checker::default().check_module(&import.module_id, state) {
                    Ok(()) => {
                        // find candidates in the checked module
                        let function_candidates: Vec<_> = state
                            .typed_modules
                            .get(&import.module_id)
                            .unwrap()
                            .functions_iter()
                            .into_iter()
                            .filter(|d| d.key.id == import.symbol_id)
                            .map(|d| DeclarationFunctionKey {
                                module: import.module_id.to_path_buf(),
                                id: import.symbol_id,
                                signature: d.symbol.signature(&state.typed_modules).clone(),
                            })
                            .collect();

                        // find candidates in the types
                        let type_candidate = state
                            .types
                            .entry(import.module_id.to_path_buf())
                            .or_default()
                            .get(import.symbol_id)
                            .cloned();

                        // find constant definition candidate
                        let const_candidate = state
                            .constants
                            .entry(import.module_id.to_path_buf())
                            .or_default()
                            .iter()
                            .find(|(i, _)| *i == &import.symbol_id)
                            .map(|(_, c)| c)
                            .cloned();

                        match (function_candidates.len(), type_candidate, const_candidate) {
                            (0, Some(t), None) => {
                                // rename the type to the declared symbol
                                let t = UserDeclarationType {
                                    ty: match t.ty {
                                        DeclarationType::Struct(t) => DeclarationType::Struct(DeclarationStructType {
                                            location: Some(StructLocation {
                                                name: declaration.id.into(),
                                                module: module_id.to_path_buf()
                                            }),
                                            ..t
                                        }),
                                        _ => t.ty // all other cases
                                    },
                                    ..t
                                };

                                // we imported a type, so the symbol it gets bound to should not already exist
                                match symbol_unifier.insert_type(declaration.id) {
                                    false => {
                                        errors.push(Error {
                                            module_id: module_id.to_path_buf(),
                                            inner: ErrorInner {
                                                pos: Some(pos),
                                                message: format!(
                                                    "{} conflicts with another symbol",
                                                    declaration.id,
                                                ),
                                            }});
                                    }
                                    true => {}
                                };
                                state
                                    .types
                                    .entry(module_id.to_path_buf())
                                    .or_default()
                                    .insert(declaration.id.to_string(), t);
                            }
                            (0, None, Some(ty)) => {
                                match symbol_unifier.insert_constant(declaration.id) {
                                    false => {
                                        errors.push(Error {
                                            module_id: module_id.to_path_buf(),
                                            inner: ErrorInner {
                                                pos: Some(pos),
                                                message: format!(
                                                    "{} conflicts with another symbol",
                                                    declaration.id,
                                                ),
                                            }});
                                    }
                                    true => {
                                        let imported_id = CanonicalConstantIdentifier::new(import.symbol_id, import.module_id);
                                        let id = CanonicalConstantIdentifier::new(declaration.id, module_id.into());

                                        symbols.push(TypedConstantSymbolDeclaration::new(
                                            id.clone(),
                                            TypedConstantSymbol::There(imported_id)
                                        ).into());
                                        self.insert_into_scope(Variable::immutable(CoreIdentifier::Constant(CanonicalConstantIdentifier::new(
                                            declaration.id,
                                            module_id.into(),
                                        )), crate::typed_absy::types::try_from_g_type(ty.clone()).unwrap()));

                                        state
                                            .constants
                                            .entry(module_id.to_path_buf())
                                            .or_default()
                                            .insert(declaration.id, ty);
                                    }
                                };
                            }
                            (0, None, None) => {
                                errors.push(ErrorInner {
                                    pos: Some(pos),
                                    message: format!(
                                        "Could not find symbol {} in module {}",
                                        import.symbol_id, import.module_id.display(),
                                    ),
                                }.in_file(module_id));
                            }
                            (_, Some(_), Some(_)) => unreachable!("collision in module we're importing from should have been caught when checking it"),
                            _ => {
                                for candidate in function_candidates {

                                    match symbol_unifier.insert_function(declaration.id, candidate.signature.clone()) {
                                        false => {
                                            errors.push(ErrorInner {
                                                pos: Some(pos),
                                                message: format!(
                                                    "{} conflicts with another symbol",
                                                    declaration.id,
                                                ),
                                            }.in_file(module_id));
                                        },
                                        true => {}
                                    };

                                    let local_key = candidate.clone().id(declaration.id).module(module_id.to_path_buf());

                                    self.functions.insert(local_key.clone());
                                    symbols.push(
                                        TypedFunctionSymbolDeclaration::new(
                                            local_key,
                                            TypedFunctionSymbol::There(candidate,
                                            ),
                                        ).into()
                                    );
                                }
                            }
                        };
                    }
                    Err(e) => {
                        errors.extend(e);
                    }
                };
            }
            Symbol::Flat(funct) => {
                match symbol_unifier.insert_function(declaration.id, funct.typed_signature()) {
                    false => {
                        errors.push(
                            ErrorInner {
                                pos: Some(pos),
                                message: format!(
                                    "{} conflicts with another symbol",
                                    declaration.id
                                ),
                            }
                            .in_file(module_id),
                        );
                    }
                    true => {}
                };

                self.functions.insert(
                    DeclarationFunctionKey::with_location(module_id.to_path_buf(), declaration.id)
                        .signature(funct.typed_signature()),
                );
                symbols.push(
                    TypedFunctionSymbolDeclaration::new(
                        DeclarationFunctionKey::with_location(
                            module_id.to_path_buf(),
                            declaration.id,
                        )
                        .signature(funct.typed_signature()),
                        TypedFunctionSymbol::Flat(funct),
                    )
                    .into(),
                );
            }
            _ => unreachable!(),
        };

        // return if any errors occured
        if !errors.is_empty() {
            return Err(errors);
        }

        Ok(())
    }

    fn check_module(
        &mut self,
        module_id: &ModuleId,
        state: &mut State<'ast, T>,
    ) -> Result<(), Vec<Error>> {
        let mut checked_symbols = TypedSymbolDeclarations::new();

        // check if the module was already removed from the untyped ones
        let to_insert = match state.modules.remove(module_id) {
            // if it was, do nothing
            None => None,
            // if it was not, check it
            Some(module) => {
                // create default entries for this module
                state.types.entry(module_id.to_path_buf()).or_default();
                state.constants.entry(module_id.to_path_buf()).or_default();

                // we keep track of the introduced symbols to avoid collisions between types and functions
                let mut symbol_unifier = SymbolUnifier::default();

                // we go through symbol declarations and check them
                for declaration in module.symbols {
                    self.check_symbol_declaration(
                        declaration,
                        module_id,
                        state,
                        &mut checked_symbols,
                        &mut symbol_unifier,
                    )?
                }

                Some(TypedModule {
                    symbols: checked_symbols,
                })
            }
        };

        // insert into typed_modules if we checked anything
        if let Some(typed_module) = to_insert {
            // there should be no checked module at that key just yet, if there is we have a colision or we checked something twice
            assert!(state
                .typed_modules
                .insert(module_id.to_path_buf(), typed_module)
                .is_none());
        };

        Ok(())
    }

    fn check_single_main(module: &TypedModule<T>) -> Result<(), ErrorInner> {
        match module
            .functions_iter()
            .into_iter()
            .filter(|d| d.key.id == "main")
            .count()
        {
            1 => Ok(()),
            0 => Err(ErrorInner {
                pos: None,
                message: "No main function found".into(),
            }),
            n => Err(ErrorInner {
                pos: None,
                message: format!("Only one main function allowed, found {}", n),
            }),
        }
    }

    fn check_for_variable(
        &mut self,
        var: VariableNode<'ast>,
        module_id: &ModuleId,
        types: &TypeMap<'ast, T>,
    ) -> Result<Variable<'ast, T>, Vec<ErrorInner>> {
        let pos = var.pos();

        let var = self.check_variable(var, module_id, types)?;

        match var.get_type() {
            Type::Uint(UBitwidth::B32) => Ok(()),
            t => Err(vec![ErrorInner {
                pos: Some(pos),
                message: format!("Variable in for loop cannot have type {}", t),
            }]),
        }?;

        self.insert_into_scope(var.clone());

        Ok(var)
    }

    fn check_function(
        &mut self,
        funct_node: FunctionNode<'ast>,
        module_id: &ModuleId,
        state: &State<'ast, T>,
    ) -> Result<TypedFunction<'ast, T>, Vec<ErrorInner>> {
        assert!(self.return_type.is_none());

        self.enter_scope();

        let pos = funct_node.pos();

        let mut errors = vec![];
        let funct = funct_node.value;
        let mut signature = None;

        assert_eq!(funct.arguments.len(), funct.signature.inputs.len());

        let mut arguments_checked = vec![];

        let mut statements_checked = vec![];

        match self.check_signature(funct.signature, module_id, state) {
            Ok(s) => {
                // initialise generics map
                let mut generics: GenericsAssignment<'ast, T> = GGenericsAssignment::default();

                // define variables for the constants
                for generic in &s.generics {
                    let generic = match generic.clone().unwrap() {
                        DeclarationConstant::Generic(g) => g,
                        _ => unreachable!(),
                    };

                    // for declaration signatures, generics cannot be ignored

                    let v = Variable::immutable(generic.name(), Type::Uint(UBitwidth::B32));

                    generics.0.insert(
                        generic.clone(),
                        UExpressionInner::Identifier(generic.name().into())
                            .annotate(UBitwidth::B32),
                    );

                    // we don't have to check for conflicts here, because this was done when checking the signature
                    self.insert_into_scope(v.clone());
                }

                for (arg, decl_ty) in funct.arguments.into_iter().zip(s.inputs.iter()) {
                    let pos = arg.pos();

                    let arg = arg.value;

                    let decl_v = DeclarationVariable::new(
                        arg.id.value.id,
                        decl_ty.clone(),
                        arg.id.value.is_mutable,
                    );

                    let is_mutable = arg.id.value.is_mutable;

                    let ty = specialize_declaration_type(decl_v.clone()._type, &generics).unwrap();

                    match self.insert_into_scope(crate::typed_absy::variable::Variable {
                        id: decl_v.clone().id,
                        _type: ty,
                        is_mutable,
                    }) {
                        true => {}
                        false => {
                            errors.push(ErrorInner {
                                pos: Some(pos),
                                message: format!("Duplicate name in function definition: `{}` was previously declared as an argument or a generic constant", arg.id.value.id)
                            });
                        }
                    };

                    arguments_checked.push(DeclarationParameter {
                        id: decl_v,
                        private: arg.is_private,
                    });
                }

                let mut found_return = false;

                for stat in funct.statements.into_iter() {
                    let pos = Some(stat.pos());

                    if let Statement::Return(..) = stat.value {
                        if found_return {
                            errors.push(ErrorInner {
                                pos,
                                message: "Expected a single return statement".to_string(),
                            });
                        }

                        found_return = true;
                    }

                    match self.check_statement(stat, module_id, &state.types) {
                        Ok(statement) => {
                            statements_checked.push(statement);
                        }
                        Err(e) => {
                            errors.extend(e);
                        }
                    }
                }

                if !found_return {
                    errors.push(ErrorInner {
                        pos: Some(pos),
                        message: "Expected a return statement".to_string(),
                    });
                }

                signature = Some(s);
            }
            Err(e) => {
                errors.extend(e);
            }
        };

        self.exit_scope();

        if !errors.is_empty() {
            return Err(errors);
        }

        self.return_type = None;

        Ok(TypedFunction {
            arguments: arguments_checked,
            statements: statements_checked,
            signature: signature.unwrap(),
        })
    }

    fn check_signature(
        &mut self,
        signature: UnresolvedSignature<'ast>,
        module_id: &ModuleId,
        state: &State<'ast, T>,
    ) -> Result<DeclarationSignature<'ast, T>, Vec<ErrorInner>> {
        let mut errors = vec![];
        let mut inputs = vec![];
        let mut generics = vec![];

        let mut generics_map = BTreeMap::new();

        for (index, g) in signature.generics.iter().enumerate() {
            if state
                .constants
                .get(module_id)
                .and_then(|m| m.get(g.value))
                .is_some()
            {
                errors.push(ErrorInner {
                    pos: Some(g.pos()),
                    message: format!(
                        "Generic parameter {p} conflicts with constant symbol {p}",
                        p = g.value
                    ),
                });
            } else {
                match generics_map.insert(g.value, index).is_none() {
                    true => {
                        generics.push(Some(DeclarationConstant::Generic(
                            GenericIdentifier::with_name(g.value).with_index(index),
                        )));
                    }
                    false => {
                        errors.push(ErrorInner {
                            pos: Some(g.pos()),
                            message: format!("Generic parameter {} is already declared", g.value),
                        });
                    }
                }
            }
        }

        for t in signature.inputs {
            match self.check_declaration_type(
                t,
                module_id,
                state,
                &generics_map,
                &mut HashSet::default(),
            ) {
                Ok(t) => {
                    inputs.push(t);
                }
                Err(e) => {
                    errors.push(e);
                }
            }
        }

        match signature
            .output
            .map(|o| {
                self.check_declaration_type(
                    o,
                    module_id,
                    state,
                    &generics_map,
                    &mut HashSet::default(),
                )
            })
            .unwrap_or_else(|| Ok(DeclarationType::Tuple(GTupleType::new(vec![]))))
        {
            Ok(output) => {
                if !errors.is_empty() {
                    return Err(errors);
                }

                self.return_type = Some(output.clone());
                Ok(DeclarationSignature::new()
                    .generics(generics)
                    .inputs(inputs)
                    .output(output))
            }
            Err(e) => {
                errors.push(e);
                Err(errors)
            }
        }
    }

    fn check_type(
        &mut self,
        ty: UnresolvedTypeNode<'ast>,
        module_id: &ModuleId,
        types: &TypeMap<'ast, T>,
    ) -> Result<Type<'ast, T>, ErrorInner> {
        let pos = ty.pos();
        let ty = ty.value;

        match ty {
            UnresolvedType::FieldElement => Ok(Type::FieldElement),
            UnresolvedType::Boolean => Ok(Type::Boolean),
            UnresolvedType::Uint(bitwidth) => Ok(Type::uint(bitwidth)),
            UnresolvedType::Array(t, size) => {
                let size = self.check_expression(size, module_id, types)?;

                let ty = size.get_type();

                let size = match size {
                    TypedExpression::Uint(e) => match e.bitwidth() {
                        UBitwidth::B32 => Ok(e),
                        _ => Err(ErrorInner {
                            pos: Some(pos),
                            message: format!(
                            "Expected array dimension to be a u32 constant, found {} of type {}",
                            e, ty
                        ),
                        }),
                    },
                    TypedExpression::Int(v) => {
                        UExpression::try_from_int(v.clone(), &UBitwidth::B32).map_err(|_| {
                            ErrorInner {
                                pos: Some(pos),
                                message: format!(
                            "Expected array dimension to be a u32 constant, found {} of type {}",
                            v, ty
                        ),
                            }
                        })
                    }
                    _ => Err(ErrorInner {
                        pos: Some(pos),
                        message: format!(
                            "Expected array dimension to be a u32 constant, found {} of type {}",
                            size, ty
                        ),
                    }),
                }?;

                Ok(Type::Array(ArrayType::new(
                    self.check_type(*t, module_id, types)?,
                    size,
                )))
            }
            UnresolvedType::Tuple(elements) => {
                let checked_elements: Vec<_> = elements
                    .into_iter()
                    .map(|e| self.check_type(e, module_id, types))
                    .collect::<Result<_, _>>()?;
                Ok(Type::Tuple(TupleType::new(checked_elements)))
            }
            UnresolvedType::User(id, generics) => {
                let declared_ty =
                    types
                        .get(module_id)
                        .unwrap()
                        .get(&id)
                        .cloned()
                        .ok_or_else(|| ErrorInner {
                            pos: Some(pos),
                            message: format!("Undefined type {}", id),
                        })?;

                let generic_identifiers = declared_ty.declaration_generics();

                let declaration_type = declared_ty.ty;

                // absence of generics is treated as 0 generics, as we do not provide inference for now
                let generics = generics.unwrap_or_default();

                // check generics
                match generic_identifiers.len() == generics.len() {
                    true => {
                        // build the generic assignment for this type
                        let assignment = GGenericsAssignment(generics
                            .into_iter()
                            .zip(generic_identifiers)
                            .enumerate()
                            .map(|(i, (e, g))| match e {
                                Some(e) => {
                                    self
                                        .check_expression(e, module_id, types)
                                        .and_then(|e| {
                                            UExpression::try_from_typed(e, &UBitwidth::B32)
                                                .map(|e| (GenericIdentifier::with_name(g).with_index(i), e))
                                                .map_err(|e| ErrorInner {
                                                    pos: Some(pos),
                                                    message: format!("Expected u32 expression, but got expression of type {}", e.get_type()),
                                                })
                                        })
                                },
                                None => Err(ErrorInner {
                                    pos: Some(pos),
                                    message:
                                    "Expected u32 constant or identifier, but found `_`. Generic inference is not supported yet."
                                        .into(),
                                })
                            })
                            .collect::<Result<_, _>>()?);

                        // specialize the declared type using the generic assignment
                        Ok(specialize_declaration_type(declaration_type, &assignment).unwrap())
                    }
                    false => Err(ErrorInner {
                        pos: Some(pos),
                        message: format!(
                            "Expected {} generic argument{} on type {}, but got {}",
                            generic_identifiers.len(),
                            if generic_identifiers.len() == 1 {
                                ""
                            } else {
                                "s"
                            },
                            id,
                            generics.len()
                        ),
                    }),
                }
            }
        }
    }
    fn check_generic_expression(
        &mut self,
        expr: ExpressionNode<'ast>,
        module_id: &ModuleId,
        constants_map: &BTreeMap<ConstantIdentifier<'ast>, DeclarationType<'ast, T>>,
        generics_map: &BTreeMap<Identifier<'ast>, usize>,
        used_generics: &mut HashSet<Identifier<'ast>>,
    ) -> Result<DeclarationConstant<'ast, T>, ErrorInner> {
        let pos = expr.pos();

        match expr.value {
            Expression::U32Constant(c) => Ok(DeclarationConstant::from(c)),
            Expression::IntConstant(c) => {
                if c <= BigUint::from(2u128.pow(32) - 1) {
                    Ok(DeclarationConstant::from(
                        u32::from_str_radix(&c.to_str_radix(16), 16).unwrap(),
                    ))
                } else {
                    Err(ErrorInner {
                        pos: Some(pos),
                        message: format!(
                    "Expected array dimension to be a u32 constant or an identifier, found {}",
                    Expression::IntConstant(c)
                ),
                    })
                }
            }
            Expression::Identifier(name) => {
                used_generics.insert(name);

                match (constants_map.get(name), generics_map.get(&name)) {
                    (Some(ty), None) => {
                        match ty {
                            DeclarationType::Uint(UBitwidth::B32) => Ok(DeclarationConstant::Constant(CanonicalConstantIdentifier::new(name, module_id.into()))),
                            _ => Err(ErrorInner {
                                pos: Some(pos),
                                message: format!(
                                    "Expected array dimension to be a u32 constant or an identifier, found {} of type {}",
                                    name, ty
                                ),
                            })
                        }
                    }
                    (None, Some(index)) => Ok(DeclarationConstant::Generic(GenericIdentifier::with_name(name).with_index(*index))),
                    _ => Err(ErrorInner {
                        pos: Some(pos),
                        message: format!("Undeclared symbol `{}`", name)
                    })
                }
            }
            e => Err(ErrorInner {
                pos: Some(pos),
                message: format!(
                    "Expected array dimension to be a u32 constant or an identifier, found {}",
                    e
                ),
            }),
        }
    }

    fn check_declaration_type(
        &mut self,
        ty: UnresolvedTypeNode<'ast>,
        module_id: &ModuleId,
        state: &State<'ast, T>,
        generics_map: &BTreeMap<Identifier<'ast>, usize>,
        used_generics: &mut HashSet<Identifier<'ast>>,
    ) -> Result<DeclarationType<'ast, T>, ErrorInner> {
        let pos = ty.pos();
        let ty = ty.value;

        match ty {
            UnresolvedType::FieldElement => Ok(DeclarationType::FieldElement),
            UnresolvedType::Boolean => Ok(DeclarationType::Boolean),
            UnresolvedType::Uint(bitwidth) => Ok(DeclarationType::uint(bitwidth)),
            UnresolvedType::Array(t, size) => {
                let checked_size = self.check_generic_expression(
                    size.clone(),
                    module_id,
                    state.constants.get(module_id).unwrap_or(&BTreeMap::new()),
                    generics_map,
                    used_generics,
                )?;

                Ok(DeclarationType::Array(DeclarationArrayType::new(
                    self.check_declaration_type(*t, module_id, state, generics_map, used_generics)?,
                    checked_size,
                )))
            }
            UnresolvedType::Tuple(elements) => {
                let checked_elements: Vec<_> = elements
                    .into_iter()
                    .map(|e| {
                        self.check_declaration_type(
                            e,
                            module_id,
                            state,
                            generics_map,
                            used_generics,
                        )
                    })
                    .collect::<Result<_, _>>()?;
                Ok(DeclarationType::Tuple(DeclarationTupleType::new(
                    checked_elements,
                )))
            }
            UnresolvedType::User(id, generics) => {
                let ty = state
                    .types
                    .get(module_id)
                    .unwrap()
                    .get(&id)
                    .cloned()
                    .ok_or_else(|| ErrorInner {
                        pos: Some(pos),
                        message: format!("Undefined type {}", id),
                    })?;

                let generics = generics.unwrap_or_default();
                let checked_generics: Vec<_> = generics
                    .into_iter()
                    .map(|e| match e {
                        Some(e) => self
                            .check_generic_expression(
                                e,
                                module_id,
                                state.constants.get(module_id).unwrap_or(&BTreeMap::new()),
                                generics_map,
                                used_generics,
                            )
                            .map(Some),
                        None => Err(ErrorInner {
                            pos: Some(pos),
                            message: "Expected u32 constant or identifier, but found `_`".into(),
                        }),
                    })
                    .collect::<Result<_, _>>()?;

                match ty.generics.len() == checked_generics.len() {
                    true => {
                        let mut assignment = GGenericsAssignment::default();

                        assignment.0.extend(ty.generics.iter().zip(checked_generics.iter()).map(|(decl_g, g_val)| match decl_g.clone() {
                            DeclarationConstant::Generic(g) => (g, g_val.clone().unwrap()),
                            _ => unreachable!("generic on declaration struct types must be generic identifiers")
                        }));

                        let res = match ty.ty {
                            // if the type is a struct, we do not specialize in the members.
                            // we only remap the generics
                            DeclarationType::Struct(declared_struct_ty) => {
                                DeclarationType::Struct(DeclarationStructType {
                                    generics: declared_struct_ty
                                        .generics
                                        .into_iter()
                                        .map(|g| g.map(|g| g.map(&assignment).unwrap()))
                                        .collect(),
                                    ..declared_struct_ty
                                })
                            }
                            ty => specialize_declaration_type(ty, &assignment).unwrap(),
                        };

                        Ok(res)
                    }
                    false => Err(ErrorInner {
                        pos: Some(pos),
                        message: format!(
                            "Expected {} generic argument{} on type {}, but got {}",
                            ty.generics.len(),
                            if ty.generics.len() == 1 { "" } else { "s" },
                            id,
                            checked_generics.len()
                        ),
                    }),
                }
            }
        }
    }

    fn check_variable(
        &mut self,
        v: crate::absy::VariableNode<'ast>,
        module_id: &ModuleId,
        types: &TypeMap<'ast, T>,
    ) -> Result<Variable<'ast, T>, Vec<ErrorInner>> {
        Ok(Variable::new(
            v.value.id,
            self.check_type(v.value._type, module_id, types)
                .map_err(|e| vec![e])?,
            v.value.is_mutable,
        ))
    }

    fn check_for_loop(
        &mut self,
        var: crate::absy::VariableNode<'ast>,
        range: (ExpressionNode<'ast>, ExpressionNode<'ast>),
        statements: Vec<StatementNode<'ast>>,
        pos: (Position, Position),
        module_id: &ModuleId,
        types: &TypeMap<'ast, T>,
    ) -> Result<TypedStatement<'ast, T>, Vec<ErrorInner>> {
        let from = self
            .check_expression(range.0, module_id, types)
            .map_err(|e| vec![e])?;
        let to = self
            .check_expression(range.1, module_id, types)
            .map_err(|e| vec![e])?;

        let from = match from {
            TypedExpression::Uint(from) => match from.bitwidth() {
                UBitwidth::B32 => Ok(from),
                bitwidth => Err(ErrorInner {
                    pos: Some(pos),
                    message: format!(
                        "Expected lower loop bound to be of type u32, found {}",
                        Type::<T>::Uint(bitwidth)
                    ),
                }),
            },
            TypedExpression::Int(v) => {
                UExpression::try_from_int(v, &UBitwidth::B32).map_err(|_| ErrorInner {
                    pos: Some(pos),
                    message: format!(
                        "Expected lower loop bound to be of type u32, found {}",
                        Type::<T>::Int
                    ),
                })
            }
            from => Err(ErrorInner {
                pos: Some(pos),
                message: format!(
                    "Expected lower loop bound to be of type u32, found {}",
                    from.get_type()
                ),
            }),
        }
        .map_err(|e| vec![e])?;

        let to = match to {
            TypedExpression::Uint(to) => match to.bitwidth() {
                UBitwidth::B32 => Ok(to),
                bitwidth => Err(ErrorInner {
                    pos: Some(pos),
                    message: format!(
                        "Expected upper loop bound to be of type u32, found {}",
                        Type::<T>::Uint(bitwidth)
                    ),
                }),
            },
            TypedExpression::Int(v) => {
                UExpression::try_from_int(v, &UBitwidth::B32).map_err(|_| ErrorInner {
                    pos: Some(pos),
                    message: format!(
                        "Expected upper loop bound to be of type u32, found {}",
                        Type::<T>::Int
                    ),
                })
            }
            to => Err(ErrorInner {
                pos: Some(pos),
                message: format!(
                    "Expected upper loop bound to be of type u32, found {}",
                    to.get_type()
                ),
            }),
        }
        .map_err(|e| vec![e])?;

        let var = self.check_for_variable(var, module_id, types)?;

        let checked_statements = statements
            .into_iter()
            .map(|s| self.check_statement(s, module_id, types))
            .collect::<Result<Vec<_>, _>>()?;

        Ok(TypedStatement::For(var, from, to, checked_statements))
    }

    // the assignee is already checked to be defined and mutable
    fn check_assignment_inner(
        &mut self,
        assignee: TypedAssignee<'ast, T>,
        expr: ExpressionNode<'ast>,
        statement_pos: (Position, Position),
        module_id: &ModuleId,
        types: &TypeMap<'ast, T>,
    ) -> Result<TypedStatement<'ast, T>, Vec<ErrorInner>> {
        let assignee_type = assignee.get_type();

        // we create multidef when rhs is a function call to benefit from inference
        // check rhs is not a function call here
        if let Expression::FunctionCall(..) = expr.value {
            panic!(
                "Parser should not generate Definition where the right hand side is a FunctionCall"
            )
        }

        // check the expression to be assigned
        let checked_expr = self
            .check_expression(expr, module_id, types)
            .map_err(|e| vec![e])?;

        // make sure the assignee has the same type as the rhs
        match assignee_type {
            Type::FieldElement => {
                FieldElementExpression::try_from_typed(checked_expr).map(TypedExpression::from)
            }
            Type::Boolean => {
                BooleanExpression::try_from_typed(checked_expr).map(TypedExpression::from)
            }
            Type::Uint(bitwidth) => {
                UExpression::try_from_typed(checked_expr, &bitwidth).map(TypedExpression::from)
            }
            Type::Array(ref array_ty) => {
                ArrayExpression::try_from_typed(checked_expr, array_ty).map(TypedExpression::from)
            }
            Type::Struct(ref struct_ty) => {
                StructExpression::try_from_typed(checked_expr, struct_ty).map(TypedExpression::from)
            }
            Type::Tuple(ref tuple_ty) => {
                TupleExpression::try_from_typed(checked_expr, tuple_ty).map(TypedExpression::from)
            }
            Type::Int => Err(checked_expr), // Integers cannot be assigned
        }
        .map_err(|e| ErrorInner {
            pos: Some(statement_pos),
            message: format!(
                "Expression `{}` of type `{}` cannot be assigned to `{}` of type `{}`",
                e,
                e.get_type(),
                assignee.clone(),
                assignee_type
            ),
        })
        .map(|rhs| TypedStatement::Definition(assignee, rhs))
        .map_err(|e| vec![e])
    }

    fn check_statement(
        &mut self,
        stat: StatementNode<'ast>,
        module_id: &ModuleId,
        types: &TypeMap<'ast, T>,
    ) -> Result<TypedStatement<'ast, T>, Vec<ErrorInner>> {
        let pos = stat.pos();

        match stat.value {
            Statement::Return(e) => {
                let mut errors = vec![];

                // we clone the return type because there might be other return statements
                let return_type = self.return_type.clone().unwrap();

                let e_checked = e
                    .map(|e| {
                        match e.value {
                            Expression::FunctionCall(
                                box fun_id_expression,
                                generics,
                                arguments,
                            ) => {
                                let ty =
                                    crate::typed_absy::types::try_from_g_type(return_type.clone())
                                        .map(Some)
                                        .unwrap();

                                self.check_function_call_expression(
                                    fun_id_expression,
                                    generics,
                                    arguments,
                                    ty,
                                    module_id,
                                    types,
                                )
                            }
                            _ => self.check_expression(e, module_id, types),
                        }
                        .map_err(|e| vec![e])
                    })
                    .unwrap_or_else(|| {
                        Ok(TupleExpressionInner::Value(vec![])
                            .annotate(TupleType::new(vec![]))
                            .into())
                    })?;

                let res = match TypedExpression::align_to_type(e_checked.clone(), &return_type)
                    .map_err(|e| {
                        vec![ErrorInner {
                            pos: Some(pos),
                            message: format!(
                                "Expected return value to be of type `{}`, found `{}` of type `{}`",
                                e.1,
                                e.0,
                                e.0.get_type()
                            ),
                        }]
                    }) {
                    Ok(e) => {
                        match e.get_type() == return_type {
                            true => {}
                            false => errors.push(ErrorInner {
                                pos: Some(pos),
                                message: format!(
                                    "Expected `{}` in return statement, found `{}`",
                                    return_type,
                                    e.get_type()
                                ),
                            }),
                        }
                        TypedStatement::Return(e)
                    }
                    Err(err) => {
                        errors.extend(err);
                        TypedStatement::Return(e_checked)
                    }
                };

                if !errors.is_empty() {
                    return Err(errors);
                }

                Ok(res)
            }
            Statement::Definition(var, expr) => {
                let var = self.check_variable(var, module_id, types)?;
                match self.insert_into_scope(var.clone()) {
                    true => Ok(()),
                    false => Err(ErrorInner {
                        pos: Some(pos),
                        message: format!("Duplicate declaration for variable named {}", var.id),
                    }),
                }
<<<<<<< HEAD
                .map_err(|e| vec![e])?;

                let assignee = TypedAssignee::Identifier(var);

                self.check_assignment_inner(assignee, expr, pos, module_id, types)
            }
            Statement::Assignment(assignee, expr) => {
                // check that the assignee is declared, well formed and mutable
                let var = self
                    .check_assignee(assignee, module_id, types)
                    .map_err(|e| vec![e])?;

                self.check_assignment_inner(var, expr, pos, module_id, types)
=======
                .map_err(|e| vec![e])
            }
            Statement::Definition(assignee, expr) => {
                // check that the assignee is declared and is well formed
                let assignee = self
                    .check_assignee(assignee, module_id, types)
                    .map_err(|e| vec![e])?;

                match expr.value {
                    Expression::FunctionCall(box fun_id_expression, generics, arguments) => {
                        let e = self
                            .check_function_call_expression(
                                fun_id_expression,
                                generics,
                                arguments,
                                Some(assignee.get_type()),
                                module_id,
                                types,
                            )
                            .map_err(|e| vec![e])?;
                        Ok(TypedStatement::Definition(assignee, e))
                    }
                    _ => {
                        // check the expression to be assigned
                        let checked_expr = self
                            .check_expression(expr, module_id, types)
                            .map_err(|e| vec![e])?;

                        let assignee_type = assignee.get_type();

                        // make sure the assignee has the same type as the rhs
                        match assignee_type {
                            Type::FieldElement => FieldElementExpression::try_from_typed(checked_expr)
                                .map(TypedExpression::from),
                            Type::Boolean => {
                                BooleanExpression::try_from_typed(checked_expr).map(TypedExpression::from)
                            }
                            Type::Uint(bitwidth) => UExpression::try_from_typed(checked_expr, &bitwidth)
                                .map(TypedExpression::from),
                            Type::Array(ref array_ty) => {
                                ArrayExpression::try_from_typed(checked_expr, array_ty)
                                    .map(TypedExpression::from)
                            }
                            Type::Struct(ref struct_ty) => {
                                StructExpression::try_from_typed(checked_expr, struct_ty)
                                    .map(TypedExpression::from)
                            }
                            Type::Tuple(ref tuple_ty) => {
                                TupleExpression::try_from_typed(checked_expr, tuple_ty)
                                    .map(TypedExpression::from)
                            }
                            Type::Int => Err(checked_expr), // Integers cannot be assigned
                        }
                            .map_err(|e| ErrorInner {
                                pos: Some(pos),
                                message: format!(
                                    "Expression `{}` of type `{}` cannot be assigned to `{}` of type `{}`",
                                    e,
                                    e.get_type(),
                                    assignee.clone(),
                                    assignee_type
                                ),
                            })
                            .map(|rhs| TypedStatement::Definition(assignee, rhs))
                            .map_err(|e| vec![e])
                    }
                }
>>>>>>> 70f4291b
            }
            Statement::Assertion(e, message) => {
                let e = self
                    .check_expression(e, module_id, types)
                    .map_err(|e| vec![e])?;

                match e {
                    TypedExpression::Boolean(e) => Ok(TypedStatement::Assertion(
                        e,
                        RuntimeError::SourceAssertion(AssertionMetadata {
                            file: module_id.display().to_string(),
                            position: pos.0,
                            message,
                        }),
                    )),
                    e => Err(ErrorInner {
                        pos: Some(pos),
                        message: format!(
                            "Expected {} to be of type bool, found {}",
                            e,
                            e.get_type(),
                        ),
                    }),
                }
                .map_err(|e| vec![e])
            }
            Statement::For(var, from, to, statements) => {
                self.enter_scope();

                let res = self.check_for_loop(var, (from, to), statements, pos, module_id, types);

                self.exit_scope();

                res
            }
<<<<<<< HEAD
            Statement::MultipleDefinition(assignees, rhs) => {
                let (assignees, errors): (Vec<_>, Vec<_>) = assignees
                    .into_iter()
                    .map(|a| match a {
                        VariableOrAssignee::Variable(v) => self
                            .check_variable(v, module_id, types)
                            .and_then(|var| match self.insert_into_scope(var.clone()) {
                                true => Ok(var),
                                false => Err(vec![ErrorInner {
                                    pos: Some(pos),
                                    message: format!(
                                        "Duplicate declaration for variable named {}",
                                        var.id
                                    ),
                                }]),
                            })
                            .map(|var| TypedAssignee::Identifier(var)),
                        VariableOrAssignee::Assignee(a) => self
                            .check_assignee(a, module_id, types)
                            .map_err(|e| vec![e]),
                    })
                    .partition(|r| r.is_ok());

                if !errors.is_empty() {
                    return Err(errors.into_iter().flat_map(|e| e.unwrap_err()).collect());
                }

                let assignees: Vec<_> = assignees.into_iter().map(|a| a.unwrap()).collect();

                match rhs.value {
                    // Right side has to be a function call
                    Expression::FunctionCall(fun_id_expression, generics, arguments) => {

                        let fun_id = match fun_id_expression.value {
                            Expression::Identifier(id) => Ok(id),
                            e => Err(vec![ErrorInner {
                                pos: Some(pos),
                                message: format!(
                                    "Expected function in function call to be an identifier, found {}",
                                    e
                                ),
                            }])
                        }?;

                        // check the generic arguments, if any
                        let generics_checked: Option<Vec<Option<UExpression<'ast, T>>>> = generics
                            .map(|generics|
                                generics.into_iter().map(|g|
                                    g.map(|g| {
                                        let pos = g.pos();
                                        self.check_expression(g, module_id, types).and_then(|g| {
                                            UExpression::try_from_typed(g, &UBitwidth::B32).map_err(
                                                |e| ErrorInner {
                                                    pos: Some(pos),
                                                    message: format!(
                                                        "Expected {} to be of type u32, found {}",
                                                        e,
                                                        e.get_type(),
                                                    ),
                                                },
                                            )
                                        })
                                    })
                                    .transpose()
                                )
                            .collect::<Result<_, _>>()
                        ).transpose().map_err(|e| vec![e])?;

                        let assignee_types: Vec<_> = assignees.iter().map(|a| Some(a.get_type().clone())).collect();

                        // find argument types
                        let mut arguments_checked = vec![];
                        for arg in arguments {
                            let arg_checked = self.check_expression(arg, module_id, types).map_err(|e| vec![e])?;
                            arguments_checked.push(arg_checked);
                        }

                        let arguments_types: Vec<_> =
                            arguments_checked.iter().map(|a| a.get_type()).collect();

                        let query = FunctionQuery::new(fun_id, &generics_checked, &arguments_types, &assignee_types);

                        let functions = self.find_functions(&query);

                        match functions.len() {
                    		// the function has to be defined
                    		1 => {

                                let mut functions = functions;
                                let f = functions.pop().unwrap();

                                let arguments_checked = arguments_checked.into_iter().zip(f.signature.inputs.iter()).map(|(a, t)| TypedExpression::align_to_type(a, t)).collect::<Result<Vec<_>, _>>().map_err(|e| vec![ErrorInner {
                                    pos: Some(pos),
                                    message: format!("Expected function call argument to be of type {}, found {} of type {}", e.1, e.0, e.0.get_type())
                                }])?;

                                let call = TypedExpressionList::function_call(f.clone(), generics_checked.unwrap_or_else(|| vec![None; f.signature.generics.len()]), arguments_checked).annotate(Types { inner: assignees.iter().map(|a| a.get_type()).collect()});

                                Ok(TypedStatement::MultipleDefinition(assignees, call))
                    		},
                    		0 => Err(ErrorInner {                         pos: Some(pos),
 message: format!("Function definition for function {} with signature {} not found.", fun_id, query) }),
                            n => Err(ErrorInner {
                        pos: Some(pos),
                        message: format!("Ambiguous call to function {}, {} candidates were found. Please be more explicit.", fun_id, n)
                    })
                    	}
                    }
                    _ => Err(ErrorInner {
                        pos: Some(pos),
                        message: format!("{} should be a function call", rhs),
                    }),
                }.map_err(|e| vec![e])
            }
=======
>>>>>>> 70f4291b
        }
    }

    fn check_assignee(
        &mut self,
        assignee: AssigneeNode<'ast>,
        module_id: &ModuleId,
        types: &TypeMap<'ast, T>,
    ) -> Result<TypedAssignee<'ast, T>, ErrorInner> {
        let pos = assignee.pos();
        // check that the assignee is declared
        match assignee.value {
            Assignee::Identifier(variable_name) => match self.get_key_value_scope(variable_name) {
                Some((id, info)) => match (id.is_constant(), info.is_mutable) {
                    (true, _) => Err(ErrorInner {
                        pos: Some(assignee.pos()),
                        message: format!("Assignment to constant variable `{}`", variable_name),
                    }),
                    (_, false) => Err(ErrorInner {
                        pos: Some(assignee.pos()),
                        message: format!("Assignment to an immutable variable `{}`", variable_name),
                    }),
                    _ => Ok(TypedAssignee::Identifier(Variable::new(
                        variable_name,
                        info.ty.clone(),
                        info.is_mutable,
                    ))),
                },
                None => Err(ErrorInner {
                    pos: Some(assignee.pos()),
                    message: format!("Variable `{}` is undeclared", variable_name),
                }),
            },
            Assignee::Select(box assignee, box index) => {
                let checked_assignee = self.check_assignee(assignee, module_id, types)?;

                let ty = checked_assignee.get_type();
                match ty {
                    Type::Array(..) => {
                        let checked_index = match index {
                            RangeOrExpression::Expression(e) => {
                                self.check_expression(e, module_id, types)?
                            }
                            r => unimplemented!(
                                "Using slices in assignments is not supported yet, found {}",
                                r
                            ),
                        };

                        let checked_typed_index =
                            UExpression::try_from_typed(checked_index, &UBitwidth::B32).map_err(
                                |e| ErrorInner {
                                    pos: Some(pos),
                                    message: format!(
                                        "Expected array {} index to have type u32, found {}",
                                        checked_assignee,
                                        e.get_type()
                                    ),
                                },
                            )?;

                        Ok(TypedAssignee::Select(
                            box checked_assignee,
                            box checked_typed_index,
                        ))
                    }
                    ty => Err(ErrorInner {
                        pos: Some(pos),
                        message: format!(
                            "Cannot access element at index {} on {} of type {}",
                            index, checked_assignee, ty,
                        ),
                    }),
                }
            }
            Assignee::Member(box assignee, box member) => {
                let checked_assignee = self.check_assignee(assignee, module_id, types)?;

                let ty = checked_assignee.get_type();
                match &ty {
                    Type::Struct(members) => match members.iter().find(|m| m.id == member) {
                        Some(_) => Ok(TypedAssignee::Member(box checked_assignee, member.into())),
                        None => Err(ErrorInner {
                            pos: Some(pos),
                            message: format!(
                                "{} {{{}}} doesn't have member {}",
                                ty,
                                members
                                    .iter()
                                    .map(|m| format!("{}: {}", m.id, m.ty))
                                    .collect::<Vec<_>>()
                                    .join(", "),
                                member
                            ),
                        }),
                    },
                    ty => Err(ErrorInner {
                        pos: Some(pos),

                        message: format!(
                            "Cannot access field {} on {} of type {}",
                            member, checked_assignee, ty,
                        ),
                    }),
                }
            }
            Assignee::Element(box assignee, index) => {
                let checked_assignee = self.check_assignee(assignee, module_id, types)?;

                let ty = checked_assignee.get_type();
                match &ty {
                    Type::Tuple(tuple_ty) => match tuple_ty.elements.get(index as usize) {
                        Some(_) => Ok(TypedAssignee::Element(box checked_assignee, index)),
                        None => Err(ErrorInner {
                            pos: Some(pos),
                            message: format!(
                                "Tuple of size {} cannot be accessed at index {}",
                                tuple_ty.elements.len(),
                                index
                            ),
                        }),
                    },
                    ty => Err(ErrorInner {
                        pos: Some(pos),

                        message: format!(
                            "Cannot access element {} on {} of type {}",
                            index, checked_assignee, ty,
                        ),
                    }),
                }
            }
        }
    }

    fn check_spread_or_expression(
        &mut self,
        spread_or_expression: SpreadOrExpression<'ast>,
        module_id: &ModuleId,
        types: &TypeMap<'ast, T>,
    ) -> Result<TypedExpressionOrSpread<'ast, T>, ErrorInner> {
        match spread_or_expression {
            SpreadOrExpression::Spread(s) => {
                let pos = s.pos();

                let checked_expression =
                    self.check_expression(s.value.expression, module_id, types)?;

                match checked_expression {
                    TypedExpression::Array(a) => Ok(TypedExpressionOrSpread::Spread(a.into())),
                    e => Err(ErrorInner {
                        pos: Some(pos),
                        message: format!(
                            "Expected spread operator to apply on array, found {}",
                            e.get_type()
                        ),
                    }),
                }
            }
            SpreadOrExpression::Expression(e) => {
                self.check_expression(e, module_id, types).map(|r| r.into())
            }
        }
    }

    fn check_function_call_expression(
        &mut self,
        function_id: ExpressionNode<'ast>,
        generics: Option<Vec<Option<ExpressionNode<'ast>>>>,
        arguments: Vec<ExpressionNode<'ast>>,
        expected_return_type: Option<Type<'ast, T>>,
        module_id: &ModuleId,
        types: &TypeMap<'ast, T>,
    ) -> Result<TypedExpression<'ast, T>, ErrorInner> {
        let pos = function_id.pos();
        let fun_id = match function_id.value {
            Expression::Identifier(id) => Ok(id),
            e => Err(ErrorInner {
                pos: Some(pos),
                message: format!(
                    "Expected function in function call to be an identifier, found `{}`",
                    e
                ),
            }),
        }?;

        // check the generic arguments, if any
        let generics_checked: Option<Vec<Option<UExpression<'ast, T>>>> = generics
            .map(|generics| {
                generics
                    .into_iter()
                    .map(|g| {
                        g.map(|g| {
                            let pos = g.pos();
                            self.check_expression(g, module_id, types).and_then(|g| {
                                UExpression::try_from_typed(g, &UBitwidth::B32).map_err(|e| {
                                    ErrorInner {
                                        pos: Some(pos),
                                        message: format!(
                                            "Expected {} to be of type u32, found {}",
                                            e,
                                            e.get_type(),
                                        ),
                                    }
                                })
                            })
                        })
                        .transpose()
                    })
                    .collect::<Result<_, _>>()
            })
            .transpose()?;

        // check the arguments
        let mut arguments_checked = vec![];
        for arg in arguments {
            let arg_checked = self.check_expression(arg, module_id, types)?;
            arguments_checked.push(arg_checked);
        }

        let arguments_types: Vec<_> = arguments_checked.iter().map(|a| a.get_type()).collect();

        let query = FunctionQuery::new(
            fun_id,
            &generics_checked,
            &arguments_types,
            expected_return_type.clone(),
        );

        let functions = self.find_functions(&query);

        match functions.len() {
            // the function has to be defined
            1 => {
                let mut functions = functions;

                let f = functions.pop().unwrap();

                let signature = f.signature;

                let arguments_checked = arguments_checked.into_iter().zip(signature.inputs.iter()).map(|(a, t)| TypedExpression::align_to_type(a, t)).collect::<Result<Vec<_>, _>>().map_err(|e| ErrorInner {
                    pos: Some(pos),
                    message: format!("Expected function call argument to be of type `{}`, found `{}` of type `{}`", e.1, e.0, e.0.get_type())
                })?;

                let generics_checked = generics_checked.unwrap_or_else(|| vec![None; signature.generics.len()]);

                let output_type = expected_return_type.map(Ok).unwrap_or_else(|| signature.get_output_type(
                    generics_checked.clone(),
                    arguments_checked.iter().map(|a| a.get_type()).collect()
                ).map_err(|e| ErrorInner {
                    pos: Some(pos),
                    message: format!(
                        "Failed to infer value for generic parameter `{}`, try providing an explicit value",
                        e,
                    ),
                }))?;

                let function_key = DeclarationFunctionKey {
                    module: module_id.to_path_buf(),
                    id: f.id,
                    signature: signature.clone(),
                };

                match output_type {
                    Type::Int => unreachable!(),
                    Type::FieldElement => Ok(FieldElementExpression::function_call(
                        function_key,
                        generics_checked,
                        arguments_checked,
                    ).into()),
                    Type::Boolean => Ok(BooleanExpression::function_call(
                        function_key,
                        generics_checked,
                        arguments_checked,
                    ).into()),
                    Type::Uint(bitwidth) => Ok(UExpression::function_call(
                        function_key,
                        generics_checked,
                        arguments_checked,
                    ).annotate(bitwidth).into()),
                    Type::Struct(struct_ty) => Ok(StructExpression::function_call(
                        function_key,
                        generics_checked,
                        arguments_checked,
                    ).annotate(struct_ty).into()),
                    Type::Array(array_ty) => Ok(ArrayExpression::function_call(
                        function_key,
                        generics_checked,
                        arguments_checked,
                    ).annotate(*array_ty.ty, *array_ty.size).into()),
                    Type::Tuple(tuple_ty) => Ok(TupleExpression::function_call(
                        function_key,
                        generics_checked,
                        arguments_checked,
                    ).annotate(tuple_ty).into()),
                }
            }
            0 => Err(ErrorInner {
                pos: Some(pos),
                message: format!(
                    "Function definition for function {} with signature {} not found.",
                    fun_id, query
                ),
            }),
            n => Err(ErrorInner {
                pos: Some(pos),
                message: format!("Ambiguous call to function {}, {} candidates were found. Please be more explicit.", fun_id, n)
            }),
        }
    }

    fn check_expression(
        &mut self,
        expr: ExpressionNode<'ast>,
        module_id: &ModuleId,
        types: &TypeMap<'ast, T>,
    ) -> Result<TypedExpression<'ast, T>, ErrorInner> {
        let pos = expr.pos();

        match expr.value {
            Expression::IntConstant(v) => Ok(IntExpression::Value(v).into()),
            Expression::BooleanConstant(b) => Ok(BooleanExpression::Value(b).into()),
            Expression::Identifier(name) => {
                // check that `id` is defined in the scope
                match self
                    .get_key_value_scope(name)
                    .map(|(x, y)| (x.clone(), y.ty.clone()))
                {
                    Some((id, ty)) => match ty {
                        Type::Boolean => Ok(BooleanExpression::Identifier(id.id.into()).into()),
                        Type::Uint(bitwidth) => Ok(UExpressionInner::Identifier(id.id.into())
                            .annotate(bitwidth)
                            .into()),
                        Type::FieldElement => {
                            Ok(FieldElementExpression::Identifier(id.id.into()).into())
                        }
                        Type::Array(array_type) => {
                            Ok(ArrayExpressionInner::Identifier(id.id.into())
                                .annotate(*array_type.ty, *array_type.size)
                                .into())
                        }
                        Type::Struct(members) => {
                            Ok(StructExpressionInner::Identifier(id.id.into())
                                .annotate(members)
                                .into())
                        }
                        Type::Tuple(tuple_ty) => Ok(TupleExpressionInner::Identifier(id.id.into())
                            .annotate(tuple_ty)
                            .into()),
                        Type::Int => unreachable!(),
                    },
                    None => Err(ErrorInner {
                        pos: Some(pos),
                        message: format!("Identifier \"{}\" is undefined", name),
                    }),
                }
            }
            Expression::Add(box e1, box e2) => {
                let e1_checked = self.check_expression(e1, module_id, types)?;
                let e2_checked = self.check_expression(e2, module_id, types)?;

                use self::TypedExpression::*;

                let (e1_checked, e2_checked) = TypedExpression::align_without_integers(
                    e1_checked, e2_checked,
                )
                .map_err(|(e1, e2)| ErrorInner {
                    pos: Some(pos),
                    message: format!("Cannot apply `+` to {}, {}", e1.get_type(), e2.get_type()),
                })?;

                match (e1_checked, e2_checked) {
                    (Int(e1), Int(e2)) => Ok(IntExpression::Add(box e1, box e2).into()),
                    (TypedExpression::FieldElement(e1), TypedExpression::FieldElement(e2)) => {
                        Ok(FieldElementExpression::Add(box e1, box e2).into())
                    }
                    (TypedExpression::Uint(e1), TypedExpression::Uint(e2))
                        if e1.get_type() == e2.get_type() =>
                    {
                        Ok((e1 + e2).into())
                    }
                    (t1, t2) => Err(ErrorInner {
                        pos: Some(pos),

                        message: format!(
                            "Cannot apply `+` to {}, {}",
                            t1.get_type(),
                            t2.get_type()
                        ),
                    }),
                }
            }
            Expression::Sub(box e1, box e2) => {
                let e1_checked = self.check_expression(e1, module_id, types)?;
                let e2_checked = self.check_expression(e2, module_id, types)?;

                use self::TypedExpression::*;

                let (e1_checked, e2_checked) = TypedExpression::align_without_integers(
                    e1_checked, e2_checked,
                )
                .map_err(|(e1, e2)| ErrorInner {
                    pos: Some(pos),
                    message: format!("Cannot apply `-` to {}, {}", e1.get_type(), e2.get_type()),
                })?;

                match (e1_checked, e2_checked) {
                    (Int(e1), Int(e2)) => Ok(IntExpression::Sub(box e1, box e2).into()),
                    (FieldElement(e1), FieldElement(e2)) => {
                        Ok(FieldElementExpression::Sub(box e1, box e2).into())
                    }
                    (Uint(e1), Uint(e2)) if e1.get_type() == e2.get_type() => Ok((e1 - e2).into()),
                    (t1, t2) => Err(ErrorInner {
                        pos: Some(pos),

                        message: format!(
                            "Expected only field elements, found {}, {}",
                            t1.get_type(),
                            t2.get_type()
                        ),
                    }),
                }
            }
            Expression::Mult(box e1, box e2) => {
                let e1_checked = self.check_expression(e1, module_id, types)?;
                let e2_checked = self.check_expression(e2, module_id, types)?;

                use self::TypedExpression::*;

                let (e1_checked, e2_checked) = TypedExpression::align_without_integers(
                    e1_checked, e2_checked,
                )
                .map_err(|(e1, e2)| ErrorInner {
                    pos: Some(pos),
                    message: format!("Cannot apply `*` to {}, {}", e1.get_type(), e2.get_type()),
                })?;

                match (e1_checked, e2_checked) {
                    (Int(e1), Int(e2)) => Ok(IntExpression::Mult(box e1, box e2).into()),
                    (TypedExpression::FieldElement(e1), TypedExpression::FieldElement(e2)) => {
                        Ok(FieldElementExpression::Mult(box e1, box e2).into())
                    }
                    (TypedExpression::Uint(e1), TypedExpression::Uint(e2))
                        if e1.get_type() == e2.get_type() =>
                    {
                        Ok((e1 * e2).into())
                    }
                    (t1, t2) => Err(ErrorInner {
                        pos: Some(pos),

                        message: format!(
                            "Cannot apply `*` to {}, {}",
                            t1.get_type(),
                            t2.get_type()
                        ),
                    }),
                }
            }
            Expression::Div(box e1, box e2) => {
                let e1_checked = self.check_expression(e1, module_id, types)?;
                let e2_checked = self.check_expression(e2, module_id, types)?;

                use self::TypedExpression::*;

                let (e1_checked, e2_checked) = TypedExpression::align_without_integers(
                    e1_checked, e2_checked,
                )
                .map_err(|(e1, e2)| ErrorInner {
                    pos: Some(pos),
                    message: format!("Cannot apply `/` to {}, {}", e1.get_type(), e2.get_type()),
                })?;

                match (e1_checked, e2_checked) {
                    (Int(e1), Int(e2)) => Ok(IntExpression::Div(box e1, box e2).into()),
                    (FieldElement(e1), FieldElement(e2)) => {
                        Ok(FieldElementExpression::Div(box e1, box e2).into())
                    }
                    (TypedExpression::Uint(e1), TypedExpression::Uint(e2))
                        if e1.get_type() == e2.get_type() =>
                    {
                        Ok((e1 / e2).into())
                    }
                    (t1, t2) => Err(ErrorInner {
                        pos: Some(pos),

                        message: format!(
                            "Cannot apply `/` to {}, {}",
                            t1.get_type(),
                            t2.get_type()
                        ),
                    }),
                }
            }
            Expression::Rem(box e1, box e2) => {
                let e1_checked = self.check_expression(e1, module_id, types)?;
                let e2_checked = self.check_expression(e2, module_id, types)?;

                let (e1_checked, e2_checked) = TypedExpression::align_without_integers(
                    e1_checked, e2_checked,
                )
                .map_err(|(e1, e2)| ErrorInner {
                    pos: Some(pos),
                    message: format!("Cannot apply `%` to {}, {}", e1.get_type(), e2.get_type()),
                })?;

                match (e1_checked, e2_checked) {
                    (TypedExpression::Uint(e1), TypedExpression::Uint(e2))
                        if e1.get_type() == e2.get_type() =>
                    {
                        Ok((e1 % e2).into())
                    }
                    (t1, t2) => Err(ErrorInner {
                        pos: Some(pos),

                        message: format!(
                            "Cannot apply `%` to {}, {}",
                            t1.get_type(),
                            t2.get_type()
                        ),
                    }),
                }
            }
            Expression::Pow(box e1, box e2) => {
                let e1_checked = self.check_expression(e1, module_id, types)?;
                let e2_checked = self.check_expression(e2, module_id, types)?;

                let e1_checked = match FieldElementExpression::try_from_typed(e1_checked) {
                    Ok(e) => e.into(),
                    Err(e) => e,
                };
                let e2_checked = match UExpression::try_from_typed(e2_checked, &UBitwidth::B32) {
                    Ok(e) => e.into(),
                    Err(e) => e,
                };

                match (e1_checked, e2_checked) {
                    (TypedExpression::FieldElement(e1), TypedExpression::Uint(e2)) => Ok(
                        TypedExpression::FieldElement(FieldElementExpression::Pow(box e1, box e2)),
                    ),
                    (t1, t2) => Err(ErrorInner {
                        pos: Some(pos),

                        message: format!(
                            "Expected `field` and `u32`, found {}, {}",
                            t1.get_type(),
                            t2.get_type()
                        ),
                    }),
                }
            }
            Expression::Neg(box e) => {
                let e = self.check_expression(e, module_id, types)?;

                match e {
                    TypedExpression::Int(e) => Ok(IntExpression::Neg(box e).into()),
                    TypedExpression::FieldElement(e) => {
                        Ok(FieldElementExpression::Neg(box e).into())
                    }
                    TypedExpression::Uint(e) => Ok((-e).into()),
                    e => Err(ErrorInner {
                        pos: Some(pos),
                        message: format!(
                            "Unary operator `-` cannot be applied to {} of type {}",
                            e,
                            e.get_type()
                        ),
                    }),
                }
            }
            Expression::Pos(box e) => {
                let e = self.check_expression(e, module_id, types)?;

                match e {
                    TypedExpression::Int(e) => Ok(IntExpression::Pos(box e).into()),
                    TypedExpression::FieldElement(e) => {
                        Ok(FieldElementExpression::Pos(box e).into())
                    }
                    TypedExpression::Uint(e) => Ok(UExpression::pos(e).into()),
                    e => Err(ErrorInner {
                        pos: Some(pos),
                        message: format!(
                            "Unary operator `+` cannot be applied to {} of type {}",
                            e,
                            e.get_type()
                        ),
                    }),
                }
            }
            Expression::Conditional(box conditional) => {
                let condition_checked =
                    self.check_expression(*conditional.condition, module_id, types)?;

                if !conditional.consequence_statements.is_empty()
                    || !conditional.alternative_statements.is_empty()
                {
                    return Err(ErrorInner {
                        pos: Some(pos),
                        message: "Statements are not supported in conditional branches".to_string(),
                    });
                }

                let consequence_checked =
                    self.check_expression(*conditional.consequence, module_id, types)?;
                let alternative_checked =
                    self.check_expression(*conditional.alternative, module_id, types)?;

                let (consequence_checked, alternative_checked) =
                    TypedExpression::align_without_integers(
                        consequence_checked,
                        alternative_checked,
                    )
                    .map_err(|(e1, e2)| ErrorInner {
                        pos: Some(pos),
                        message: format!("{{consequence}} and {{alternative}} in conditional expression should have the same type, found {}, {}", e1.get_type(), e2.get_type()),
                    })?;

                let kind = match conditional.kind {
                    crate::absy::ConditionalKind::IfElse => {
                        crate::typed_absy::ConditionalKind::IfElse
                    }
                    crate::absy::ConditionalKind::Ternary => {
                        crate::typed_absy::ConditionalKind::Ternary
                    }
                };

                match condition_checked {
                    TypedExpression::Boolean(condition) => {
                        match (consequence_checked, alternative_checked) {
                            (TypedExpression::FieldElement(consequence), TypedExpression::FieldElement(alternative)) => {
                                Ok(FieldElementExpression::conditional(condition, consequence, alternative, kind).into())
                            },
                            (TypedExpression::Boolean(consequence), TypedExpression::Boolean(alternative)) => {
                                Ok(BooleanExpression::conditional(condition, consequence, alternative, kind).into())
                            },
                            (TypedExpression::Array(consequence), TypedExpression::Array(alternative)) => {
                                Ok(ArrayExpression::conditional(condition, consequence, alternative, kind).into())
                            },
                            (TypedExpression::Struct(consequence), TypedExpression::Struct(alternative)) => {
                                Ok(StructExpression::conditional(condition, consequence, alternative, kind).into())
                            },
                            (TypedExpression::Tuple(consequence), TypedExpression::Tuple(alternative)) => {
                                Ok(TupleExpression::conditional(condition, consequence, alternative, kind).into())
                            },
                            (TypedExpression::Uint(consequence), TypedExpression::Uint(alternative)) => {
                                Ok(UExpression::conditional(condition, consequence, alternative, kind).into())
                            },
                            (TypedExpression::Int(consequence), TypedExpression::Int(alternative)) => {
                                Ok(IntExpression::conditional(condition, consequence, alternative, kind).into())
                            },
                            (c, a) => Err(ErrorInner {
                                pos: Some(pos),
                                message: format!("{{consequence}} and {{alternative}} in conditional expression should have the same type, found {}, {}", c.get_type(), a.get_type())
                            })
                        }
                    }
                    c => Err(ErrorInner {
                        pos: Some(pos),
                        message: format!(
                            "{{condition}} should be a boolean, found {}",
                            c.get_type()
                        ),
                    }),
                }
            }
            Expression::FieldConstant(n) => Ok(FieldElementExpression::Number(
                T::try_from(n).map_err(|_| ErrorInner {
                    pos: Some(pos),
                    message: format!(
                        "Field constant not in the representable range [{}, {}]",
                        T::min_value(),
                        T::max_value()
                    ),
                })?,
            )
            .into()),
            Expression::U8Constant(n) => Ok(UExpressionInner::Value(n.into()).annotate(8).into()),
            Expression::U16Constant(n) => Ok(UExpressionInner::Value(n.into()).annotate(16).into()),
            Expression::U32Constant(n) => Ok(UExpressionInner::Value(n.into()).annotate(32).into()),
            Expression::U64Constant(n) => Ok(UExpressionInner::Value(n.into()).annotate(64).into()),
            Expression::FunctionCall(box fun_id_expression, generics, arguments) => self
                .check_function_call_expression(
                    fun_id_expression,
                    generics,
                    arguments,
                    None,
                    module_id,
                    types,
                ),
            Expression::Lt(box e1, box e2) => {
                let e1_checked = self.check_expression(e1, module_id, types)?;
                let e2_checked = self.check_expression(e2, module_id, types)?;

                let (e1_checked, e2_checked) = TypedExpression::align_without_integers(
                    e1_checked, e2_checked,
                )
                .map_err(|(e1, e2)| ErrorInner {
                    pos: Some(pos),
                    message: format!(
                        "Cannot compare {} of type {} to {} of type {}",
                        e1,
                        e1.get_type(),
                        e2,
                        e2.get_type()
                    ),
                })?;

                match (e1_checked, e2_checked) {
                    (TypedExpression::FieldElement(e1), TypedExpression::FieldElement(e2)) => {
                        Ok(BooleanExpression::FieldLt(box e1, box e2).into())
                    }
                    (TypedExpression::Uint(e1), TypedExpression::Uint(e2)) => {
                        if e1.get_type() == e2.get_type() {
                            Ok(BooleanExpression::UintLt(box e1, box e2).into())
                        } else {
                            Err(ErrorInner {
                                pos: Some(pos),
                                message: format!(
                                    "Cannot compare {} of type {} to {} of type {}",
                                    e1,
                                    e1.get_type(),
                                    e2,
                                    e2.get_type()
                                ),
                            })
                        }
                    }
                    (e1, e2) => Err(ErrorInner {
                        pos: Some(pos),
                        message: format!(
                            "Cannot compare {} of type {} to {} of type {}",
                            e1,
                            e1.get_type(),
                            e2,
                            e2.get_type()
                        ),
                    }),
                }
            }
            Expression::Le(box e1, box e2) => {
                let e1_checked = self.check_expression(e1, module_id, types)?;
                let e2_checked = self.check_expression(e2, module_id, types)?;

                let (e1_checked, e2_checked) = TypedExpression::align_without_integers(
                    e1_checked, e2_checked,
                )
                .map_err(|(e1, e2)| ErrorInner {
                    pos: Some(pos),
                    message: format!(
                        "Cannot compare {} of type {} to {} of type {}",
                        e1,
                        e1.get_type(),
                        e2,
                        e2.get_type()
                    ),
                })?;

                match (e1_checked, e2_checked) {
                    (TypedExpression::FieldElement(e1), TypedExpression::FieldElement(e2)) => {
                        Ok(BooleanExpression::FieldLe(box e1, box e2).into())
                    }
                    (TypedExpression::Uint(e1), TypedExpression::Uint(e2)) => {
                        if e1.get_type() == e2.get_type() {
                            Ok(BooleanExpression::UintLe(box e1, box e2).into())
                        } else {
                            Err(ErrorInner {
                                pos: Some(pos),
                                message: format!(
                                    "Cannot compare {} of type {} to {} of type {}",
                                    e1,
                                    e1.get_type(),
                                    e2,
                                    e2.get_type()
                                ),
                            })
                        }
                    }
                    (e1, e2) => Err(ErrorInner {
                        pos: Some(pos),
                        message: format!(
                            "Cannot compare {} of type {} to {} of type {}",
                            e1,
                            e1.get_type(),
                            e2,
                            e2.get_type()
                        ),
                    }),
                }
            }
            Expression::Eq(box e1, box e2) => {
                let e1_checked = self.check_expression(e1, module_id, types)?;
                let e2_checked = self.check_expression(e2, module_id, types)?;

                let (e1_checked, e2_checked) = TypedExpression::align_without_integers(
                    e1_checked, e2_checked,
                )
                .map_err(|(e1, e2)| ErrorInner {
                    pos: Some(pos),
                    message: format!(
                        "Cannot compare {} of type {} to {} of type {}",
                        e1,
                        e1.get_type(),
                        e2,
                        e2.get_type()
                    ),
                })?;

                match (e1_checked, e2_checked) {
                    (TypedExpression::FieldElement(e1), TypedExpression::FieldElement(e2)) => {
                        Ok(BooleanExpression::FieldEq(EqExpression::new(e1, e2)).into())
                    }
                    (TypedExpression::Boolean(e1), TypedExpression::Boolean(e2)) => {
                        Ok(BooleanExpression::BoolEq(EqExpression::new(e1, e2)).into())
                    }
                    (TypedExpression::Array(e1), TypedExpression::Array(e2)) => {
                        Ok(BooleanExpression::ArrayEq(EqExpression::new(e1, e2)).into())
                    }
                    (TypedExpression::Struct(e1), TypedExpression::Struct(e2)) => {
                        Ok(BooleanExpression::StructEq(EqExpression::new(e1, e2)).into())
                    }
                    (TypedExpression::Tuple(e1), TypedExpression::Tuple(e2)) => {
                        Ok(BooleanExpression::TupleEq(EqExpression::new(e1, e2)).into())
                    }
                    (TypedExpression::Uint(e1), TypedExpression::Uint(e2))
                        if e1.get_type() == e2.get_type() =>
                    {
                        Ok(BooleanExpression::UintEq(EqExpression::new(e1, e2)).into())
                    }
                    (e1, e2) => Err(ErrorInner {
                        pos: Some(pos),
                        message: format!(
                            "Cannot compare {} of type {} to {} of type {}",
                            e1,
                            e1.get_type(),
                            e2,
                            e2.get_type()
                        ),
                    }),
                }
            }
            Expression::Ge(box e1, box e2) => {
                let e1_checked = self.check_expression(e1, module_id, types)?;
                let e2_checked = self.check_expression(e2, module_id, types)?;

                let (e1_checked, e2_checked) = TypedExpression::align_without_integers(
                    e1_checked, e2_checked,
                )
                .map_err(|(e1, e2)| ErrorInner {
                    pos: Some(pos),
                    message: format!(
                        "Cannot compare {} of type {} to {} of type {}",
                        e1,
                        e1.get_type(),
                        e2,
                        e2.get_type()
                    ),
                })?;

                match (e1_checked, e2_checked) {
                    (TypedExpression::FieldElement(e1), TypedExpression::FieldElement(e2)) => {
                        Ok(BooleanExpression::FieldGe(box e1, box e2).into())
                    }
                    (TypedExpression::Uint(e1), TypedExpression::Uint(e2)) => {
                        if e1.get_type() == e2.get_type() {
                            Ok(BooleanExpression::UintGe(box e1, box e2).into())
                        } else {
                            Err(ErrorInner {
                                pos: Some(pos),
                                message: format!(
                                    "Cannot compare {} of type {} to {} of type {}",
                                    e1,
                                    e1.get_type(),
                                    e2,
                                    e2.get_type()
                                ),
                            })
                        }
                    }
                    (e1, e2) => Err(ErrorInner {
                        pos: Some(pos),
                        message: format!(
                            "Cannot compare {} of type {} to {} of type {}",
                            e1,
                            e1.get_type(),
                            e2,
                            e2.get_type()
                        ),
                    }),
                }
            }
            Expression::Gt(box e1, box e2) => {
                let e1_checked = self.check_expression(e1, module_id, types)?;
                let e2_checked = self.check_expression(e2, module_id, types)?;

                let (e1_checked, e2_checked) = TypedExpression::align_without_integers(
                    e1_checked, e2_checked,
                )
                .map_err(|(e1, e2)| ErrorInner {
                    pos: Some(pos),
                    message: format!(
                        "Cannot compare {} of type {} to {} of type {}",
                        e1,
                        e1.get_type(),
                        e2,
                        e2.get_type()
                    ),
                })?;

                match (e1_checked, e2_checked) {
                    (TypedExpression::FieldElement(e1), TypedExpression::FieldElement(e2)) => {
                        Ok(BooleanExpression::FieldGt(box e1, box e2).into())
                    }
                    (TypedExpression::Uint(e1), TypedExpression::Uint(e2)) => {
                        if e1.get_type() == e2.get_type() {
                            Ok(BooleanExpression::UintGt(box e1, box e2).into())
                        } else {
                            Err(ErrorInner {
                                pos: Some(pos),
                                message: format!(
                                    "Cannot compare {} of type {} to {} of type {}",
                                    e1,
                                    e1.get_type(),
                                    e2,
                                    e2.get_type()
                                ),
                            })
                        }
                    }
                    (e1, e2) => Err(ErrorInner {
                        pos: Some(pos),
                        message: format!(
                            "Cannot compare {} of type {} to {} of type {}",
                            e1,
                            e1.get_type(),
                            e2,
                            e2.get_type()
                        ),
                    }),
                }
            }
            Expression::Select(box array, box index) => {
                let array = self.check_expression(array, module_id, types)?;

                match index {
                    RangeOrExpression::Range(r) => {
                        match array {
                            TypedExpression::Array(array) => {
                                let array_size = array.size();

                                let inner_type = array.inner_type().clone();

                                // check that the bounds are valid expressions
                                let from = r
                                    .value
                                    .from
                                    .map(|e| self.check_expression(e, module_id, types))
                                    .unwrap_or_else(|| Ok(UExpression::from(0u32).into()))?;

                                let to = r
                                    .value
                                    .to
                                    .map(|e| self.check_expression(e, module_id, types))
                                    .unwrap_or_else(|| Ok(array_size.clone().into()))?;

                                let from = UExpression::try_from_typed(from, &UBitwidth::B32).map_err(|e| ErrorInner {
                                                    pos: Some(pos),
                                                    message: format!(
                                                        "Expected the lower bound of the range to be a u32, found {} of type {}",
                                                        e,
                                                        e.get_type()
                                                    ),
                                                })?;

                                let to = UExpression::try_from_typed(to, &UBitwidth::B32).map_err(|e| ErrorInner {
                                                    pos: Some(pos),
                                                    message: format!(
                                                        "Expected the upper bound of the range to be a u32, found {} of type {}",
                                                        e,
                                                        e.get_type()
                                                    ),
                                                })?;

                                Ok(ArrayExpressionInner::Slice(
                                    box array,
                                    box from.clone(),
                                    box to.clone(),
                                )
                                .annotate(inner_type, UExpression::floor_sub(to, from))
                                .into())
                            }
                            e => Err(ErrorInner {
                                pos: Some(pos),
                                message: format!(
                                    "Cannot access slice of expression {} of type {}",
                                    e,
                                    e.get_type(),
                                ),
                            }),
                        }
                    }
                    RangeOrExpression::Expression(index) => {
                        let index = self.check_expression(index, module_id, types)?;

                        let index =
                            UExpression::try_from_typed(index, &UBitwidth::B32).map_err(|e| {
                                ErrorInner {
                                    pos: Some(pos),
                                    message: format!(
                                        "Expected index to be of type u32, found {}",
                                        e
                                    ),
                                }
                            })?;

                        match array {
                            TypedExpression::Array(a) => {
                                match a.inner_type().clone() {
                                    Type::FieldElement => {
                                        Ok(FieldElementExpression::select(a, index).into())
                                    }
                                    Type::Uint(..) => Ok(UExpression::select(a, index).into()),
                                    Type::Boolean => Ok(BooleanExpression::select(a, index).into()),
                                    Type::Array(..) => Ok(ArrayExpression::select(a, index).into()),
                                    Type::Struct(..) => Ok(StructExpression::select(a, index).into()),
                                    Type::Tuple(..) => Ok(TupleExpression::select(a, index).into()),
                                    Type::Int => unreachable!(),
                                }
                            }
                            a => Err(ErrorInner {
                                pos: Some(pos),
                                message: format!(
                                    "Cannot access element at index {} of type {} on expression {} of type {}",
                                    index,
                                    index.get_type(),
                                    a,
                                    a.get_type()
                                ),
                            }),
                        }
                    }
                }
            }
            Expression::Element(box e, index) => {
                let e = self.check_expression(e, module_id, types)?;
                match e {
                    TypedExpression::Tuple(t) => {
                        let ty = t.ty().elements.get(index as usize);

                        match ty {
                            Some(ty) => match ty {
                                Type::Int => unreachable!(),
                                Type::FieldElement => {
                                    Ok(FieldElementExpression::element(t, index).into())
                                }
                                Type::Boolean => Ok(BooleanExpression::element(t, index).into()),
                                Type::Uint(..) => Ok(UExpression::element(t, index).into()),
                                Type::Array(..) => Ok(ArrayExpression::element(t, index).into()),
                                Type::Struct(..) => Ok(StructExpression::element(t, index).into()),
                                Type::Tuple(..) => Ok(TupleExpression::element(t, index).into()),
                            },
                            None => Err(ErrorInner {
                                pos: Some(pos),
                                message: format!(
                                    "Tuple of size {} cannot be accessed at index {}",
                                    t.ty().elements.len(),
                                    index
                                ),
                            }),
                        }
                    }
                    e => Err(ErrorInner {
                        pos: Some(pos),
                        message: format!(
                            "Cannot access tuple element {} on expression of type {}",
                            index,
                            e.get_type()
                        ),
                    }),
                }
            }
            Expression::Member(box e, box id) => {
                let e = self.check_expression(e, module_id, types)?;

                match e {
                    TypedExpression::Struct(s) => {
                        // check that the struct has that field and return the type if it does
                        let ty = s.ty().iter().find(|m| m.id == id).map(|m| *m.ty.clone());

                        match ty {
                            Some(ty) => match ty {
                                Type::Int => unreachable!(),
                                Type::FieldElement => {
                                    Ok(FieldElementExpression::member(s, id.to_string()).into())
                                }
                                Type::Boolean => {
                                    Ok(BooleanExpression::member(s, id.to_string()).into())
                                }
                                Type::Uint(..) => Ok(UExpression::member(s, id.to_string()).into()),
                                Type::Array(..) => {
                                    Ok(ArrayExpression::member(s, id.to_string()).into())
                                }
                                Type::Struct(..) => {
                                    Ok(StructExpression::member(s, id.to_string()).into())
                                }
                                Type::Tuple(..) => {
                                    Ok(TupleExpression::member(s, id.to_string()).into())
                                }
                            },
                            None => Err(ErrorInner {
                                pos: Some(pos),
                                message: format!(
                                    "{} {{{}}} doesn't have member {}",
                                    s.get_type(),
                                    s.ty()
                                        .members
                                        .iter()
                                        .map(|m| format!("{}: {}", m.id, m.ty))
                                        .collect::<Vec<_>>()
                                        .join(", "),
                                    id,
                                ),
                            }),
                        }
                    }
                    e => Err(ErrorInner {
                        pos: Some(pos),
                        message: format!(
                            "Cannot access member {} on expression of type {}",
                            id,
                            e.get_type()
                        ),
                    }),
                }
            }
            Expression::InlineArray(expressions_or_spreads) => {
                // check each expression, getting its type
                let mut expressions_or_spreads_checked = vec![];
                for e in expressions_or_spreads {
                    let e_checked = self.check_spread_or_expression(e, module_id, types)?;
                    expressions_or_spreads_checked.push(e_checked);
                }

                if expressions_or_spreads_checked.is_empty() {
                    return Err(ErrorInner {
                        pos: Some(pos),
                        message: "Empty arrays are not allowed".to_string(),
                    });
                }

                // we infer the inner type to be the type of the first non-integer element
                // if there was no such element, then the array only has integers and we use that as the inner type
                let inferred_type = expressions_or_spreads_checked
                    .iter()
                    .filter_map(|e| match e.get_type() {
                        (Type::Int, _) => None,
                        (t, _) => Some(t),
                    })
                    .next()
                    .unwrap_or(Type::Int);

                let unwrapped_expressions_or_spreads = match inferred_type.clone() {
                    Type::Int => expressions_or_spreads_checked,
                    t => {
                        let target_array_ty =
                            ArrayType::new(t, UExpressionInner::Value(0).annotate(UBitwidth::B32));

                        expressions_or_spreads_checked
                            .into_iter()
                            .map(|e| {
                                TypedExpressionOrSpread::align_to_type(e, &target_array_ty).map_err(
                                    |(e, ty)| ErrorInner {
                                        pos: Some(pos),
                                        message: format!("Expected {} to have type {}", e, ty,),
                                    },
                                )
                            })
                            .collect::<Result<Vec<_>, _>>()?
                    }
                };

                // the size of the inline array is the sum of the size of its elements. However expressed as a u32 expression,
                // this value can be an tree of height n in the worst case, with n the size of the array (if all elements are
                // simple values and not spreads, 1 + 1 + 1 + ... 1)
                // To avoid that, we compute 2 sizes: the sum of all constant sizes as an u32 expression, and the
                // sum of all non constant sizes as a u32 number. We then return the sum of the two as a u32 expression.
                // `1 + 1 + ... + 1` is reduced to a single expression, which prevents this blowup

                let size: UExpression<'ast, T> = unwrapped_expressions_or_spreads
                    .iter()
                    .map(|e| e.size())
                    .fold(None, |acc, e| match acc {
                        Some((c_acc, e_acc)) => match e.as_inner() {
                            UExpressionInner::Value(e) => Some(((c_acc + *e as u32), e_acc)),
                            _ => Some((c_acc, e_acc + e)),
                        },
                        None => match e.as_inner() {
                            UExpressionInner::Value(e) => Some((*e as u32, 0u32.into())),
                            _ => Some((0u32, e)),
                        },
                    })
                    .map(|(c_size, e_size)| e_size + c_size.into())
                    .unwrap_or_else(|| 0u32.into());

                Ok(
                    ArrayExpressionInner::Value(unwrapped_expressions_or_spreads.into())
                        .annotate(inferred_type, size)
                        .into(),
                )
            }
            Expression::InlineTuple(elements) => {
                let elements: Vec<_> = elements
                    .into_iter()
                    .map(|e| self.check_expression(e, module_id, types))
                    .collect::<Result<_, _>>()?;
                let ty = TupleType::new(elements.iter().map(|e| e.get_type()).collect());
                Ok(TupleExpressionInner::Value(elements).annotate(ty).into())
            }
            Expression::ArrayInitializer(box e, box count) => {
                let e = self.check_expression(e, module_id, types)?;
                let ty = e.get_type();

                let count = self.check_expression(count, module_id, types)?;

                let count = UExpression::try_from_typed(count, &UBitwidth::B32).map_err(|e| {
                    ErrorInner {
                        pos: Some(pos),
                        message: format!(
                            "Expected array initializer count to be a u32, found {} of type {}",
                            e,
                            e.get_type(),
                        ),
                    }
                })?;

                Ok(ArrayExpressionInner::Repeat(box e, box count.clone())
                    .annotate(ty, count)
                    .into())
            }
            Expression::InlineStruct(id, inline_members) => {
                let ty = match types.get(module_id).unwrap().get(&id).cloned() {
                    None => Err(ErrorInner {
                        pos: Some(pos),
                        message: format!("Undefined type `{}`", id),
                    }),
                    Some(ty) => Ok(ty),
                }?;

                let mut declared_struct_type = match ty.ty {
                    DeclarationType::Struct(struct_type) => struct_type,
                    _ => unreachable!(),
                };

                declared_struct_type.generics = (0..declared_struct_type.generics.len())
                    .map(|index| {
                        Some(DeclarationConstant::Generic(
                            GenericIdentifier::without_name().with_index(index),
                        ))
                    })
                    .collect();

                // check that we provided the required number of values
                if declared_struct_type.members_count() != inline_members.len() {
                    return Err(ErrorInner {
                        pos: Some(pos),
                        message: format!(
                            "Inline struct {} does not match {} {{{}}}",
                            Expression::InlineStruct(id, inline_members),
                            declared_struct_type,
                            declared_struct_type
                                .members
                                .iter()
                                .map(|m| format!("{}: {}", m.id, m.ty))
                                .collect::<Vec<_>>()
                                .join(", ")
                        ),
                    });
                }

                // check that the mapping of values matches the expected type
                // put the value into a map, pick members from this map following declared members, and try to parse them

                let mut inline_members_map = inline_members
                    .clone()
                    .into_iter()
                    .map(|(id, v)| (id.to_string(), v))
                    .collect::<BTreeMap<_, _>>();

                let inferred_values = declared_struct_type
                    .iter()
                    .map(
                        |member| match inline_members_map.remove(member.id.as_str()) {
                            Some(value) => {
                                let expression_checked =
                                    self.check_expression(value, module_id, types)?;

                                let expression_checked =
                                    TypedExpression::align_to_type(expression_checked, &*member.ty)
                                        .map_err(|e| ErrorInner {
                                            pos: Some(pos),
                                            message: format!(
                                        "Member {} of struct {} has type {}, found {} of type {}",
                                        member.id,
                                        id.clone(),
                                        e.1,
                                        e.0,
                                        e.0.get_type(),
                                    ),
                                        })?;

                                Ok(expression_checked)
                            }
                            None => Err(ErrorInner {
                                pos: Some(pos),
                                message: format!(
                                    "Member {} of struct {} {{{}}} not found in value {}",
                                    member.id,
                                    declared_struct_type,
                                    declared_struct_type
                                        .members
                                        .iter()
                                        .map(|m| format!("{}: {}", m.id, m.ty))
                                        .collect::<Vec<_>>()
                                        .join(", "),
                                    Expression::InlineStruct(id.clone(), inline_members.clone()),
                                ),
                            }),
                        },
                    )
                    .collect::<Result<Vec<_>, _>>()?;

                let mut generics_map = GGenericsAssignment::default();

                let members = declared_struct_type
                    .iter()
                    .zip(inferred_values.iter())
                    .map(|(m, v)| {
                        if !check_type(&m.ty, &v.get_type(), &mut generics_map) {
                            Err(ErrorInner {
                                pos: Some(pos),
                                message: format!(
                                    "Value `{}` doesn't match the expected type `{}` because of conflict in generic values",
                                    Expression::InlineStruct(id.clone(), inline_members.clone()),
                                    declared_struct_type
                                ),
                            })
                        } else {
                            Ok(StructMember {
                                id: m.id.clone(),
                                ty: box v.get_type().clone(),
                            })
                        }
                    })
                    .collect::<Result<Vec<_>, _>>()?;

                let generics = generics_map.0.values().cloned().map(Some).collect();

                let inferred_struct_type = StructType {
                    canonical_location: declared_struct_type.canonical_location.clone(),
                    location: declared_struct_type.location,
                    generics,
                    members,
                };

                Ok(StructExpressionInner::Value(inferred_values)
                    .annotate(inferred_struct_type)
                    .into())
            }
            Expression::And(box e1, box e2) => {
                let e1_checked = self.check_expression(e1, module_id, types)?;
                let e2_checked = self.check_expression(e2, module_id, types)?;

                let (e1_checked, e2_checked) = TypedExpression::align_without_integers(
                    e1_checked, e2_checked,
                )
                .map_err(|(e1, e2)| ErrorInner {
                    pos: Some(pos),
                    message: format!(
                        "Cannot apply boolean operators to {} and {}",
                        e1.get_type(),
                        e2.get_type()
                    ),
                })?;

                match (e1_checked, e2_checked) {
                    (TypedExpression::Int(e1), TypedExpression::Int(e2)) => {
                        Ok(IntExpression::And(box e1, box e2).into())
                    }
                    (TypedExpression::Boolean(e1), TypedExpression::Boolean(e2)) => {
                        Ok(BooleanExpression::And(box e1, box e2).into())
                    }
                    (e1, e2) => Err(ErrorInner {
                        pos: Some(pos),

                        message: format!(
                            "Cannot apply boolean operators to {} and {}",
                            e1.get_type(),
                            e2.get_type()
                        ),
                    }),
                }
            }
            Expression::Or(box e1, box e2) => {
                let e1_checked = self.check_expression(e1, module_id, types)?;
                let e2_checked = self.check_expression(e2, module_id, types)?;
                match (e1_checked, e2_checked) {
                    (TypedExpression::Boolean(e1), TypedExpression::Boolean(e2)) => {
                        Ok(BooleanExpression::Or(box e1, box e2).into())
                    }
                    (e1, e2) => Err(ErrorInner {
                        pos: Some(pos),
                        message: format!(
                            "Cannot apply `||` to {}, {}",
                            e1.get_type(),
                            e2.get_type()
                        ),
                    }),
                }
            }
            Expression::LeftShift(box e1, box e2) => {
                let e1 = self.check_expression(e1, module_id, types)?;
                let e2 = self.check_expression(e2, module_id, types)?;

                let e2 =
                    UExpression::try_from_typed(e2, &UBitwidth::B32).map_err(|e| ErrorInner {
                        pos: Some(pos),
                        message: format!(
                            "Expected the left shift right operand to have type `u32`, found {}",
                            e
                        ),
                    })?;

                match e1 {
                    TypedExpression::Int(e1) => Ok(IntExpression::LeftShift(box e1, box e2).into()),
                    TypedExpression::Uint(e1) => Ok(UExpression::left_shift(e1, e2).into()),
                    e1 => Err(ErrorInner {
                        pos: Some(pos),

                        message: format!(
                            "Cannot left-shift {} by {}",
                            e1.get_type(),
                            e2.get_type()
                        ),
                    }),
                }
            }
            Expression::RightShift(box e1, box e2) => {
                let e1 = self.check_expression(e1, module_id, types)?;
                let e2 = self.check_expression(e2, module_id, types)?;

                let e2 =
                    UExpression::try_from_typed(e2, &UBitwidth::B32).map_err(|e| ErrorInner {
                        pos: Some(pos),
                        message: format!(
                            "Expected the right shift right operand to be of type `u32`, found {}",
                            e
                        ),
                    })?;

                match e1 {
                    TypedExpression::Int(e1) => {
                        Ok(IntExpression::RightShift(box e1, box e2).into())
                    }
                    TypedExpression::Uint(e1) => Ok(UExpression::right_shift(e1, e2).into()),
                    e1 => Err(ErrorInner {
                        pos: Some(pos),

                        message: format!(
                            "Cannot right-shift {} by {}",
                            e1.get_type(),
                            e2.get_type()
                        ),
                    }),
                }
            }
            Expression::BitOr(box e1, box e2) => {
                let e1_checked = self.check_expression(e1, module_id, types)?;
                let e2_checked = self.check_expression(e2, module_id, types)?;

                let (e1_checked, e2_checked) = TypedExpression::align_without_integers(
                    e1_checked, e2_checked,
                )
                .map_err(|(e1, e2)| ErrorInner {
                    pos: Some(pos),
                    message: format!("Cannot apply `|` to {}, {}", e1.get_type(), e2.get_type()),
                })?;

                match (e1_checked, e2_checked) {
                    (TypedExpression::Int(e1), TypedExpression::Int(e2)) => {
                        Ok(IntExpression::Or(box e1, box e2).into())
                    }
                    (TypedExpression::Uint(e1), TypedExpression::Uint(e2))
                        if e1.bitwidth() == e2.bitwidth() =>
                    {
                        Ok(UExpression::or(e1, e2).into())
                    }
                    (e1, e2) => Err(ErrorInner {
                        pos: Some(pos),

                        message: format!(
                            "Cannot apply `|` to {}, {}",
                            e1.get_type(),
                            e2.get_type()
                        ),
                    }),
                }
            }
            Expression::BitAnd(box e1, box e2) => {
                let e1_checked = self.check_expression(e1, module_id, types)?;
                let e2_checked = self.check_expression(e2, module_id, types)?;

                let (e1_checked, e2_checked) = TypedExpression::align_without_integers(
                    e1_checked, e2_checked,
                )
                .map_err(|(e1, e2)| ErrorInner {
                    pos: Some(pos),
                    message: format!("Cannot apply `&` to {}, {}", e1.get_type(), e2.get_type()),
                })?;

                match (e1_checked, e2_checked) {
                    (TypedExpression::Int(e1), TypedExpression::Int(e2)) => {
                        Ok(IntExpression::And(box e1, box e2).into())
                    }
                    (TypedExpression::Uint(e1), TypedExpression::Uint(e2))
                        if e1.bitwidth() == e2.bitwidth() =>
                    {
                        Ok(UExpression::and(e1, e2).into())
                    }
                    (e1, e2) => Err(ErrorInner {
                        pos: Some(pos),

                        message: format!(
                            "Cannot apply `&` to {}, {}",
                            e1.get_type(),
                            e2.get_type()
                        ),
                    }),
                }
            }
            Expression::BitXor(box e1, box e2) => {
                let e1_checked = self.check_expression(e1, module_id, types)?;
                let e2_checked = self.check_expression(e2, module_id, types)?;

                let (e1_checked, e2_checked) = TypedExpression::align_without_integers(
                    e1_checked, e2_checked,
                )
                .map_err(|(e1, e2)| ErrorInner {
                    pos: Some(pos),
                    message: format!("Cannot apply `^` to {}, {}", e1.get_type(), e2.get_type()),
                })?;

                match (e1_checked, e2_checked) {
                    (TypedExpression::Int(e1), TypedExpression::Int(e2)) => {
                        Ok(IntExpression::Xor(box e1, box e2).into())
                    }
                    (TypedExpression::Uint(e1), TypedExpression::Uint(e2))
                        if e1.bitwidth() == e2.bitwidth() =>
                    {
                        Ok(UExpression::xor(e1, e2).into())
                    }
                    (e1, e2) => Err(ErrorInner {
                        pos: Some(pos),

                        message: format!(
                            "Cannot apply `^` to {}, {}",
                            e1.get_type(),
                            e2.get_type()
                        ),
                    }),
                }
            }
            Expression::Not(box e) => {
                let e_checked = self.check_expression(e, module_id, types)?;
                match e_checked {
                    TypedExpression::Int(e) => Ok(IntExpression::Not(box e).into()),
                    TypedExpression::Boolean(e) => Ok(BooleanExpression::Not(box e).into()),
                    TypedExpression::Uint(e) => Ok((!e).into()),
                    e => Err(ErrorInner {
                        pos: Some(pos),
                        message: format!("Cannot negate {}", e.get_type()),
                    }),
                }
            }
        }
    }

    fn get_key_value_scope<'a>(
        &'a self,
        identifier: &'ast str,
    ) -> Option<(&'a ScopedIdentifier<'ast>, &'a IdentifierInfo<'ast, T>)> {
        self.scope.get_key_value(&ScopedIdentifier {
            id: CoreIdentifier::Source(identifier),
            level: 0,
        })
    }

    fn insert_into_scope(&mut self, v: Variable<'ast, T>) -> bool {
        self.scope
            .insert(
                ScopedIdentifier {
                    id: v.id.id,
                    level: self.level,
                },
                IdentifierInfo {
                    ty: v._type,
                    is_mutable: v.is_mutable,
                },
            )
            .is_none()
    }

    fn find_functions(
        &self,
        query: &FunctionQuery<'ast, T>,
    ) -> Vec<DeclarationFunctionKey<'ast, T>> {
        query.match_funcs(&self.functions)
    }

    fn enter_scope(&mut self) {
        self.level += 1;
    }

    fn exit_scope(&mut self) {
        let current_level = self.level;
        self.scope
            .retain(|scoped_variable, _| scoped_variable.level < current_level);
        self.level -= 1;
    }
}

#[cfg(test)]
mod tests {
    use super::*;
    use crate::absy;
    use crate::absy::Expression;
    use crate::typed_absy;
    use lazy_static::lazy_static;
    use zokrates_field::Bn128Field;

    lazy_static! {
        static ref MODULE_ID: OwnedModuleId = OwnedModuleId::from("");
    }
    mod constants {
        use super::*;

        use std::ops::Add;

        #[test]
        fn field_in_range() {
            // The value of `P - 1` is a valid field literal
            let expr = Expression::FieldConstant(Bn128Field::max_value().to_biguint()).mock();
            assert!(Checker::<Bn128Field>::default()
                .check_expression(expr, &*MODULE_ID, &TypeMap::new())
                .is_ok());
        }

        #[test]
        fn field_overflow() {
            // the value of `P` is an invalid field literal
            let value = Bn128Field::max_value().to_biguint().add(1u32);
            let expr = Expression::FieldConstant(value).mock();

            assert!(Checker::<Bn128Field>::default()
                .check_expression(expr, &*MODULE_ID, &TypeMap::new())
                .is_err());
        }
    }

    mod array {
        use super::*;
        use num_bigint::BigUint;

        #[test]
        fn element_type_mismatch() {
            // having different types in an array isn't allowed
            // in the case of arrays, lengths do *not* have to match, as at this point they can be
            // generic, so we cannot tell yet
            let types = TypeMap::new();

            // [3, true]
            let a = Expression::InlineArray(vec![
                Expression::IntConstant(3usize.into()).mock().into(),
                Expression::BooleanConstant(true).mock().into(),
            ])
            .mock();
            assert!(Checker::<Bn128Field>::default()
                .check_expression(a, &*MODULE_ID, &types)
                .is_err());

            // [[0f], [0f, 0f]]
            // accepted at this stage, as we do not check array lengths (as they can be variable)
            let a = Expression::InlineArray(vec![
                Expression::InlineArray(vec![Expression::FieldConstant(BigUint::from(0u32))
                    .mock()
                    .into()])
                .mock()
                .into(),
                Expression::InlineArray(vec![
                    Expression::FieldConstant(BigUint::from(0u32)).mock().into(),
                    Expression::FieldConstant(BigUint::from(0u32)).mock().into(),
                ])
                .mock()
                .into(),
            ])
            .mock();
            assert!(Checker::<Bn128Field>::default()
                .check_expression(a, &*MODULE_ID, &types)
                .is_ok());

            // [[0f], true]
            let a = Expression::InlineArray(vec![
                Expression::InlineArray(vec![Expression::FieldConstant(BigUint::from(0u32))
                    .mock()
                    .into()])
                .mock()
                .into(),
                Expression::InlineArray(vec![Expression::BooleanConstant(true).mock().into()])
                    .mock()
                    .into(),
            ])
            .mock();
            assert!(Checker::<Bn128Field>::default()
                .check_expression(a, &*MODULE_ID, &types)
                .is_err());
        }
    }

    /// Helper function to create: () { return; }
    fn function0() -> FunctionNode<'static> {
        let statements = vec![Statement::Return(None).mock()];

        let arguments = vec![];

        let signature = UnresolvedSignature::new();

        Function {
            arguments,
            statements,
            signature,
        }
        .mock()
    }

    /// Helper function to create: (private field a) { return; }
    fn function1() -> FunctionNode<'static> {
        let statements = vec![Statement::Return(None).mock()];

        let arguments = vec![absy::Parameter {
            id: absy::Variable::immutable("a", UnresolvedType::FieldElement.mock()).mock(),
            is_private: true,
        }
        .mock()];

        let signature =
            UnresolvedSignature::new().inputs(vec![UnresolvedType::FieldElement.mock()]);

        Function {
            arguments,
            statements,
            signature,
        }
        .mock()
    }

    mod symbols {
        use super::*;

        fn struct0() -> StructDefinitionNode<'static> {
            StructDefinition {
                generics: vec![],
                fields: vec![],
            }
            .mock()
        }

        fn struct1() -> StructDefinitionNode<'static> {
            StructDefinition {
                generics: vec![],
                fields: vec![StructDefinitionField {
                    id: "foo",
                    ty: UnresolvedType::FieldElement.mock(),
                }
                .mock()],
            }
            .mock()
        }

        #[test]
        fn unifier() {
            // the unifier should only accept either a single type or many functions of different signatures for each symbol

            let mut unifier = SymbolUnifier::<Bn128Field>::default();

            // the `foo` type
            assert!(unifier.insert_type("foo"));
            // the `foo` type annot be declared a second time
            assert!(!unifier.insert_type("foo"));
            // the `foo` function cannot be declared as the name is already taken by a type
            assert!(!unifier.insert_function("foo", DeclarationSignature::new()));
            // the `bar` type
            assert!(unifier.insert_function("bar", DeclarationSignature::new()));
            // a second `bar` function of the same signature cannot be declared
            assert!(!unifier.insert_function("bar", DeclarationSignature::new()));
            // a second `bar` function of a different signature can be declared
            assert!(unifier.insert_function(
                "bar",
                DeclarationSignature::new().inputs(vec![DeclarationType::FieldElement])
            ));
            // a second `bar` function with a generic parameter, which *could* conflict with an existing one should not be allowed
            assert!(!unifier.insert_function(
                "bar",
                DeclarationSignature::new()
                    .generics(vec![Some(
                        GenericIdentifier::with_name("K").with_index(0).into()
                    )])
                    .inputs(vec![DeclarationType::FieldElement])
            ));
            // a `bar` function with a different signature
            assert!(unifier.insert_function(
                "bar",
                DeclarationSignature::new()
                    .generics(vec![Some(
                        GenericIdentifier::with_name("K").with_index(0).into()
                    )])
                    .inputs(vec![DeclarationType::array((
                        DeclarationType::FieldElement,
                        GenericIdentifier::with_name("K").with_index(0)
                    ))])
            ));
            // a `bar` function with an equivalent signature, just renaming generic parameters
            assert!(!unifier.insert_function(
                "bar",
                DeclarationSignature::new()
                    .generics(vec![Some(
                        GenericIdentifier::with_name("L").with_index(0).into()
                    )])
                    .inputs(vec![DeclarationType::array((
                        DeclarationType::FieldElement,
                        GenericIdentifier::with_name("L").with_index(0)
                    ))])
            ));
            // a `bar` type isn't allowed as the name is already taken by at least one function
            assert!(!unifier.insert_type("bar"));
        }

        #[test]
        fn imported_function() {
            // foo.zok
            // def main() {
            //   return;
            // }

            // bar.zok
            // from "./foo.zok" import main;

            // after semantic check, `bar` should import a checked function

            let foo: Module = Module {
                symbols: vec![SymbolDeclaration {
                    id: "main",
                    symbol: Symbol::Here(SymbolDefinition::Function(function0())),
                }
                .mock()],
            };

            let bar: Module = Module {
                symbols: vec![SymbolDeclaration {
                    id: "main",
                    symbol: Symbol::There(SymbolImport::with_id_in_module("main", "foo").mock()),
                }
                .mock()],
            };

            let mut state = State::<Bn128Field>::new(
                vec![("foo".into(), foo), ("bar".into(), bar)]
                    .into_iter()
                    .collect(),
            );

            let mut checker: Checker<Bn128Field> = Checker::default();

            assert_eq!(
                checker.check_module(&OwnedTypedModuleId::from("bar"), &mut state),
                Ok(())
            );
            assert_eq!(
                state.typed_modules.get(&PathBuf::from("bar")),
                Some(&TypedModule {
                    symbols: vec![TypedFunctionSymbolDeclaration::new(
                        DeclarationFunctionKey::with_location("bar", "main")
                            .signature(DeclarationSignature::new()),
                        TypedFunctionSymbol::There(
                            DeclarationFunctionKey::with_location("foo", "main")
                                .signature(DeclarationSignature::new()),
                        )
                    )
                    .into()]
                    .into_iter()
                    .collect(),
                })
            );
        }

        #[test]
        fn duplicate_function_declaration() {
            // def foo() {
            //   return;
            // }
            // def foo() {
            //   return;
            // }
            //
            // should fail

            let module = Module {
                symbols: vec![
                    SymbolDeclaration {
                        id: "foo",
                        symbol: Symbol::Here(SymbolDefinition::Function(function0())),
                    }
                    .mock(),
                    SymbolDeclaration {
                        id: "foo",
                        symbol: Symbol::Here(SymbolDefinition::Function(function0())),
                    }
                    .mock(),
                ],
            };

            let mut state = State::<Bn128Field>::new(
                vec![((*MODULE_ID).clone(), module)].into_iter().collect(),
            );

            let mut checker: Checker<Bn128Field> = Checker::default();
            assert_eq!(
                checker.check_module(&*MODULE_ID, &mut state).unwrap_err()[0]
                    .inner
                    .message,
                "foo conflicts with another symbol"
            );
        }

        #[test]
        fn duplicate_function_declaration_generic() {
            // def foo<P>(private field[P] a) {
            //   return;
            // }
            // def foo(private field[3] a) {
            //   return;
            // }
            //
            // should succeed as P could be different from 3

            let mut f0 = function0();

            f0.value.arguments = vec![absy::Parameter::private(
                absy::Variable::immutable(
                    "a",
                    UnresolvedType::array(
                        UnresolvedType::FieldElement.mock(),
                        Expression::Identifier("P").mock(),
                    )
                    .mock(),
                )
                .mock(),
            )
            .mock()];
            f0.value.signature = UnresolvedSignature::new()
                .generics(vec!["P".mock()])
                .inputs(vec![UnresolvedType::array(
                    UnresolvedType::FieldElement.mock(),
                    Expression::Identifier("P").mock(),
                )
                .mock()]);

            let mut f1 = function0();
            f1.value.arguments = vec![absy::Parameter::private(
                absy::Variable::immutable(
                    "a",
                    UnresolvedType::array(
                        UnresolvedType::FieldElement.mock(),
                        Expression::U32Constant(3).mock(),
                    )
                    .mock(),
                )
                .mock(),
            )
            .mock()];
            f1.value.signature = UnresolvedSignature::new().inputs(vec![UnresolvedType::array(
                UnresolvedType::FieldElement.mock(),
                Expression::U32Constant(3).mock(),
            )
            .mock()]);

            let module = Module {
                symbols: vec![
                    SymbolDeclaration {
                        id: "foo",
                        symbol: Symbol::Here(SymbolDefinition::Function(f0)),
                    }
                    .mock(),
                    SymbolDeclaration {
                        id: "foo",
                        symbol: Symbol::Here(SymbolDefinition::Function(f1)),
                    }
                    .mock(),
                ],
            };

            let mut state = State::new(vec![((*MODULE_ID).clone(), module)].into_iter().collect());

            let mut checker: Checker<Bn128Field> = Checker::default();
            assert!(checker.check_module(&*MODULE_ID, &mut state).is_ok());
        }

        mod generics {
            use super::*;

            #[test]
            fn unused_generic() {
                // def foo<P>() {
                //   return;
                // }
                // def main() {
                //   return;
                // }
                //
                // should succeed

                let mut foo = function0();

                foo.value.signature = UnresolvedSignature::new().generics(vec!["P".mock()]);

                let module = Module {
                    symbols: vec![
                        SymbolDeclaration {
                            id: "foo",
                            symbol: Symbol::Here(SymbolDefinition::Function(foo)),
                        }
                        .mock(),
                        SymbolDeclaration {
                            id: "main",
                            symbol: Symbol::Here(SymbolDefinition::Function(function0())),
                        }
                        .mock(),
                    ],
                };

                let mut state =
                    State::new(vec![((*MODULE_ID).clone(), module)].into_iter().collect());

                let mut checker: Checker<Bn128Field> = Checker::default();
                assert!(checker.check_module(&*MODULE_ID, &mut state).is_ok());
            }

            #[test]
            fn undeclared_generic() {
                // def foo(field[P] a) {
                //   return;
                // }
                // def main() {
                //   return;
                // }
                //
                // should fail

                let mut foo = function0();

                foo.value.arguments = vec![absy::Parameter::private(
                    absy::Variable::immutable(
                        "a",
                        UnresolvedType::array(
                            UnresolvedType::FieldElement.mock(),
                            Expression::Identifier("P").mock(),
                        )
                        .mock(),
                    )
                    .mock(),
                )
                .mock()];
                foo.value.signature =
                    UnresolvedSignature::new().inputs(vec![UnresolvedType::array(
                        UnresolvedType::FieldElement.mock(),
                        Expression::Identifier("P").mock(),
                    )
                    .mock()]);

                let module = Module {
                    symbols: vec![
                        SymbolDeclaration {
                            id: "foo",
                            symbol: Symbol::Here(SymbolDefinition::Function(foo)),
                        }
                        .mock(),
                        SymbolDeclaration {
                            id: "main",
                            symbol: Symbol::Here(SymbolDefinition::Function(function0())),
                        }
                        .mock(),
                    ],
                };

                let mut state =
                    State::new(vec![((*MODULE_ID).clone(), module)].into_iter().collect());

                let mut checker: Checker<Bn128Field> = Checker::default();
                assert_eq!(
                    checker.check_module(&*MODULE_ID, &mut state).unwrap_err()[0]
                        .inner
                        .message,
                    "Undeclared symbol `P`"
                );
            }
        }

        #[test]
        fn overloaded_function_declaration() {
            // def foo() {
            //   return;
            // }
            // def foo(a) {
            //   return;
            // }
            //
            // should succeed as overloading is allowed

            let module = Module {
                symbols: vec![
                    SymbolDeclaration {
                        id: "foo",
                        symbol: Symbol::Here(SymbolDefinition::Function(function0())),
                    }
                    .mock(),
                    SymbolDeclaration {
                        id: "foo",
                        symbol: Symbol::Here(SymbolDefinition::Function(function1())),
                    }
                    .mock(),
                ],
            };

            let mut state = State::<Bn128Field>::new(
                vec![((*MODULE_ID).clone(), module)].into_iter().collect(),
            );

            let mut checker: Checker<Bn128Field> = Checker::default();
            assert_eq!(checker.check_module(&*MODULE_ID, &mut state), Ok(()));
            assert!(state
                .typed_modules
                .get(&*MODULE_ID)
                .unwrap()
                .functions_iter()
                .any(|d| d.key
                    == DeclarationFunctionKey::with_location((*MODULE_ID).clone(), "foo")
                        .signature(DeclarationSignature::new())));

            assert!(state
                .typed_modules
                .get(&*MODULE_ID)
                .unwrap()
                .functions_iter()
                .any(|d| d.key
                    == DeclarationFunctionKey::with_location((*MODULE_ID).clone(), "foo")
                        .signature(
                            DeclarationSignature::new().inputs(vec![DeclarationType::FieldElement])
                        )));
        }

        #[test]
        fn duplicate_type_declaration() {
            // struct Foo {}
            // struct Foo { foo: field; }
            //
            // should fail

            let module: Module = Module {
                symbols: vec![
                    SymbolDeclaration {
                        id: "foo",
                        symbol: Symbol::Here(SymbolDefinition::Struct(struct0())),
                    }
                    .mock(),
                    SymbolDeclaration {
                        id: "foo",
                        symbol: Symbol::Here(SymbolDefinition::Struct(struct1())),
                    }
                    .mock(),
                ],
            };

            let mut state = State::<Bn128Field>::new(
                vec![((*MODULE_ID).clone(), module)].into_iter().collect(),
            );

            let mut checker: Checker<Bn128Field> = Checker::default();
            assert_eq!(
                checker.check_module(&*MODULE_ID, &mut state).unwrap_err()[0]
                    .inner
                    .message,
                "foo conflicts with another symbol"
            );
        }

        #[test]
        fn type_function_conflict() {
            // struct foo {}
            // def foo() {
            //   return;
            // }
            //
            // should fail

            let module = Module {
                symbols: vec![
                    SymbolDeclaration {
                        id: "foo",
                        symbol: Symbol::Here(SymbolDefinition::Function(function0())),
                    }
                    .mock(),
                    SymbolDeclaration {
                        id: "foo",
                        symbol: Symbol::Here(SymbolDefinition::Struct(
                            StructDefinition {
                                generics: vec![],
                                fields: vec![],
                            }
                            .mock(),
                        )),
                    }
                    .mock(),
                ],
            };

            let mut state = State::<Bn128Field>::new(
                vec![((*MODULE_ID).clone(), module)].into_iter().collect(),
            );

            let mut checker: Checker<Bn128Field> = Checker::default();
            assert_eq!(
                checker.check_module(&*MODULE_ID, &mut state).unwrap_err()[0]
                    .inner
                    .message,
                "foo conflicts with another symbol"
            );
        }

        #[test]
        fn type_imported_function_conflict() {
            // import first

            // // bar.code
            // def main() { return; }
            //
            // // main.code
            // import main from "bar" as foo;
            // struct foo {}
            //
            // should fail

            let bar = Module::with_symbols(vec![SymbolDeclaration {
                id: "main",
                symbol: Symbol::Here(SymbolDefinition::Function(function0())),
            }
            .mock()]);

            let main = Module {
                symbols: vec![
                    SymbolDeclaration {
                        id: "foo",
                        symbol: Symbol::There(
                            SymbolImport::with_id_in_module("main", "bar").mock(),
                        ),
                    }
                    .mock(),
                    SymbolDeclaration {
                        id: "foo",
                        symbol: Symbol::Here(SymbolDefinition::Struct(struct0())),
                    }
                    .mock(),
                ],
            };

            let mut state = State::<Bn128Field>::new(
                vec![((*MODULE_ID).clone(), main), ("bar".into(), bar)]
                    .into_iter()
                    .collect(),
            );

            let mut checker: Checker<Bn128Field> = Checker::default();
            assert_eq!(
                checker.check_module(&*MODULE_ID, &mut state).unwrap_err()[0]
                    .inner
                    .message,
                "foo conflicts with another symbol"
            );

            // type declaration first

            // // bar.code
            // def main() { return; }
            //
            // // main.code
            // struct foo {}
            // import main from "bar" as foo;
            //
            // should fail

            let bar = Module::with_symbols(vec![SymbolDeclaration {
                id: "main",
                symbol: Symbol::Here(SymbolDefinition::Function(function0())),
            }
            .mock()]);

            let main = Module {
                symbols: vec![
                    SymbolDeclaration {
                        id: "foo",
                        symbol: Symbol::Here(SymbolDefinition::Struct(struct0())),
                    }
                    .mock(),
                    SymbolDeclaration {
                        id: "foo",
                        symbol: Symbol::There(
                            SymbolImport::with_id_in_module("main", "bar").mock(),
                        ),
                    }
                    .mock(),
                ],
            };

            let mut state = State::<Bn128Field>::new(
                vec![((*MODULE_ID).clone(), main), ("bar".into(), bar)]
                    .into_iter()
                    .collect(),
            );

            let mut checker: Checker<Bn128Field> = Checker::default();
            assert_eq!(
                checker.check_module(&*MODULE_ID, &mut state).unwrap_err()[0]
                    .inner
                    .message,
                "foo conflicts with another symbol"
            );
        }
    }

    pub fn new_with_args<'ast, T: Field>(
        scope: Scope<'ast, T>,
        level: usize,
        functions: HashSet<DeclarationFunctionKey<'ast, T>>,
    ) -> Checker<'ast, T> {
        Checker {
            scope,
            functions,
            level,
            return_type: None,
        }
    }

    // checking function signatures
    mod signature {
        use super::*;

        #[test]
        fn undeclared_generic() {
            let modules = Modules::new();
            let state = State::new(modules);

            let signature = UnresolvedSignature::new().inputs(vec![UnresolvedType::Array(
                box UnresolvedType::FieldElement.mock(),
                Expression::Identifier("K").mock(),
            )
            .mock()]);
            assert_eq!(
                Checker::<Bn128Field>::default().check_signature(signature, &*MODULE_ID, &state),
                Err(vec![ErrorInner {
                    pos: Some((Position::mock(), Position::mock())),
                    message: "Undeclared symbol `K`".to_string()
                }])
            );
        }

        #[test]
        fn success() {
            // <K, L, M>(field[L][K]) -> field[L][K]
            let modules = Modules::new();
            let state = State::new(modules);

            let signature = UnresolvedSignature::new()
                .generics(vec!["K".mock(), "L".mock(), "M".mock()])
                .inputs(vec![UnresolvedType::Array(
                    box UnresolvedType::Array(
                        box UnresolvedType::FieldElement.mock(),
                        Expression::Identifier("K").mock(),
                    )
                    .mock(),
                    Expression::Identifier("L").mock(),
                )
                .mock()])
                .output(
                    UnresolvedType::Array(
                        box UnresolvedType::Array(
                            box UnresolvedType::FieldElement.mock(),
                            Expression::Identifier("L").mock(),
                        )
                        .mock(),
                        Expression::Identifier("K").mock(),
                    )
                    .mock(),
                );
            assert_eq!(
                Checker::<Bn128Field>::default().check_signature(signature, &*MODULE_ID, &state),
                Ok(DeclarationSignature::new()
                    .inputs(vec![DeclarationType::array((
                        DeclarationType::array((
                            DeclarationType::FieldElement,
                            GenericIdentifier::with_name("K").with_index(0)
                        )),
                        GenericIdentifier::with_name("L").with_index(1)
                    ))])
                    .output(DeclarationType::array((
                        DeclarationType::array((
                            DeclarationType::FieldElement,
                            GenericIdentifier::with_name("L").with_index(1)
                        )),
                        GenericIdentifier::with_name("K").with_index(0)
                    ))))
            );
        }
    }

    #[test]
    fn undefined_variable_in_statement() {
<<<<<<< HEAD
        // field a = b
        // b undefined
        let statement: StatementNode = Statement::Definition(
            absy::Variable::immutable("a", UnresolvedType::FieldElement.mock()).mock(),
=======
        // field a;
        // a = b;
        // b undefined
        let declaration = Statement::Declaration(
            absy::Variable::new("a", UnresolvedType::FieldElement.mock()).mock(),
        )
        .mock();

        let definition: StatementNode = Statement::Definition(
            Assignee::Identifier("a").mock(),
>>>>>>> 70f4291b
            Expression::Identifier("b").mock(),
        )
        .mock();

        let mut checker: Checker<Bn128Field> = Checker::default();
        checker.enter_scope();
        checker
            .check_statement(declaration, &*MODULE_ID, &TypeMap::new())
            .unwrap();

        assert_eq!(
            checker.check_statement(definition, &*MODULE_ID, &TypeMap::new()),
            Err(vec![ErrorInner {
                pos: Some((Position::mock(), Position::mock())),
                message: "Identifier \"b\" is undefined".into()
            }])
        );
    }

    #[test]
    fn defined_variable_in_statement() {
<<<<<<< HEAD
        // field a = b
=======
        // a = b;
>>>>>>> 70f4291b
        // b defined
        let statement: StatementNode = Statement::Definition(
            absy::Variable::immutable("a", UnresolvedType::FieldElement.mock()).mock(),
            Expression::Identifier("b").mock(),
        )
        .mock();

        let mut scope = Scope::default();
        scope.insert(
            ScopedIdentifier {
                id: CoreIdentifier::Source("b"),
                level: 1,
            },
            IdentifierInfo {
                ty: Type::FieldElement,
                is_mutable: false,
            },
        );

        let mut checker: Checker<Bn128Field> = new_with_args(scope, 1, HashSet::new());
        assert_eq!(
            checker.check_statement(statement, &*MODULE_ID, &TypeMap::new()),
            Ok(TypedStatement::Definition(
                TypedAssignee::Identifier(typed_absy::Variable::field_element("a")),
                FieldElementExpression::Identifier("b".into()).into()
            ))
        );
    }

    #[test]
    fn declared_in_other_function() {
        // def foo() {
        //   field a = 1;
        //   return;
        // }
        // def bar() {
        //   return a;
        // }
        //
        // should fail
        let foo_args = vec![];
        let foo_statements = vec![
            Statement::Definition(
                absy::Variable::immutable("a", UnresolvedType::FieldElement.mock()).mock(),
                Expression::IntConstant(1usize.into()).mock(),
            )
            .mock(),
            Statement::Return(None).mock(),
        ];
        let foo = Function {
            arguments: foo_args,
            statements: foo_statements,
            signature: UnresolvedSignature::new(),
        }
        .mock();

        let bar_args = vec![];
        let bar_statements =
            vec![Statement::Return(Some(Expression::Identifier("a").mock())).mock()];

        let bar = Function {
            arguments: bar_args,
            statements: bar_statements,
            signature: UnresolvedSignature::new()
                .inputs(vec![])
                .output(UnresolvedType::FieldElement.mock()),
        }
        .mock();

        let symbols = vec![
            SymbolDeclaration {
                id: "foo",
                symbol: Symbol::Here(SymbolDefinition::Function(foo)),
            }
            .mock(),
            SymbolDeclaration {
                id: "bar",
                symbol: Symbol::Here(SymbolDefinition::Function(bar)),
            }
            .mock(),
        ];
        let module = Module { symbols };

        let mut state =
            State::<Bn128Field>::new(vec![((*MODULE_ID).clone(), module)].into_iter().collect());

        let mut checker: Checker<Bn128Field> = Checker::default();
        assert_eq!(
            checker.check_module(&*MODULE_ID, &mut state),
            Err(vec![Error {
                inner: ErrorInner {
                    pos: Some((Position::mock(), Position::mock())),
                    message: "Identifier \"a\" is undefined".into()
                },
                module_id: (*MODULE_ID).clone()
            }])
        );
    }

    #[test]
    fn declared_in_two_scopes() {
        // def foo() {
        //   field a = 1;
        //   return;
        // }
        // def bar() {
        //   field a = 2;
        //   return;
        // }
        // def main() {
        //   return 1;
        // }
        // should pass
        let foo_args = vec![];
        let foo_statements = vec![
            Statement::Definition(
                absy::Variable::immutable("a", UnresolvedType::FieldElement.mock()).mock(),
                Expression::IntConstant(1usize.into()).mock(),
            )
            .mock(),
            Statement::Return(None).mock(),
        ];

        let foo = Function {
            arguments: foo_args,
            statements: foo_statements,
            signature: UnresolvedSignature::new(),
        }
        .mock();

        let bar_args = vec![];
        let bar_statements = vec![
            Statement::Definition(
                absy::Variable::immutable("a", UnresolvedType::FieldElement.mock()).mock(),
                Expression::IntConstant(2usize.into()).mock(),
            )
            .mock(),
            Statement::Return(None).mock(),
        ];
        let bar = Function {
            arguments: bar_args,
            statements: bar_statements,
            signature: UnresolvedSignature::new(),
        }
        .mock();

        let main_args = vec![];
        let main_statements =
            vec![Statement::Return(Some(Expression::IntConstant(1usize.into()).mock())).mock()];

        let main = Function {
            arguments: main_args,
            statements: main_statements,
            signature: UnresolvedSignature::new()
                .inputs(vec![])
                .output(UnresolvedType::FieldElement.mock()),
        }
        .mock();

        let symbols = vec![
            SymbolDeclaration {
                id: "foo",
                symbol: Symbol::Here(SymbolDefinition::Function(foo)),
            }
            .mock(),
            SymbolDeclaration {
                id: "bar",
                symbol: Symbol::Here(SymbolDefinition::Function(bar)),
            }
            .mock(),
            SymbolDeclaration {
                id: "main",
                symbol: Symbol::Here(SymbolDefinition::Function(main)),
            }
            .mock(),
        ];
        let module = Module { symbols };

        let mut state =
            State::<Bn128Field>::new(vec![((*MODULE_ID).clone(), module)].into_iter().collect());

        let mut checker: Checker<Bn128Field> = Checker::default();
        assert!(checker.check_module(&*MODULE_ID, &mut state).is_ok());
    }

    #[test]
    fn for_index_after_end() {
        // def foo() {
        //   for u32 i in 0..10 { }
        //   return i;
        // }
        // should fail
        let foo_statements: Vec<StatementNode> = vec![
            Statement::For(
                absy::Variable::immutable("i", UnresolvedType::Uint(32).mock()).mock(),
                Expression::IntConstant(0usize.into()).mock(),
                Expression::IntConstant(10usize.into()).mock(),
                vec![],
            )
            .mock(),
            Statement::Return(Some(Expression::Identifier("i").mock())).mock(),
        ];
        let foo = Function {
            arguments: vec![],
            statements: foo_statements,
            signature: UnresolvedSignature::new()
                .inputs(vec![])
                .output(UnresolvedType::FieldElement.mock()),
        }
        .mock();

        let modules = Modules::new();
        let state = State::new(modules);

        let mut checker: Checker<Bn128Field> = Checker::default();
        assert_eq!(
            checker.check_function(foo, &*MODULE_ID, &state),
            Err(vec![ErrorInner {
                pos: Some((Position::mock(), Position::mock())),
                message: "Identifier \"i\" is undefined".into()
            }])
        );
    }

    #[test]
    fn for_index_in_for() {
        // def foo() {
        //   for u32 i in 0..10 {
        //     a = i;
        //   }
        //   return;
        // }
        // should pass

        let for_statements = vec![Statement::Definition(
            absy::Variable::immutable("a", UnresolvedType::Uint(32).mock()).mock(),
            Expression::Identifier("i").mock(),
        )
        .mock()];

        let foo_statements = vec![
            Statement::For(
                absy::Variable::immutable("i", UnresolvedType::Uint(32).mock()).mock(),
                Expression::IntConstant(0usize.into()).mock(),
                Expression::IntConstant(10usize.into()).mock(),
                for_statements,
            )
            .mock(),
            Statement::Return(None).mock(),
        ];

        let for_statements_checked = vec![TypedStatement::Definition(
            TypedAssignee::Identifier(typed_absy::Variable::uint("a", UBitwidth::B32)),
            UExpressionInner::Identifier("i".into())
                .annotate(UBitwidth::B32)
                .into(),
        )];

        let foo_statements_checked = vec![
            TypedStatement::For(
                typed_absy::Variable::uint("i", UBitwidth::B32),
                0u32.into(),
                10u32.into(),
                for_statements_checked,
            ),
            TypedStatement::Return(
                TupleExpressionInner::Value(vec![])
                    .annotate(TupleType::new(vec![]))
                    .into(),
            ),
        ];

        let foo = Function {
            arguments: vec![],
            statements: foo_statements,
            signature: UnresolvedSignature::new(),
        }
        .mock();

        let foo_checked = TypedFunction {
            arguments: vec![],
            statements: foo_statements_checked,
            signature: DeclarationSignature::default(),
        };

        let modules = Modules::new();
        let state = State::new(modules);

        let mut checker: Checker<Bn128Field> = Checker::default();
        assert_eq!(
            checker.check_function(foo, &*MODULE_ID, &state),
            Ok(foo_checked)
        );
    }

    #[test]
    fn arity_mismatch() {
        // def foo() -> bool {
        //   return true;
        // }
        // def bar() {
        //   field a = foo();
        //   return;
        // }
        // should fail
        let bar_statements: Vec<StatementNode> = vec![
<<<<<<< HEAD
            Statement::MultipleDefinition(
                vec![
                    absy::Variable::immutable("a", UnresolvedType::FieldElement.mock())
                        .mock()
                        .into(),
                ],
=======
            Statement::Declaration(
                absy::Variable::new("a", UnresolvedType::FieldElement.mock()).mock(),
            )
            .mock(),
            Statement::Definition(
                Assignee::Identifier("a").mock(),
>>>>>>> 70f4291b
                Expression::FunctionCall(box Expression::Identifier("foo").mock(), None, vec![])
                    .mock(),
            )
            .mock(),
            Statement::Return(None).mock(),
        ];

        let foo = DeclarationFunctionKey {
            module: (*MODULE_ID).clone(),
            id: "foo",
            signature: DeclarationSignature::new()
                .inputs(vec![])
                .output(DeclarationType::Boolean),
        };

        let functions = vec![foo].into_iter().collect();

        let bar = Function {
            arguments: vec![],
            statements: bar_statements,
            signature: UnresolvedSignature::new(),
        }
        .mock();

        let modules = Modules::new();
        let state = State::new(modules);

        let mut checker: Checker<Bn128Field> = new_with_args(HashMap::new(), 0, functions);
        assert_eq!(
            checker.check_function(bar, &*MODULE_ID, &state),
            Err(vec![ErrorInner {
                pos: Some((Position::mock(), Position::mock())),
                message:
                    "Function definition for function foo with signature () -> field not found."
                        .into()
            }])
        );
    }

    #[test]
    fn function_undefined_in_definition() {
        // def bar() {
        //   field a = foo();
        //   return;
        // }
        // should fail
        let bar_statements: Vec<StatementNode> = vec![
<<<<<<< HEAD
            Statement::MultipleDefinition(
                vec![
                    absy::Variable::immutable("a", UnresolvedType::FieldElement.mock())
                        .mock()
                        .into(),
                ],
=======
            Statement::Declaration(
                absy::Variable::new("a", UnresolvedType::FieldElement.mock()).mock(),
            )
            .mock(),
            Statement::Definition(
                Assignee::Identifier("a").mock(),
>>>>>>> 70f4291b
                Expression::FunctionCall(box Expression::Identifier("foo").mock(), None, vec![])
                    .mock(),
            )
            .mock(),
            Statement::Return(None).mock(),
        ];

        let bar = Function {
            arguments: vec![],
            statements: bar_statements,
            signature: UnresolvedSignature::new(),
        }
        .mock();

        let modules = Modules::new();
        let state = State::new(modules);

        let mut checker: Checker<Bn128Field> = new_with_args(HashMap::new(), 0, HashSet::new());
        assert_eq!(
            checker.check_function(bar, &*MODULE_ID, &state),
            Err(vec![ErrorInner {
                pos: Some((Position::mock(), Position::mock())),

                message:
                    "Function definition for function foo with signature () -> field not found."
                        .into()
            }])
        );
    }

    #[test]
<<<<<<< HEAD
    fn undefined_variable_in_multireturn_call() {
        // def foo(x):
        // 	return 1, 2
        // def main():
        // 	field a, field b = foo(x)
        // 	return 1
=======
    fn undeclared_variable() {
        // def foo() -> field {
        //   return 1;
        // }
        // def main() {
        //   a = foo();
        //   return;
        // }
>>>>>>> 70f4291b
        // should fail

        let foo_statements: Vec<StatementNode> =
            vec![Statement::Return(Some(Expression::IntConstant(1usize.into()).mock())).mock()];

        let foo = Function {
<<<<<<< HEAD
            arguments: vec![crate::absy::Parameter {
                id: absy::Variable::immutable("x", UnresolvedType::FieldElement.mock()).mock(),
                is_private: false,
            }
            .mock()],
=======
            arguments: vec![],
>>>>>>> 70f4291b
            statements: foo_statements,
            signature: UnresolvedSignature::new()
                .inputs(vec![])
                .output(UnresolvedType::FieldElement.mock()),
        }
        .mock();

        let main_statements: Vec<StatementNode> = vec![
<<<<<<< HEAD
            Statement::MultipleDefinition(
                vec![
                    absy::Variable::immutable("a", UnresolvedType::FieldElement.mock())
                        .mock()
                        .into(),
                    absy::Variable::immutable("b", UnresolvedType::FieldElement.mock())
                        .mock()
                        .into(),
                ],
                Expression::FunctionCall(
                    box Expression::Identifier("foo").mock(),
                    None,
                    vec![Expression::Identifier("x").mock()],
                )
                .mock(),
            )
            .mock(),
            Statement::Return(
                ExpressionList {
                    expressions: vec![Expression::IntConstant(1usize.into()).mock()],
                }
                .mock(),
=======
            Statement::Definition(
                Assignee::Identifier("a").mock(),
                Expression::FunctionCall(box Expression::Identifier("foo").mock(), None, vec![])
                    .mock(),
>>>>>>> 70f4291b
            )
            .mock(),
            Statement::Return(None).mock(),
        ];

        let main = Function {
            arguments: vec![],
            statements: main_statements,
            signature: UnresolvedSignature::new()
                .inputs(vec![])
                .output(UnresolvedType::Tuple(vec![]).mock()),
        }
        .mock();

        let module = Module {
            symbols: vec![
                SymbolDeclaration {
                    id: "foo",
                    symbol: Symbol::Here(SymbolDefinition::Function(foo)),
                }
                .mock(),
                SymbolDeclaration {
                    id: "main",
                    symbol: Symbol::Here(SymbolDefinition::Function(main)),
                }
                .mock(),
            ],
        };

        let mut state =
            State::<Bn128Field>::new(vec![((*MODULE_ID).clone(), module)].into_iter().collect());

        let mut checker: Checker<Bn128Field> = new_with_args(HashMap::new(), 0, HashSet::new());
        assert_eq!(
            checker.check_module(&*MODULE_ID, &mut state),
            Err(vec![Error {
                inner: ErrorInner {
                    pos: Some((Position::mock(), Position::mock())),
                    message: "Variable `a` is undeclared".into()
                },
                module_id: (*MODULE_ID).clone()
            }])
        );
    }

    #[test]
<<<<<<< HEAD
    fn undeclared_variables() {
        // def foo() -> (field, field):
        //  return 1, 2
        // def main():
        //  a, b = foo()
        //  return 1
        // should fail

        let foo_statements: Vec<StatementNode> = vec![Statement::Return(
            ExpressionList {
                expressions: vec![
                    Expression::IntConstant(1usize.into()).mock(),
                    Expression::IntConstant(2usize.into()).mock(),
                ],
            }
            .mock(),
        )
        .mock()];

        let foo = Function {
            arguments: vec![],
            statements: foo_statements,
            signature: UnresolvedSignature::new().inputs(vec![]).outputs(vec![
                UnresolvedType::FieldElement.mock(),
                UnresolvedType::FieldElement.mock(),
            ]),
        }
        .mock();

        let main_statements: Vec<StatementNode> = vec![
            Statement::MultipleDefinition(
                vec![
                    Assignee::Identifier("a").mock().into(),
                    Assignee::Identifier("b").mock().into(),
                ],
                Expression::FunctionCall(box Expression::Identifier("foo").mock(), None, vec![])
                    .mock(),
            )
            .mock(),
            Statement::Return(
                ExpressionList {
                    expressions: vec![],
                }
                .mock(),
            )
            .mock(),
        ];

        let main = Function {
            arguments: vec![],
            statements: main_statements,
            signature: UnresolvedSignature::new().inputs(vec![]).outputs(vec![]),
        }
        .mock();

        let module = Module {
            symbols: vec![
                SymbolDeclaration {
                    id: "foo",
                    symbol: Symbol::Here(SymbolDefinition::Function(foo)),
                }
                .mock(),
                SymbolDeclaration {
                    id: "main",
                    symbol: Symbol::Here(SymbolDefinition::Function(main)),
                }
                .mock(),
            ],
        };

        let mut state =
            State::<Bn128Field>::new(vec![((*MODULE_ID).clone(), module)].into_iter().collect());

        let mut checker: Checker<Bn128Field> = new_with_args(HashMap::new(), 0, HashSet::new());
        assert_eq!(
            checker.check_module(&*MODULE_ID, &mut state),
            Err(vec![
                Error {
                    inner: ErrorInner {
                        pos: Some((Position::mock(), Position::mock())),
                        message: "Variable `a` is undeclared".into()
                    },
                    module_id: (*MODULE_ID).clone()
                },
                Error {
                    inner: ErrorInner {
                        pos: Some((Position::mock(), Position::mock())),
                        message: "Variable `b` is undeclared".into()
                    },
                    module_id: (*MODULE_ID).clone()
                }
            ])
        );
    }

    #[test]
    fn assign_to_select() {
        // def foo() -> field:
        //  return 1
        // def main():
        //  field[1] mut a = [0]
        //  a[0] = foo()
        //  return
=======
    fn assign_to_select() {
        // def foo() -> field {
        //   return 1;
        // }
        // def main() {
        //   field[1] a = [0];
        //   a[0] = foo();
        //   return;
        // }
>>>>>>> 70f4291b
        // should succeed

        let foo_statements: Vec<StatementNode> =
            vec![Statement::Return(Some(Expression::IntConstant(1usize.into()).mock())).mock()];

        let foo = Function {
            arguments: vec![],
            statements: foo_statements,
            signature: UnresolvedSignature::new()
                .inputs(vec![])
                .output(UnresolvedType::FieldElement.mock()),
        }
        .mock();

        let main_statements: Vec<StatementNode> = vec![
            Statement::Definition(
                absy::Variable::mutable(
                    "a",
                    UnresolvedType::array(
                        UnresolvedType::FieldElement.mock(),
                        Expression::IntConstant(1usize.into()).mock(),
                    )
                    .mock(),
                )
                .mock(),
                Expression::InlineArray(vec![absy::SpreadOrExpression::Expression(
                    Expression::IntConstant(0usize.into()).mock(),
                )])
                .mock(),
            )
            .mock(),
            Statement::Definition(
                Assignee::Select(
                    box Assignee::Identifier("a").mock(),
                    box RangeOrExpression::Expression(
                        absy::Expression::IntConstant(0usize.into()).mock(),
                    ),
                )
<<<<<<< HEAD
                .mock()
                .into()],
=======
                .mock(),
>>>>>>> 70f4291b
                Expression::FunctionCall(box Expression::Identifier("foo").mock(), None, vec![])
                    .mock(),
            )
            .mock(),
            Statement::Return(None).mock(),
        ];

        let main = Function {
            arguments: vec![],
            statements: main_statements,
            signature: UnresolvedSignature::new()
                .inputs(vec![])
                .output(UnresolvedType::Tuple(vec![]).mock()),
        }
        .mock();

        let module = Module {
            symbols: vec![
                SymbolDeclaration {
                    id: "foo",
                    symbol: Symbol::Here(SymbolDefinition::Function(foo)),
                }
                .mock(),
                SymbolDeclaration {
                    id: "main",
                    symbol: Symbol::Here(SymbolDefinition::Function(main)),
                }
                .mock(),
            ],
        };

        let mut state =
            State::<Bn128Field>::new(vec![((*MODULE_ID).clone(), module)].into_iter().collect());

        let mut checker: Checker<Bn128Field> = new_with_args(HashMap::new(), 0, HashSet::new());
        assert!(checker.check_module(&*MODULE_ID, &mut state).is_ok());
    }

    #[test]
    fn function_undefined() {
        // def bar() {
        //   assert(1 == foo());
        //   return;
        // }
        // should fail

        let bar_statements: Vec<StatementNode> = vec![
            Statement::Assertion(
                Expression::Eq(
                    box Expression::IntConstant(1usize.into()).mock(),
                    box Expression::FunctionCall(
                        box Expression::Identifier("foo").mock(),
                        None,
                        vec![],
                    )
                    .mock(),
                )
                .mock(),
                None,
            )
            .mock(),
            Statement::Return(None).mock(),
        ];

        let bar = Function {
            arguments: vec![],
            statements: bar_statements,
            signature: UnresolvedSignature::new(),
        }
        .mock();

        let modules = Modules::new();
        let state = State::new(modules);

        let mut checker: Checker<Bn128Field> = new_with_args(HashMap::new(), 0, HashSet::new());
        assert_eq!(
            checker.check_function(bar, &*MODULE_ID, &state),
            Err(vec![ErrorInner {
                pos: Some((Position::mock(), Position::mock())),

                message: "Function definition for function foo with signature () -> _ not found."
                    .into()
            }])
        );
    }

    #[test]
    fn return_undefined() {
        // def bar() {
        //   return a;
        // }
        // should fail
        let bar_statements: Vec<StatementNode> =
            vec![Statement::Return(Some(Expression::Identifier("a").mock())).mock()];

        let bar = Function {
            arguments: vec![],
            statements: bar_statements,
            signature: UnresolvedSignature::new()
                .inputs(vec![])
                .output(UnresolvedType::FieldElement.mock()),
        }
        .mock();

        let modules = Modules::new();
        let state = State::new(modules);

        let mut checker: Checker<Bn128Field> = new_with_args(HashMap::new(), 0, HashSet::new());
        assert_eq!(
            checker.check_function(bar, &*MODULE_ID, &state),
            Err(vec![ErrorInner {
                pos: Some((Position::mock(), Position::mock())),
                message: "Identifier \"a\" is undefined".into()
            }])
        );
    }

    #[test]
<<<<<<< HEAD
    fn multi_def() {
        // def foo():
        //   return 1, 2
        // def bar():
        //   field a, field b = foo()
        //   return a + b
        //
        // should pass
        let bar_statements: Vec<StatementNode> = vec![
            Statement::MultipleDefinition(
                vec![
                    absy::Variable::immutable("a", UnresolvedType::FieldElement.mock())
                        .mock()
                        .into(),
                    absy::Variable::immutable("b", UnresolvedType::FieldElement.mock())
                        .mock()
                        .into(),
                ],
                Expression::FunctionCall(box Expression::Identifier("foo").mock(), None, vec![])
                    .mock(),
            )
            .mock(),
            Statement::Return(
                ExpressionList {
                    expressions: vec![Expression::Add(
                        box Expression::Identifier("a").mock(),
                        box Expression::Identifier("b").mock(),
                    )
                    .mock()],
                }
                .mock(),
            )
            .mock(),
        ];

        let bar_statements_checked: Vec<TypedStatement<Bn128Field>> = vec![
            TypedStatement::MultipleDefinition(
                vec![
                    typed_absy::Variable::field_element("a").into(),
                    typed_absy::Variable::field_element("b").into(),
                ],
                TypedExpressionList::function_call(
                    DeclarationFunctionKey::with_location((*MODULE_ID).clone(), "foo").signature(
                        DeclarationSignature::new().outputs(vec![
                            DeclarationType::FieldElement,
                            DeclarationType::FieldElement,
                        ]),
                    ),
                    vec![],
                    vec![],
                )
                .annotate(Types::new(vec![Type::FieldElement, Type::FieldElement])),
            ),
            TypedStatement::Return(vec![FieldElementExpression::Add(
                box FieldElementExpression::Identifier("a".into()),
                box FieldElementExpression::Identifier("b".into()),
            )
            .into()]),
        ];

        let foo = DeclarationFunctionKey {
            module: (*MODULE_ID).clone(),
            id: "foo",
            signature: DeclarationSignature::new().inputs(vec![]).outputs(vec![
                DeclarationType::FieldElement,
                DeclarationType::FieldElement,
            ]),
        };

        let mut functions = HashSet::new();
        functions.insert(foo);

        let bar = Function {
            arguments: vec![],
            statements: bar_statements,
            signature: UnresolvedSignature::new()
                .inputs(vec![])
                .outputs(vec![UnresolvedType::FieldElement.mock()]),
        }
        .mock();

        let bar_checked = TypedFunction {
            arguments: vec![],
            statements: bar_statements_checked,
            signature: DeclarationSignature::new()
                .inputs(vec![])
                .outputs(vec![DeclarationType::FieldElement]),
        };

        let modules = Modules::new();
        let state = State::new(modules);

        let mut checker: Checker<Bn128Field> = new_with_args(HashMap::new(), 0, functions);
        assert_eq!(
            checker.check_function(bar, &*MODULE_ID, &state),
            Ok(bar_checked)
        );
    }

    #[test]
=======
>>>>>>> 70f4291b
    fn duplicate_argument_name() {
        // def main(field a, bool a) {
        //   return;
        // }
        //
        // should fail

        let mut f = function0();
        f.value.arguments = vec![
            absy::Parameter::private(
                absy::Variable::immutable("a", UnresolvedType::FieldElement.mock()).mock(),
            )
            .mock(),
            absy::Parameter::private(
                absy::Variable::immutable("a", UnresolvedType::Boolean.mock()).mock(),
            )
            .mock(),
        ];
        f.value.signature = UnresolvedSignature::new().inputs(vec![
            UnresolvedType::FieldElement.mock(),
            UnresolvedType::Boolean.mock(),
        ]);

        let modules = Modules::new();
        let state = State::new(modules);

        let mut checker: Checker<Bn128Field> = new_with_args(HashMap::new(), 0, HashSet::new());
        assert_eq!(
            checker
                .check_function(f, &*MODULE_ID, &state)
                .unwrap_err()[0]
                .message,
            "Duplicate name in function definition: `a` was previously declared as an argument or a generic constant"
        );
    }

    #[test]
    fn duplicate_main_function() {
        // def main(a) -> field {
        //   return 1;
        // }
        // def main() -> field {
        //   return 1;
        // }
        //
        // should fail
        let main1_statements: Vec<StatementNode> =
            vec![Statement::Return(Some(Expression::IntConstant(1usize.into()).mock())).mock()];

        let main1_arguments = vec![crate::absy::Parameter {
            id: absy::Variable::immutable("a", UnresolvedType::FieldElement.mock()).mock(),
            is_private: false,
        }
        .mock()];

        let main2_statements: Vec<StatementNode> =
            vec![Statement::Return(Some(Expression::IntConstant(1usize.into()).mock())).mock()];

        let main2_arguments = vec![];

        let main1 = Function {
            arguments: main1_arguments,
            statements: main1_statements,
            signature: UnresolvedSignature::new()
                .inputs(vec![UnresolvedType::FieldElement.mock()])
                .output(UnresolvedType::FieldElement.mock()),
        }
        .mock();

        let main2 = Function {
            arguments: main2_arguments,
            statements: main2_statements,
            signature: UnresolvedSignature::new()
                .inputs(vec![])
                .output(UnresolvedType::FieldElement.mock()),
        }
        .mock();

        let symbols = vec![
            SymbolDeclaration {
                id: "main",
                symbol: Symbol::Here(SymbolDefinition::Function(main1)),
            }
            .mock(),
            SymbolDeclaration {
                id: "main",
                symbol: Symbol::Here(SymbolDefinition::Function(main2)),
            }
            .mock(),
        ];

        let main_module = Module { symbols };

        let program = Program {
            modules: vec![((*MODULE_ID).clone(), main_module)]
                .into_iter()
                .collect(),
            main: (*MODULE_ID).clone(),
        };

        let mut checker: Checker<Bn128Field> = Checker::default();
        assert_eq!(
            checker.check_program(program),
            Err(vec![Error {
                inner: ErrorInner {
                    pos: None,
                    message: "Only one main function allowed, found 2".into()
                },
                module_id: (*MODULE_ID).clone()
            }])
        );
    }

    #[test]
    fn shadowing_with_same_type() {
<<<<<<< HEAD
        //   field a = 2
        //	 field a = 2
=======
        // field a;
        // field a;
>>>>>>> 70f4291b
        //
        // should fail

        let mut checker: Checker<Bn128Field> = Checker::default();
        let _: Result<TypedStatement<Bn128Field>, Vec<ErrorInner>> = checker.check_statement(
            Statement::Definition(
                absy::Variable::immutable("a", UnresolvedType::FieldElement.mock()).mock(),
                absy::Expression::IntConstant(2usize.into()).mock(),
            )
            .mock(),
            &*MODULE_ID,
            &TypeMap::new(),
        );
        let s2_checked: Result<TypedStatement<Bn128Field>, Vec<ErrorInner>> = checker
            .check_statement(
                Statement::Definition(
                    absy::Variable::immutable("a", UnresolvedType::FieldElement.mock()).mock(),
                    absy::Expression::IntConstant(2usize.into()).mock(),
                )
                .mock(),
                &*MODULE_ID,
                &TypeMap::new(),
            );
        assert_eq!(
            s2_checked,
            Err(vec![ErrorInner {
                pos: Some((Position::mock(), Position::mock())),
                message: "Duplicate declaration for variable named a".into()
            }])
        );
    }

    #[test]
    fn shadowing_with_different_type() {
<<<<<<< HEAD
        //   field a = 2
        //	 bool a = true
=======
        // field a;
        // bool a;
>>>>>>> 70f4291b
        //
        // should fail

        let mut checker: Checker<Bn128Field> = Checker::default();
        let _: Result<TypedStatement<Bn128Field>, Vec<ErrorInner>> = checker.check_statement(
            Statement::Definition(
                absy::Variable::immutable("a", UnresolvedType::FieldElement.mock()).mock(),
                absy::Expression::IntConstant(2usize.into()).mock(),
            )
            .mock(),
            &*MODULE_ID,
            &TypeMap::new(),
        );
        let s2_checked: Result<TypedStatement<Bn128Field>, Vec<ErrorInner>> = checker
            .check_statement(
                Statement::Definition(
                    absy::Variable::immutable("a", UnresolvedType::Boolean.mock()).mock(),
                    absy::Expression::BooleanConstant(true).mock(),
                )
                .mock(),
                &*MODULE_ID,
                &TypeMap::new(),
            );
        assert_eq!(
            s2_checked,
            Err(vec![ErrorInner {
                pos: Some((Position::mock(), Position::mock())),
                message: "Duplicate declaration for variable named a".into()
            }])
        );
    }

    mod structs {
        use super::*;
        use crate::typed_absy::types::StructMember;

        /// solver function to create a module at location "" with a single symbol `Foo { foo: field }`
        fn create_module_with_foo(
            s: StructDefinition<'static>,
        ) -> (Checker<Bn128Field>, State<Bn128Field>) {
            let module: Module = Module {
                symbols: vec![SymbolDeclaration {
                    id: "Foo",
                    symbol: Symbol::Here(SymbolDefinition::Struct(s.mock())),
                }
                .mock()],
            };

            let mut state = State::<Bn128Field>::new(
                vec![((*MODULE_ID).clone(), module)].into_iter().collect(),
            );

            let mut checker: Checker<Bn128Field> = Checker::default();

            checker.check_module(&*MODULE_ID, &mut state).unwrap();

            (checker, state)
        }

        /// tests about declaring a type
        mod declaration {
            use super::*;

            #[test]
            fn empty_def() {
                // an empty struct should be allowed to be defined
                let modules = Modules::new();
                let state = State::new(modules);

                let declaration: StructDefinitionNode = StructDefinition {
                    generics: vec![],
                    fields: vec![],
                }
                .mock();

                let expected_type =
                    DeclarationStructType::new("".into(), "Foo".into(), vec![], vec![]);

                assert_eq!(
                    Checker::<Bn128Field>::default().check_struct_type_declaration(
                        "Foo".into(),
                        declaration,
                        &*MODULE_ID,
                        &state
                    ),
                    Ok(expected_type)
                );
            }

            #[test]
            fn valid_def() {
                // a valid struct should be allowed to be defined
                let modules = Modules::new();
                let state = State::new(modules);

                let declaration: StructDefinitionNode = StructDefinition {
                    generics: vec![],
                    fields: vec![
                        StructDefinitionField {
                            id: "foo",
                            ty: UnresolvedType::FieldElement.mock(),
                        }
                        .mock(),
                        StructDefinitionField {
                            id: "bar",
                            ty: UnresolvedType::Boolean.mock(),
                        }
                        .mock(),
                    ],
                }
                .mock();

                let expected_type = DeclarationStructType::new(
                    "".into(),
                    "Foo".into(),
                    vec![],
                    vec![
                        DeclarationStructMember::new("foo".into(), DeclarationType::FieldElement),
                        DeclarationStructMember::new("bar".into(), DeclarationType::Boolean),
                    ],
                );

                assert_eq!(
                    Checker::<Bn128Field>::default().check_struct_type_declaration(
                        "Foo".into(),
                        declaration,
                        &*MODULE_ID,
                        &state
                    ),
                    Ok(expected_type)
                );
            }

            #[test]
            fn duplicate_member_def() {
                // definition of a struct with a duplicate member should be rejected
                let modules = Modules::new();
                let state = State::new(modules);

                let declaration: StructDefinitionNode = StructDefinition {
                    generics: vec![],
                    fields: vec![
                        StructDefinitionField {
                            id: "foo",
                            ty: UnresolvedType::FieldElement.mock(),
                        }
                        .mock(),
                        StructDefinitionField {
                            id: "foo",
                            ty: UnresolvedType::Boolean.mock(),
                        }
                        .mock(),
                    ],
                }
                .mock();

                assert_eq!(
                    Checker::<Bn128Field>::default()
                        .check_struct_type_declaration(
                            "Foo".into(),
                            declaration,
                            &*MODULE_ID,
                            &state
                        )
                        .unwrap_err()[0]
                        .message,
                    "Duplicate key foo in struct definition"
                );
            }

            #[test]
            fn recursive() {
                // a struct wrapping another struct should be allowed to be defined

                // struct Foo = { foo: field; }
                // struct Bar = { foo: Foo; }

                let module: Module = Module {
                    symbols: vec![
                        SymbolDeclaration {
                            id: "Foo",
                            symbol: Symbol::Here(SymbolDefinition::Struct(
                                StructDefinition {
                                    generics: vec![],
                                    fields: vec![StructDefinitionField {
                                        id: "foo",
                                        ty: UnresolvedType::FieldElement.mock(),
                                    }
                                    .mock()],
                                }
                                .mock(),
                            )),
                        }
                        .mock(),
                        SymbolDeclaration {
                            id: "Bar",
                            symbol: Symbol::Here(SymbolDefinition::Struct(
                                StructDefinition {
                                    generics: vec![],
                                    fields: vec![StructDefinitionField {
                                        id: "foo",
                                        ty: UnresolvedType::User("Foo".into(), None).mock(),
                                    }
                                    .mock()],
                                }
                                .mock(),
                            )),
                        }
                        .mock(),
                    ],
                };

                let mut state = State::<Bn128Field>::new(
                    vec![((*MODULE_ID).clone(), module)].into_iter().collect(),
                );

                assert!(Checker::default()
                    .check_module(&*MODULE_ID, &mut state)
                    .is_ok());
                assert_eq!(
                    state
                        .types
                        .get(&*MODULE_ID)
                        .unwrap()
                        .get(&"Bar".to_string())
                        .map(|ty| &ty.ty)
                        .unwrap(),
                    &DeclarationType::Struct(DeclarationStructType::new(
                        (*MODULE_ID).clone(),
                        "Bar".into(),
                        vec![],
                        vec![DeclarationStructMember::new(
                            "foo".into(),
                            DeclarationType::Struct(DeclarationStructType::new(
                                (*MODULE_ID).clone(),
                                "Foo".into(),
                                vec![],
                                vec![DeclarationStructMember::new(
                                    "foo".into(),
                                    DeclarationType::FieldElement
                                )]
                            ))
                        )]
                    ))
                );
            }

            #[test]
            fn recursive_undefined() {
                // a struct wrapping an undefined struct should be rejected

                // struct Bar = { foo: Foo; }

                let module: Module = Module {
                    symbols: vec![SymbolDeclaration {
                        id: "Bar",
                        symbol: Symbol::Here(SymbolDefinition::Struct(
                            StructDefinition {
                                generics: vec![],
                                fields: vec![StructDefinitionField {
                                    id: "foo",
                                    ty: UnresolvedType::User("Foo".into(), None).mock(),
                                }
                                .mock()],
                            }
                            .mock(),
                        )),
                    }
                    .mock()],
                };

                let mut state = State::<Bn128Field>::new(
                    vec![((*MODULE_ID).clone(), module)].into_iter().collect(),
                );

                assert!(Checker::default()
                    .check_module(&*MODULE_ID, &mut state)
                    .is_err());
            }

            #[test]
            fn self_referential() {
                // a struct wrapping itself should be rejected

                // struct Foo = { foo: Foo; }

                let module: Module = Module {
                    symbols: vec![SymbolDeclaration {
                        id: "Foo",
                        symbol: Symbol::Here(SymbolDefinition::Struct(
                            StructDefinition {
                                generics: vec![],
                                fields: vec![StructDefinitionField {
                                    id: "foo",
                                    ty: UnresolvedType::User("Foo".into(), None).mock(),
                                }
                                .mock()],
                            }
                            .mock(),
                        )),
                    }
                    .mock()],
                };

                let mut state = State::<Bn128Field>::new(
                    vec![((*MODULE_ID).clone(), module)].into_iter().collect(),
                );

                assert!(Checker::default()
                    .check_module(&*MODULE_ID, &mut state)
                    .is_err());
            }

            #[test]
            fn cyclic() {
                // A wrapping B wrapping A should be rejected

                // struct Foo = { bar: Bar; }
                // struct Bar = { foo: Foo; }

                let module: Module = Module {
                    symbols: vec![
                        SymbolDeclaration {
                            id: "Foo",
                            symbol: Symbol::Here(SymbolDefinition::Struct(
                                StructDefinition {
                                    generics: vec![],
                                    fields: vec![StructDefinitionField {
                                        id: "bar",
                                        ty: UnresolvedType::User("Bar".into(), None).mock(),
                                    }
                                    .mock()],
                                }
                                .mock(),
                            )),
                        }
                        .mock(),
                        SymbolDeclaration {
                            id: "Bar",
                            symbol: Symbol::Here(SymbolDefinition::Struct(
                                StructDefinition {
                                    generics: vec![],
                                    fields: vec![StructDefinitionField {
                                        id: "foo",
                                        ty: UnresolvedType::User("Foo".into(), None).mock(),
                                    }
                                    .mock()],
                                }
                                .mock(),
                            )),
                        }
                        .mock(),
                    ],
                };

                let mut state = State::<Bn128Field>::new(
                    vec![((*MODULE_ID).clone(), module)].into_iter().collect(),
                );

                assert!(Checker::default()
                    .check_module(&*MODULE_ID, &mut state)
                    .is_err());
            }
        }

        /// tests about using the defined type identifier
        mod usage {
            use super::*;

            #[test]
            fn ty() {
                // a defined type can be checked
                // Foo { foo: field; }
                // Foo

                // an undefined type cannot be checked
                // Bar

                let (mut checker, state) = create_module_with_foo(StructDefinition {
                    generics: vec![],
                    fields: vec![StructDefinitionField {
                        id: "foo",
                        ty: UnresolvedType::FieldElement.mock(),
                    }
                    .mock()],
                });

                assert_eq!(
                    checker.check_type(
                        UnresolvedType::User("Foo".into(), None).mock(),
                        &*MODULE_ID,
                        &state.types
                    ),
                    Ok(Type::Struct(StructType::new(
                        "".into(),
                        "Foo".into(),
                        vec![],
                        vec![StructMember::new("foo".into(), Type::FieldElement)]
                    )))
                );

                assert_eq!(
                    checker
                        .check_type(
                            UnresolvedType::User("Bar".into(), None).mock(),
                            &*MODULE_ID,
                            &state.types
                        )
                        .unwrap_err()
                        .message,
                    "Undefined type Bar"
                );
            }
        }

        /// tests about accessing members
        mod member {
            use super::*;

            #[test]
            fn valid() {
                // accessing a member on a struct should succeed and return the right type

                // struct Foo = { foo: field; }
                // Foo { foo: 42 }.foo

                let (mut checker, state) = create_module_with_foo(StructDefinition {
                    generics: vec![],
                    fields: vec![StructDefinitionField {
                        id: "foo",
                        ty: UnresolvedType::FieldElement.mock(),
                    }
                    .mock()],
                });

                assert_eq!(
                    checker.check_expression(
                        Expression::Member(
                            box Expression::InlineStruct(
                                "Foo".into(),
                                vec![("foo", Expression::IntConstant(42usize.into()).mock())]
                            )
                            .mock(),
                            "foo".into()
                        )
                        .mock(),
                        &*MODULE_ID,
                        &state.types
                    ),
                    Ok(FieldElementExpression::member(
                        StructExpressionInner::Value(vec![FieldElementExpression::Number(
                            Bn128Field::from(42u32)
                        )
                        .into()])
                        .annotate(StructType::new(
                            "".into(),
                            "Foo".into(),
                            vec![],
                            vec![StructMember::new("foo".into(), Type::FieldElement)]
                        )),
                        "foo".into()
                    )
                    .into())
                );
            }

            #[test]
            fn invalid() {
                // accessing an undefined member on a struct should fail

                // struct Foo = { foo: field; }
                // Foo { foo: 42 }.bar

                let (mut checker, state) = create_module_with_foo(StructDefinition {
                    generics: vec![],
                    fields: vec![StructDefinitionField {
                        id: "foo",
                        ty: UnresolvedType::FieldElement.mock(),
                    }
                    .mock()],
                });

                assert_eq!(
                    checker
                        .check_expression(
                            Expression::Member(
                                box Expression::InlineStruct(
                                    "Foo".into(),
                                    vec![("foo", Expression::IntConstant(42usize.into()).mock())]
                                )
                                .mock(),
                                "bar".into()
                            )
                            .mock(),
                            &*MODULE_ID,
                            &state.types
                        )
                        .unwrap_err()
                        .message,
                    "Foo {foo: field} doesn\'t have member bar"
                );
            }
        }

        /// tests about defining struct instance inline
        mod value {
            use super::*;

            #[test]
            fn wrong_name() {
                // a A value cannot be defined with B as id, even if A and B have the same members

                let (mut checker, state) = create_module_with_foo(StructDefinition {
                    generics: vec![],
                    fields: vec![StructDefinitionField {
                        id: "foo",
                        ty: UnresolvedType::FieldElement.mock(),
                    }
                    .mock()],
                });

                assert_eq!(
                    checker
                        .check_expression(
                            Expression::InlineStruct(
                                "Bar".into(),
                                vec![("foo", Expression::IntConstant(42usize.into()).mock())]
                            )
                            .mock(),
                            &*MODULE_ID,
                            &state.types
                        )
                        .unwrap_err()
                        .message,
                    "Undefined type `Bar`"
                );
            }

            #[test]
            fn valid() {
                // a A value can be defined with members ordered as in the declaration of A

                // struct Foo { foo: field; bar: bool; }
                // Foo foo = Foo { foo: 42, bar: true };

                let (mut checker, state) = create_module_with_foo(StructDefinition {
                    generics: vec![],
                    fields: vec![
                        StructDefinitionField {
                            id: "foo",
                            ty: UnresolvedType::FieldElement.mock(),
                        }
                        .mock(),
                        StructDefinitionField {
                            id: "bar",
                            ty: UnresolvedType::Boolean.mock(),
                        }
                        .mock(),
                    ],
                });

                assert_eq!(
                    checker.check_expression(
                        Expression::InlineStruct(
                            "Foo".into(),
                            vec![
                                ("foo", Expression::IntConstant(42usize.into()).mock()),
                                ("bar", Expression::BooleanConstant(true).mock())
                            ]
                        )
                        .mock(),
                        &*MODULE_ID,
                        &state.types
                    ),
                    Ok(StructExpressionInner::Value(vec![
                        FieldElementExpression::Number(Bn128Field::from(42u32)).into(),
                        BooleanExpression::Value(true).into()
                    ])
                    .annotate(StructType::new(
                        "".into(),
                        "Foo".into(),
                        vec![],
                        vec![
                            StructMember::new("foo".into(), Type::FieldElement),
                            StructMember::new("bar".into(), Type::Boolean)
                        ]
                    ))
                    .into())
                );
            }

            #[test]
            fn shuffled() {
                // a A value can be defined with shuffled members compared to the declaration of A

                // struct Foo { foo: field; bar: bool; }
                // Foo foo = Foo { bar: true, foo: 42 };

                let (mut checker, state) = create_module_with_foo(StructDefinition {
                    generics: vec![],
                    fields: vec![
                        StructDefinitionField {
                            id: "foo",
                            ty: UnresolvedType::FieldElement.mock(),
                        }
                        .mock(),
                        StructDefinitionField {
                            id: "bar",
                            ty: UnresolvedType::Boolean.mock(),
                        }
                        .mock(),
                    ],
                });

                assert_eq!(
                    checker.check_expression(
                        Expression::InlineStruct(
                            "Foo".into(),
                            vec![
                                ("bar", Expression::BooleanConstant(true).mock()),
                                ("foo", Expression::IntConstant(42usize.into()).mock())
                            ]
                        )
                        .mock(),
                        &*MODULE_ID,
                        &state.types
                    ),
                    Ok(StructExpressionInner::Value(vec![
                        FieldElementExpression::Number(Bn128Field::from(42u32)).into(),
                        BooleanExpression::Value(true).into()
                    ])
                    .annotate(StructType::new(
                        "".into(),
                        "Foo".into(),
                        vec![],
                        vec![
                            StructMember::new("foo".into(), Type::FieldElement),
                            StructMember::new("bar".into(), Type::Boolean)
                        ]
                    ))
                    .into())
                );
            }

            #[test]
            fn subset() {
                // a A value cannot be defined with A as id if members are a subset of the declaration

                // struct Foo { foo: field; bar: bool; }
                // Foo foo = Foo { foo: 42 };

                let (mut checker, state) = create_module_with_foo(StructDefinition {
                    generics: vec![],
                    fields: vec![
                        StructDefinitionField {
                            id: "foo",
                            ty: UnresolvedType::FieldElement.mock(),
                        }
                        .mock(),
                        StructDefinitionField {
                            id: "bar",
                            ty: UnresolvedType::Boolean.mock(),
                        }
                        .mock(),
                    ],
                });

                assert_eq!(
                    checker
                        .check_expression(
                            Expression::InlineStruct(
                                "Foo".into(),
                                vec![("foo", Expression::IntConstant(42usize.into()).mock())]
                            )
                            .mock(),
                            &*MODULE_ID,
                            &state.types
                        )
                        .unwrap_err()
                        .message,
                    "Inline struct Foo {foo: 42} does not match Foo {foo: field, bar: bool}"
                );
            }

            #[test]
            fn invalid() {
                // a A value cannot be defined with A as id if members are different ids than the declaration
                // a A value cannot be defined with A as id if members are different types than the declaration

                // struct Foo { foo: field; bar: bool; }
                // Foo { foo: 42, baz: bool } // error
                // Foo { foo: 42, baz: 42 } // error

                let (mut checker, state) = create_module_with_foo(StructDefinition {
                    generics: vec![],
                    fields: vec![
                        StructDefinitionField {
                            id: "foo",
                            ty: UnresolvedType::FieldElement.mock(),
                        }
                        .mock(),
                        StructDefinitionField {
                            id: "bar",
                            ty: UnresolvedType::Boolean.mock(),
                        }
                        .mock(),
                    ],
                });

                assert_eq!(
                    checker
                        .check_expression(
                            Expression::InlineStruct(
                                "Foo".into(),
                                vec![(
                                    "baz",
                                    Expression::BooleanConstant(true).mock()
                                ),(
                                    "foo",
                                    Expression::IntConstant(42usize.into()).mock()
                                )]
                            )
                            .mock(),
                            &*MODULE_ID,
                            &state.types
                        ).unwrap_err()
                        .message,
                    "Member bar of struct Foo {foo: field, bar: bool} not found in value Foo {baz: true, foo: 42}"
                );

                assert_eq!(
                    checker
                        .check_expression(
                            Expression::InlineStruct(
                                "Foo".into(),
                                vec![
                                    ("bar", Expression::IntConstant(42usize.into()).mock()),
                                    ("foo", Expression::IntConstant(42usize.into()).mock())
                                ]
                            )
                            .mock(),
                            &*MODULE_ID,
                            &state.types
                        )
                        .unwrap_err()
                        .message,
                    "Member bar of struct Foo has type bool, found 42 of type {integer}"
                );
            }
        }
    }

    mod int_inference {
        use super::*;

        #[test]
        fn two_candidates() {
            // def foo(field a) -> field {
            //   return 0;
            // }

            // def foo(u32 a) -> field {
            //   return 0;
            // }

            // def main() -> field {
            //   return foo(0);
            // }

            // should fail

            let mut foo_field = function0();

            foo_field.value.arguments = vec![absy::Parameter::private(
                absy::Variable::immutable("a", UnresolvedType::FieldElement.mock()).mock(),
            )
            .mock()];
            foo_field.value.statements =
                vec![Statement::Return(Some(Expression::IntConstant(0usize.into()).mock())).mock()];
            foo_field.value.signature = UnresolvedSignature::new()
                .inputs(vec![UnresolvedType::FieldElement.mock()])
                .output(UnresolvedType::FieldElement.mock());

            let mut foo_u32 = function0();

            foo_u32.value.arguments = vec![absy::Parameter::private(
                absy::Variable::immutable("a", UnresolvedType::Uint(32).mock()).mock(),
            )
            .mock()];
            foo_u32.value.statements =
                vec![Statement::Return(Some(Expression::IntConstant(0usize.into()).mock())).mock()];
            foo_u32.value.signature = UnresolvedSignature::new()
                .inputs(vec![UnresolvedType::Uint(32).mock()])
                .output(UnresolvedType::FieldElement.mock());

            let mut main = function0();

            main.value.statements = vec![Statement::Return(Some(
                Expression::FunctionCall(
                    box Expression::Identifier("foo").mock(),
                    None,
                    vec![Expression::IntConstant(0usize.into()).mock()],
                )
                .mock(),
            ))
            .mock()];
            main.value.signature =
                UnresolvedSignature::new().output(UnresolvedType::FieldElement.mock());

            let m = Module::with_symbols(vec![
                absy::SymbolDeclaration {
                    id: "foo",
                    symbol: Symbol::Here(SymbolDefinition::Function(foo_field)),
                }
                .mock(),
                absy::SymbolDeclaration {
                    id: "foo",
                    symbol: Symbol::Here(SymbolDefinition::Function(foo_u32)),
                }
                .mock(),
                absy::SymbolDeclaration {
                    id: "main",
                    symbol: Symbol::Here(SymbolDefinition::Function(main)),
                }
                .mock(),
            ]);

            let p = Program {
                main: "".into(),
                modules: vec![("".into(), m)].into_iter().collect(),
            };

            let errors = Checker::<Bn128Field>::default()
                .check_program(p)
                .unwrap_err();

            assert_eq!(errors.len(), 1);

            assert_eq!(
                errors[0].inner.message,
                "Ambiguous call to function foo, 2 candidates were found. Please be more explicit."
            );
        }
    }

    mod assignee {
        use super::*;

        #[test]
        fn identifier() {
            // a = 42;
            let a = Assignee::Identifier("a").mock();

            let mut checker: Checker<Bn128Field> = Checker::default();
            checker.enter_scope();

            checker
                .check_statement(
                    Statement::Definition(
                        absy::Variable::mutable("a", UnresolvedType::FieldElement.mock()).mock(),
                        Expression::FieldConstant(42u32.into()).mock(),
                    )
                    .mock(),
                    &*MODULE_ID,
                    &TypeMap::new(),
                )
                .unwrap();

            assert_eq!(
                checker.check_assignee(a, &*MODULE_ID, &TypeMap::new()),
                Ok(TypedAssignee::Identifier(typed_absy::Variable::new(
                    "a",
                    Type::FieldElement,
                    true
                )))
            );
        }

        #[test]
        fn array_element() {
            // field[3] a = [1, 2, 3]
            // a[2] = 42
            let a = Assignee::Select(
                box Assignee::Identifier("a").mock(),
                box RangeOrExpression::Expression(Expression::IntConstant(2usize.into()).mock()),
            )
            .mock();

            let mut checker: Checker<Bn128Field> = Checker::default();
            checker.enter_scope();

            checker
                .check_statement(
                    Statement::Definition(
                        absy::Variable::mutable(
                            "a",
                            UnresolvedType::array(
                                UnresolvedType::FieldElement.mock(),
                                Expression::IntConstant(3usize.into()).mock(),
                            )
                            .mock(),
                        )
                        .mock(),
                        Expression::InlineArray(
                            (1..4)
                                .map(|i| {
                                    Expression::FieldConstant(BigUint::from(i as u32))
                                        .mock()
                                        .into()
                                })
                                .collect(),
                        )
                        .mock(),
                    )
                    .mock(),
                    &*MODULE_ID,
                    &TypeMap::new(),
                )
                .unwrap();

            assert_eq!(
                checker.check_assignee(a, &*MODULE_ID, &TypeMap::new()),
                Ok(TypedAssignee::Select(
                    box TypedAssignee::Identifier(typed_absy::Variable::new(
                        "a",
                        Type::array((Type::FieldElement, 3u32)),
                        true,
                    )),
                    box 2u32.into()
                ))
            );
        }

        #[test]
        fn array_of_array_element() {
            // field[1][1] a = [[1]]
            // a[0][0]
            let a: AssigneeNode = Assignee::Select(
                box Assignee::Select(
                    box Assignee::Identifier("a").mock(),
                    box RangeOrExpression::Expression(
                        Expression::IntConstant(0usize.into()).mock(),
                    ),
                )
                .mock(),
                box RangeOrExpression::Expression(Expression::IntConstant(0usize.into()).mock()),
            )
            .mock();

            let mut checker: Checker<Bn128Field> = Checker::default();
            checker.enter_scope();

            checker
                .check_statement(
                    Statement::Definition(
                        absy::Variable::mutable(
                            "a",
                            UnresolvedType::array(
                                UnresolvedType::array(
                                    UnresolvedType::FieldElement.mock(),
                                    Expression::IntConstant(1usize.into()).mock(),
                                )
                                .mock(),
                                Expression::IntConstant(1usize.into()).mock(),
                            )
                            .mock(),
                        )
                        .mock(),
                        Expression::InlineArray(vec![Expression::InlineArray(vec![
                            Expression::IntConstant(1usize.into()).mock().into(),
                        ])
                        .mock()
                        .into()])
                        .mock(),
                    )
                    .mock(),
                    &*MODULE_ID,
                    &TypeMap::new(),
                )
                .unwrap();

            assert_eq!(
                checker.check_assignee(a, &*MODULE_ID, &TypeMap::new()),
                Ok(TypedAssignee::Select(
                    box TypedAssignee::Select(
                        box TypedAssignee::Identifier(typed_absy::Variable::new(
                            "a",
                            Type::array((Type::array((Type::FieldElement, 1u32)), 1u32)),
                            true,
                        )),
                        box 0u32.into()
                    ),
                    box 0u32.into()
                ))
            );
        }
    }
}<|MERGE_RESOLUTION|>--- conflicted
+++ resolved
@@ -1728,53 +1728,63 @@
     ) -> Result<TypedStatement<'ast, T>, Vec<ErrorInner>> {
         let assignee_type = assignee.get_type();
 
-        // we create multidef when rhs is a function call to benefit from inference
-        // check rhs is not a function call here
-        if let Expression::FunctionCall(..) = expr.value {
-            panic!(
-                "Parser should not generate Definition where the right hand side is a FunctionCall"
-            )
-        }
-
-        // check the expression to be assigned
-        let checked_expr = self
-            .check_expression(expr, module_id, types)
-            .map_err(|e| vec![e])?;
-
-        // make sure the assignee has the same type as the rhs
-        match assignee_type {
-            Type::FieldElement => {
-                FieldElementExpression::try_from_typed(checked_expr).map(TypedExpression::from)
-            }
-            Type::Boolean => {
-                BooleanExpression::try_from_typed(checked_expr).map(TypedExpression::from)
-            }
-            Type::Uint(bitwidth) => {
-                UExpression::try_from_typed(checked_expr, &bitwidth).map(TypedExpression::from)
-            }
-            Type::Array(ref array_ty) => {
-                ArrayExpression::try_from_typed(checked_expr, array_ty).map(TypedExpression::from)
-            }
-            Type::Struct(ref struct_ty) => {
-                StructExpression::try_from_typed(checked_expr, struct_ty).map(TypedExpression::from)
-            }
-            Type::Tuple(ref tuple_ty) => {
-                TupleExpression::try_from_typed(checked_expr, tuple_ty).map(TypedExpression::from)
-            }
-            Type::Int => Err(checked_expr), // Integers cannot be assigned
-        }
-        .map_err(|e| ErrorInner {
-            pos: Some(statement_pos),
-            message: format!(
-                "Expression `{}` of type `{}` cannot be assigned to `{}` of type `{}`",
-                e,
-                e.get_type(),
-                assignee.clone(),
-                assignee_type
-            ),
-        })
-        .map(|rhs| TypedStatement::Definition(assignee, rhs))
-        .map_err(|e| vec![e])
+        match expr.value {
+            Expression::FunctionCall(box fun_id_expression, generics, arguments) => {
+                let e = self
+                    .check_function_call_expression(
+                        fun_id_expression,
+                        generics,
+                        arguments,
+                        Some(assignee_type),
+                        module_id,
+                        types,
+                    )
+                    .map_err(|e| vec![e])?;
+                Ok(TypedStatement::Definition(assignee, e))
+            }
+            _ => {
+                // check the expression to be assigned
+                let checked_expr = self
+                    .check_expression(expr, module_id, types)
+                    .map_err(|e| vec![e])?;
+
+                // make sure the assignee has the same type as the rhs
+                match assignee_type {
+                    Type::FieldElement => FieldElementExpression::try_from_typed(checked_expr)
+                        .map(TypedExpression::from),
+                    Type::Boolean => {
+                        BooleanExpression::try_from_typed(checked_expr).map(TypedExpression::from)
+                    }
+                    Type::Uint(bitwidth) => UExpression::try_from_typed(checked_expr, &bitwidth)
+                        .map(TypedExpression::from),
+                    Type::Array(ref array_ty) => {
+                        ArrayExpression::try_from_typed(checked_expr, array_ty)
+                            .map(TypedExpression::from)
+                    }
+                    Type::Struct(ref struct_ty) => {
+                        StructExpression::try_from_typed(checked_expr, struct_ty)
+                            .map(TypedExpression::from)
+                    }
+                    Type::Tuple(ref tuple_ty) => {
+                        TupleExpression::try_from_typed(checked_expr, tuple_ty)
+                            .map(TypedExpression::from)
+                    }
+                    Type::Int => Err(checked_expr), // Integers cannot be assigned
+                }
+                .map_err(|e| ErrorInner {
+                    pos: Some(statement_pos),
+                    message: format!(
+                        "Expression `{}` of type `{}` cannot be assigned to `{}` of type `{}`",
+                        e,
+                        e.get_type(),
+                        assignee.clone(),
+                        assignee_type
+                    ),
+                })
+                .map(|rhs| TypedStatement::Definition(assignee, rhs))
+                .map_err(|e| vec![e])
+            }
+        }
     }
 
     fn check_statement(
@@ -1871,7 +1881,6 @@
                         message: format!("Duplicate declaration for variable named {}", var.id),
                     }),
                 }
-<<<<<<< HEAD
                 .map_err(|e| vec![e])?;
 
                 let assignee = TypedAssignee::Identifier(var);
@@ -1885,75 +1894,6 @@
                     .map_err(|e| vec![e])?;
 
                 self.check_assignment_inner(var, expr, pos, module_id, types)
-=======
-                .map_err(|e| vec![e])
-            }
-            Statement::Definition(assignee, expr) => {
-                // check that the assignee is declared and is well formed
-                let assignee = self
-                    .check_assignee(assignee, module_id, types)
-                    .map_err(|e| vec![e])?;
-
-                match expr.value {
-                    Expression::FunctionCall(box fun_id_expression, generics, arguments) => {
-                        let e = self
-                            .check_function_call_expression(
-                                fun_id_expression,
-                                generics,
-                                arguments,
-                                Some(assignee.get_type()),
-                                module_id,
-                                types,
-                            )
-                            .map_err(|e| vec![e])?;
-                        Ok(TypedStatement::Definition(assignee, e))
-                    }
-                    _ => {
-                        // check the expression to be assigned
-                        let checked_expr = self
-                            .check_expression(expr, module_id, types)
-                            .map_err(|e| vec![e])?;
-
-                        let assignee_type = assignee.get_type();
-
-                        // make sure the assignee has the same type as the rhs
-                        match assignee_type {
-                            Type::FieldElement => FieldElementExpression::try_from_typed(checked_expr)
-                                .map(TypedExpression::from),
-                            Type::Boolean => {
-                                BooleanExpression::try_from_typed(checked_expr).map(TypedExpression::from)
-                            }
-                            Type::Uint(bitwidth) => UExpression::try_from_typed(checked_expr, &bitwidth)
-                                .map(TypedExpression::from),
-                            Type::Array(ref array_ty) => {
-                                ArrayExpression::try_from_typed(checked_expr, array_ty)
-                                    .map(TypedExpression::from)
-                            }
-                            Type::Struct(ref struct_ty) => {
-                                StructExpression::try_from_typed(checked_expr, struct_ty)
-                                    .map(TypedExpression::from)
-                            }
-                            Type::Tuple(ref tuple_ty) => {
-                                TupleExpression::try_from_typed(checked_expr, tuple_ty)
-                                    .map(TypedExpression::from)
-                            }
-                            Type::Int => Err(checked_expr), // Integers cannot be assigned
-                        }
-                            .map_err(|e| ErrorInner {
-                                pos: Some(pos),
-                                message: format!(
-                                    "Expression `{}` of type `{}` cannot be assigned to `{}` of type `{}`",
-                                    e,
-                                    e.get_type(),
-                                    assignee.clone(),
-                                    assignee_type
-                                ),
-                            })
-                            .map(|rhs| TypedStatement::Definition(assignee, rhs))
-                            .map_err(|e| vec![e])
-                    }
-                }
->>>>>>> 70f4291b
             }
             Statement::Assertion(e, message) => {
                 let e = self
@@ -1989,123 +1929,6 @@
 
                 res
             }
-<<<<<<< HEAD
-            Statement::MultipleDefinition(assignees, rhs) => {
-                let (assignees, errors): (Vec<_>, Vec<_>) = assignees
-                    .into_iter()
-                    .map(|a| match a {
-                        VariableOrAssignee::Variable(v) => self
-                            .check_variable(v, module_id, types)
-                            .and_then(|var| match self.insert_into_scope(var.clone()) {
-                                true => Ok(var),
-                                false => Err(vec![ErrorInner {
-                                    pos: Some(pos),
-                                    message: format!(
-                                        "Duplicate declaration for variable named {}",
-                                        var.id
-                                    ),
-                                }]),
-                            })
-                            .map(|var| TypedAssignee::Identifier(var)),
-                        VariableOrAssignee::Assignee(a) => self
-                            .check_assignee(a, module_id, types)
-                            .map_err(|e| vec![e]),
-                    })
-                    .partition(|r| r.is_ok());
-
-                if !errors.is_empty() {
-                    return Err(errors.into_iter().flat_map(|e| e.unwrap_err()).collect());
-                }
-
-                let assignees: Vec<_> = assignees.into_iter().map(|a| a.unwrap()).collect();
-
-                match rhs.value {
-                    // Right side has to be a function call
-                    Expression::FunctionCall(fun_id_expression, generics, arguments) => {
-
-                        let fun_id = match fun_id_expression.value {
-                            Expression::Identifier(id) => Ok(id),
-                            e => Err(vec![ErrorInner {
-                                pos: Some(pos),
-                                message: format!(
-                                    "Expected function in function call to be an identifier, found {}",
-                                    e
-                                ),
-                            }])
-                        }?;
-
-                        // check the generic arguments, if any
-                        let generics_checked: Option<Vec<Option<UExpression<'ast, T>>>> = generics
-                            .map(|generics|
-                                generics.into_iter().map(|g|
-                                    g.map(|g| {
-                                        let pos = g.pos();
-                                        self.check_expression(g, module_id, types).and_then(|g| {
-                                            UExpression::try_from_typed(g, &UBitwidth::B32).map_err(
-                                                |e| ErrorInner {
-                                                    pos: Some(pos),
-                                                    message: format!(
-                                                        "Expected {} to be of type u32, found {}",
-                                                        e,
-                                                        e.get_type(),
-                                                    ),
-                                                },
-                                            )
-                                        })
-                                    })
-                                    .transpose()
-                                )
-                            .collect::<Result<_, _>>()
-                        ).transpose().map_err(|e| vec![e])?;
-
-                        let assignee_types: Vec<_> = assignees.iter().map(|a| Some(a.get_type().clone())).collect();
-
-                        // find argument types
-                        let mut arguments_checked = vec![];
-                        for arg in arguments {
-                            let arg_checked = self.check_expression(arg, module_id, types).map_err(|e| vec![e])?;
-                            arguments_checked.push(arg_checked);
-                        }
-
-                        let arguments_types: Vec<_> =
-                            arguments_checked.iter().map(|a| a.get_type()).collect();
-
-                        let query = FunctionQuery::new(fun_id, &generics_checked, &arguments_types, &assignee_types);
-
-                        let functions = self.find_functions(&query);
-
-                        match functions.len() {
-                    		// the function has to be defined
-                    		1 => {
-
-                                let mut functions = functions;
-                                let f = functions.pop().unwrap();
-
-                                let arguments_checked = arguments_checked.into_iter().zip(f.signature.inputs.iter()).map(|(a, t)| TypedExpression::align_to_type(a, t)).collect::<Result<Vec<_>, _>>().map_err(|e| vec![ErrorInner {
-                                    pos: Some(pos),
-                                    message: format!("Expected function call argument to be of type {}, found {} of type {}", e.1, e.0, e.0.get_type())
-                                }])?;
-
-                                let call = TypedExpressionList::function_call(f.clone(), generics_checked.unwrap_or_else(|| vec![None; f.signature.generics.len()]), arguments_checked).annotate(Types { inner: assignees.iter().map(|a| a.get_type()).collect()});
-
-                                Ok(TypedStatement::MultipleDefinition(assignees, call))
-                    		},
-                    		0 => Err(ErrorInner {                         pos: Some(pos),
- message: format!("Function definition for function {} with signature {} not found.", fun_id, query) }),
-                            n => Err(ErrorInner {
-                        pos: Some(pos),
-                        message: format!("Ambiguous call to function {}, {} candidates were found. Please be more explicit.", fun_id, n)
-                    })
-                    	}
-                    }
-                    _ => Err(ErrorInner {
-                        pos: Some(pos),
-                        message: format!("{} should be a function call", rhs),
-                    }),
-                }.map_err(|e| vec![e])
-            }
-=======
->>>>>>> 70f4291b
         }
     }
 
@@ -4538,35 +4361,19 @@
 
     #[test]
     fn undefined_variable_in_statement() {
-<<<<<<< HEAD
-        // field a = b
+        // field a = b;
         // b undefined
         let statement: StatementNode = Statement::Definition(
             absy::Variable::immutable("a", UnresolvedType::FieldElement.mock()).mock(),
-=======
-        // field a;
-        // a = b;
-        // b undefined
-        let declaration = Statement::Declaration(
-            absy::Variable::new("a", UnresolvedType::FieldElement.mock()).mock(),
-        )
-        .mock();
-
-        let definition: StatementNode = Statement::Definition(
-            Assignee::Identifier("a").mock(),
->>>>>>> 70f4291b
             Expression::Identifier("b").mock(),
         )
         .mock();
 
         let mut checker: Checker<Bn128Field> = Checker::default();
         checker.enter_scope();
-        checker
-            .check_statement(declaration, &*MODULE_ID, &TypeMap::new())
-            .unwrap();
 
         assert_eq!(
-            checker.check_statement(definition, &*MODULE_ID, &TypeMap::new()),
+            checker.check_statement(statement, &*MODULE_ID, &TypeMap::new()),
             Err(vec![ErrorInner {
                 pos: Some((Position::mock(), Position::mock())),
                 message: "Identifier \"b\" is undefined".into()
@@ -4576,11 +4383,7 @@
 
     #[test]
     fn defined_variable_in_statement() {
-<<<<<<< HEAD
-        // field a = b
-=======
-        // a = b;
->>>>>>> 70f4291b
+        // field a = b;
         // b defined
         let statement: StatementNode = Statement::Definition(
             absy::Variable::immutable("a", UnresolvedType::FieldElement.mock()).mock(),
@@ -4809,7 +4612,7 @@
     fn for_index_in_for() {
         // def foo() {
         //   for u32 i in 0..10 {
-        //     a = i;
+        //     field a = i;
         //   }
         //   return;
         // }
@@ -4887,21 +4690,10 @@
         // }
         // should fail
         let bar_statements: Vec<StatementNode> = vec![
-<<<<<<< HEAD
-            Statement::MultipleDefinition(
-                vec![
-                    absy::Variable::immutable("a", UnresolvedType::FieldElement.mock())
-                        .mock()
-                        .into(),
-                ],
-=======
-            Statement::Declaration(
-                absy::Variable::new("a", UnresolvedType::FieldElement.mock()).mock(),
-            )
-            .mock(),
             Statement::Definition(
-                Assignee::Identifier("a").mock(),
->>>>>>> 70f4291b
+                absy::Variable::immutable("a", UnresolvedType::FieldElement.mock())
+                    .mock()
+                    .into(),
                 Expression::FunctionCall(box Expression::Identifier("foo").mock(), None, vec![])
                     .mock(),
             )
@@ -4949,21 +4741,10 @@
         // }
         // should fail
         let bar_statements: Vec<StatementNode> = vec![
-<<<<<<< HEAD
-            Statement::MultipleDefinition(
-                vec![
-                    absy::Variable::immutable("a", UnresolvedType::FieldElement.mock())
-                        .mock()
-                        .into(),
-                ],
-=======
-            Statement::Declaration(
-                absy::Variable::new("a", UnresolvedType::FieldElement.mock()).mock(),
-            )
-            .mock(),
             Statement::Definition(
-                Assignee::Identifier("a").mock(),
->>>>>>> 70f4291b
+                absy::Variable::immutable("a", UnresolvedType::FieldElement.mock())
+                    .mock()
+                    .into(),
                 Expression::FunctionCall(box Expression::Identifier("foo").mock(), None, vec![])
                     .mock(),
             )
@@ -4995,14 +4776,6 @@
     }
 
     #[test]
-<<<<<<< HEAD
-    fn undefined_variable_in_multireturn_call() {
-        // def foo(x):
-        // 	return 1, 2
-        // def main():
-        // 	field a, field b = foo(x)
-        // 	return 1
-=======
     fn undeclared_variable() {
         // def foo() -> field {
         //   return 1;
@@ -5011,22 +4784,13 @@
         //   a = foo();
         //   return;
         // }
->>>>>>> 70f4291b
         // should fail
 
         let foo_statements: Vec<StatementNode> =
             vec![Statement::Return(Some(Expression::IntConstant(1usize.into()).mock())).mock()];
 
         let foo = Function {
-<<<<<<< HEAD
-            arguments: vec![crate::absy::Parameter {
-                id: absy::Variable::immutable("x", UnresolvedType::FieldElement.mock()).mock(),
-                is_private: false,
-            }
-            .mock()],
-=======
             arguments: vec![],
->>>>>>> 70f4291b
             statements: foo_statements,
             signature: UnresolvedSignature::new()
                 .inputs(vec![])
@@ -5035,35 +4799,10 @@
         .mock();
 
         let main_statements: Vec<StatementNode> = vec![
-<<<<<<< HEAD
-            Statement::MultipleDefinition(
-                vec![
-                    absy::Variable::immutable("a", UnresolvedType::FieldElement.mock())
-                        .mock()
-                        .into(),
-                    absy::Variable::immutable("b", UnresolvedType::FieldElement.mock())
-                        .mock()
-                        .into(),
-                ],
-                Expression::FunctionCall(
-                    box Expression::Identifier("foo").mock(),
-                    None,
-                    vec![Expression::Identifier("x").mock()],
-                )
-                .mock(),
-            )
-            .mock(),
-            Statement::Return(
-                ExpressionList {
-                    expressions: vec![Expression::IntConstant(1usize.into()).mock()],
-                }
-                .mock(),
-=======
-            Statement::Definition(
+            Statement::Assignment(
                 Assignee::Identifier("a").mock(),
                 Expression::FunctionCall(box Expression::Identifier("foo").mock(), None, vec![])
                     .mock(),
->>>>>>> 70f4291b
             )
             .mock(),
             Statement::Return(None).mock(),
@@ -5110,121 +4849,15 @@
     }
 
     #[test]
-<<<<<<< HEAD
-    fn undeclared_variables() {
-        // def foo() -> (field, field):
-        //  return 1, 2
-        // def main():
-        //  a, b = foo()
-        //  return 1
-        // should fail
-
-        let foo_statements: Vec<StatementNode> = vec![Statement::Return(
-            ExpressionList {
-                expressions: vec![
-                    Expression::IntConstant(1usize.into()).mock(),
-                    Expression::IntConstant(2usize.into()).mock(),
-                ],
-            }
-            .mock(),
-        )
-        .mock()];
-
-        let foo = Function {
-            arguments: vec![],
-            statements: foo_statements,
-            signature: UnresolvedSignature::new().inputs(vec![]).outputs(vec![
-                UnresolvedType::FieldElement.mock(),
-                UnresolvedType::FieldElement.mock(),
-            ]),
-        }
-        .mock();
-
-        let main_statements: Vec<StatementNode> = vec![
-            Statement::MultipleDefinition(
-                vec![
-                    Assignee::Identifier("a").mock().into(),
-                    Assignee::Identifier("b").mock().into(),
-                ],
-                Expression::FunctionCall(box Expression::Identifier("foo").mock(), None, vec![])
-                    .mock(),
-            )
-            .mock(),
-            Statement::Return(
-                ExpressionList {
-                    expressions: vec![],
-                }
-                .mock(),
-            )
-            .mock(),
-        ];
-
-        let main = Function {
-            arguments: vec![],
-            statements: main_statements,
-            signature: UnresolvedSignature::new().inputs(vec![]).outputs(vec![]),
-        }
-        .mock();
-
-        let module = Module {
-            symbols: vec![
-                SymbolDeclaration {
-                    id: "foo",
-                    symbol: Symbol::Here(SymbolDefinition::Function(foo)),
-                }
-                .mock(),
-                SymbolDeclaration {
-                    id: "main",
-                    symbol: Symbol::Here(SymbolDefinition::Function(main)),
-                }
-                .mock(),
-            ],
-        };
-
-        let mut state =
-            State::<Bn128Field>::new(vec![((*MODULE_ID).clone(), module)].into_iter().collect());
-
-        let mut checker: Checker<Bn128Field> = new_with_args(HashMap::new(), 0, HashSet::new());
-        assert_eq!(
-            checker.check_module(&*MODULE_ID, &mut state),
-            Err(vec![
-                Error {
-                    inner: ErrorInner {
-                        pos: Some((Position::mock(), Position::mock())),
-                        message: "Variable `a` is undeclared".into()
-                    },
-                    module_id: (*MODULE_ID).clone()
-                },
-                Error {
-                    inner: ErrorInner {
-                        pos: Some((Position::mock(), Position::mock())),
-                        message: "Variable `b` is undeclared".into()
-                    },
-                    module_id: (*MODULE_ID).clone()
-                }
-            ])
-        );
-    }
-
-    #[test]
-    fn assign_to_select() {
-        // def foo() -> field:
-        //  return 1
-        // def main():
-        //  field[1] mut a = [0]
-        //  a[0] = foo()
-        //  return
-=======
     fn assign_to_select() {
         // def foo() -> field {
         //   return 1;
         // }
         // def main() {
-        //   field[1] a = [0];
+        //   field[1] mut a = [0];
         //   a[0] = foo();
         //   return;
         // }
->>>>>>> 70f4291b
         // should succeed
 
         let foo_statements: Vec<StatementNode> =
@@ -5256,19 +4889,15 @@
                 .mock(),
             )
             .mock(),
-            Statement::Definition(
+            Statement::Assignment(
                 Assignee::Select(
                     box Assignee::Identifier("a").mock(),
                     box RangeOrExpression::Expression(
                         absy::Expression::IntConstant(0usize.into()).mock(),
                     ),
                 )
-<<<<<<< HEAD
                 .mock()
-                .into()],
-=======
-                .mock(),
->>>>>>> 70f4291b
+                .into(),
                 Expression::FunctionCall(box Expression::Identifier("foo").mock(), None, vec![])
                     .mock(),
             )
@@ -5387,109 +5016,6 @@
     }
 
     #[test]
-<<<<<<< HEAD
-    fn multi_def() {
-        // def foo():
-        //   return 1, 2
-        // def bar():
-        //   field a, field b = foo()
-        //   return a + b
-        //
-        // should pass
-        let bar_statements: Vec<StatementNode> = vec![
-            Statement::MultipleDefinition(
-                vec![
-                    absy::Variable::immutable("a", UnresolvedType::FieldElement.mock())
-                        .mock()
-                        .into(),
-                    absy::Variable::immutable("b", UnresolvedType::FieldElement.mock())
-                        .mock()
-                        .into(),
-                ],
-                Expression::FunctionCall(box Expression::Identifier("foo").mock(), None, vec![])
-                    .mock(),
-            )
-            .mock(),
-            Statement::Return(
-                ExpressionList {
-                    expressions: vec![Expression::Add(
-                        box Expression::Identifier("a").mock(),
-                        box Expression::Identifier("b").mock(),
-                    )
-                    .mock()],
-                }
-                .mock(),
-            )
-            .mock(),
-        ];
-
-        let bar_statements_checked: Vec<TypedStatement<Bn128Field>> = vec![
-            TypedStatement::MultipleDefinition(
-                vec![
-                    typed_absy::Variable::field_element("a").into(),
-                    typed_absy::Variable::field_element("b").into(),
-                ],
-                TypedExpressionList::function_call(
-                    DeclarationFunctionKey::with_location((*MODULE_ID).clone(), "foo").signature(
-                        DeclarationSignature::new().outputs(vec![
-                            DeclarationType::FieldElement,
-                            DeclarationType::FieldElement,
-                        ]),
-                    ),
-                    vec![],
-                    vec![],
-                )
-                .annotate(Types::new(vec![Type::FieldElement, Type::FieldElement])),
-            ),
-            TypedStatement::Return(vec![FieldElementExpression::Add(
-                box FieldElementExpression::Identifier("a".into()),
-                box FieldElementExpression::Identifier("b".into()),
-            )
-            .into()]),
-        ];
-
-        let foo = DeclarationFunctionKey {
-            module: (*MODULE_ID).clone(),
-            id: "foo",
-            signature: DeclarationSignature::new().inputs(vec![]).outputs(vec![
-                DeclarationType::FieldElement,
-                DeclarationType::FieldElement,
-            ]),
-        };
-
-        let mut functions = HashSet::new();
-        functions.insert(foo);
-
-        let bar = Function {
-            arguments: vec![],
-            statements: bar_statements,
-            signature: UnresolvedSignature::new()
-                .inputs(vec![])
-                .outputs(vec![UnresolvedType::FieldElement.mock()]),
-        }
-        .mock();
-
-        let bar_checked = TypedFunction {
-            arguments: vec![],
-            statements: bar_statements_checked,
-            signature: DeclarationSignature::new()
-                .inputs(vec![])
-                .outputs(vec![DeclarationType::FieldElement]),
-        };
-
-        let modules = Modules::new();
-        let state = State::new(modules);
-
-        let mut checker: Checker<Bn128Field> = new_with_args(HashMap::new(), 0, functions);
-        assert_eq!(
-            checker.check_function(bar, &*MODULE_ID, &state),
-            Ok(bar_checked)
-        );
-    }
-
-    #[test]
-=======
->>>>>>> 70f4291b
     fn duplicate_argument_name() {
         // def main(field a, bool a) {
         //   return;
@@ -5605,13 +5131,8 @@
 
     #[test]
     fn shadowing_with_same_type() {
-<<<<<<< HEAD
-        //   field a = 2
-        //	 field a = 2
-=======
-        // field a;
-        // field a;
->>>>>>> 70f4291b
+        //   field a = 2;
+        //	 field a = 2;
         //
         // should fail
 
@@ -5646,13 +5167,8 @@
 
     #[test]
     fn shadowing_with_different_type() {
-<<<<<<< HEAD
-        //   field a = 2
-        //	 bool a = true
-=======
-        // field a;
-        // bool a;
->>>>>>> 70f4291b
+        //   field a = 2;
+        //	 bool a = true;
         //
         // should fail
 
