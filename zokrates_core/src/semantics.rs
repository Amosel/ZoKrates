//! Module containing semantic analysis tools to run at compile time
//!
//! @file semantics.rs
//! @author Thibaut Schaeffer <thibaut@schaeff.fr>
//! @date 2017

use num_bigint::BigUint;
use std::collections::{btree_map::Entry, BTreeMap, BTreeSet, HashMap, HashSet};
use std::fmt;
use std::path::PathBuf;
use zokrates_ast::common::FormatString;
use zokrates_ast::typed::types::{GGenericsAssignment, GTupleType, GenericsAssignment};
use zokrates_ast::typed::SourceIdentifier;
use zokrates_ast::typed::*;
use zokrates_ast::typed::{DeclarationParameter, DeclarationVariable, Variable};
use zokrates_ast::untyped::Identifier;
use zokrates_ast::untyped::*;
use zokrates_field::Field;

use zokrates_ast::untyped::types::{UnresolvedSignature, UnresolvedType, UserTypeId};

use std::hash::Hash;
use zokrates_ast::typed::types::{
    check_type, specialize_declaration_type, ArrayType, DeclarationArrayType, DeclarationConstant,
    DeclarationFunctionKey, DeclarationSignature, DeclarationStructMember, DeclarationStructType,
    DeclarationTupleType, DeclarationType, GenericIdentifier, StructLocation, StructMember,
    TupleType,
};

#[derive(PartialEq, Eq, Debug)]
pub struct ErrorInner {
    pos: Option<(Position, Position)>,
    message: String,
}

#[derive(PartialEq, Eq, Debug)]
pub struct Error {
    pub inner: ErrorInner,
    pub module_id: PathBuf,
}

impl ErrorInner {
    pub fn pos(&self) -> &Option<(Position, Position)> {
        &self.pos
    }

    pub fn message(&self) -> &str {
        &self.message
    }

    fn in_file(self, id: &ModuleId) -> Error {
        Error {
            inner: self,
            module_id: id.to_path_buf(),
        }
    }
}

// a single struct to cover all cases of user-defined types
#[derive(Debug, Clone)]
struct UserDeclarationType<'ast, T> {
    generics: Vec<DeclarationConstant<'ast, T>>,
    ty: DeclarationType<'ast, T>,
}

impl<'ast, T> UserDeclarationType<'ast, T> {
    // returns the declared generics for this user type
    // for alias of basic types this is empty
    // for structs this is the same as the used generics
    // for aliases of structs this is the names of the generics declared on the left side of the type declaration
    fn declaration_generics(&self) -> Vec<&'ast str> {
        self.generics
            .iter()
            .filter_map(|g| match g {
                DeclarationConstant::Generic(g) => Some(g),
                _ => None,
            })
            .collect::<BTreeSet<_>>() // we collect into a BTreeSet because draining it after yields the element in the right order defined by Ord
            .into_iter()
            .map(|g| g.name())
            .collect()
    }
}

type TypeMap<'ast, T> = BTreeMap<OwnedModuleId, BTreeMap<UserTypeId, UserDeclarationType<'ast, T>>>;
type ConstantMap<'ast, T> =
    BTreeMap<OwnedModuleId, BTreeMap<ConstantIdentifier<'ast>, DeclarationType<'ast, T>>>;

/// The global state of the program during semantic checks
#[derive(Debug)]
struct State<'ast, T> {
    /// The modules yet to be checked, which we consume as we explore the dependency tree
    modules: Modules<'ast>,
    /// The already checked modules, which we're returning at the end
    typed_modules: TypedModules<'ast, T>,
    /// The user-defined types, which we keep track at this phase only. In later phases, we rely only on basic types and combinations thereof
    types: TypeMap<'ast, T>,
    // The user-defined constants
    constants: ConstantMap<'ast, T>,
}

/// A symbol for a given name: either a type or a group of functions. Not both!
#[derive(PartialEq, Hash, Eq, Debug)]
enum SymbolType<'ast, T> {
    Type,
    Constant,
    Functions(BTreeSet<DeclarationSignature<'ast, T>>),
}

/// A data structure to keep track of all symbols in a module
#[derive(Default)]
struct SymbolUnifier<'ast, T> {
    symbols: BTreeMap<String, SymbolType<'ast, T>>,
}

impl<'ast, T: std::cmp::Ord> SymbolUnifier<'ast, T> {
    fn insert_type<S: Into<String>>(&mut self, id: S) -> bool {
        let e = self.symbols.entry(id.into());
        match e {
            // if anything is already called `id`, we cannot introduce the symbol
            Entry::Occupied(..) => false,
            // otherwise, we can!
            Entry::Vacant(v) => {
                v.insert(SymbolType::Type);
                true
            }
        }
    }

    fn insert_constant<S: Into<String>>(&mut self, id: S) -> bool {
        let e = self.symbols.entry(id.into());
        match e {
            // if anything is already called `id`, we cannot introduce this constant
            Entry::Occupied(..) => false,
            // otherwise, we can!
            Entry::Vacant(v) => {
                v.insert(SymbolType::Constant);
                true
            }
        }
    }

    fn insert_function<S: Into<String>>(
        &mut self,
        id: S,
        signature: DeclarationSignature<'ast, T>,
    ) -> bool {
        let s_type = self.symbols.entry(id.into());
        match s_type {
            // if anything is already called `id`, it depends what it is
            Entry::Occupied(mut o) => {
                match o.get_mut() {
                    // if it's a Type or a Constant, then we can't introduce a function
                    SymbolType::Type | SymbolType::Constant => false,
                    // if it's a Function, we can introduce it only if it has a different signature
                    SymbolType::Functions(signatures) => signatures.insert(signature),
                }
            }
            // otherwise, we can!
            Entry::Vacant(v) => {
                v.insert(SymbolType::Functions(vec![signature].into_iter().collect()));
                true
            }
        }
    }
}

impl<'ast, T: Field> State<'ast, T> {
    fn new(modules: Modules<'ast>) -> Self {
        State {
            modules,
            typed_modules: BTreeMap::new(),
            types: BTreeMap::new(),
            constants: BTreeMap::new(),
        }
    }
}

/// A function query in the current module.
#[derive(Debug)]
struct FunctionQuery<'ast, T> {
    id: Identifier<'ast>,
    generics_count: Option<usize>,
    inputs: Vec<Type<'ast, T>>,
    /// Output type is optional as we try to infer it
    output: Option<Type<'ast, T>>,
}

impl<'ast, T: fmt::Display> fmt::Display for FunctionQuery<'ast, T> {
    fn fmt(&self, f: &mut fmt::Formatter) -> fmt::Result {
        if let Some(count) = self.generics_count {
            write!(
                f,
                "<{}>",
                (0..count)
                    .map(|_| String::from("_"))
                    .collect::<Vec<_>>()
                    .join(", ")
            )?
        }

        write!(f, "(")?;
        for (i, t) in self.inputs.iter().enumerate() {
            write!(f, "{}", t)?;
            if i < self.inputs.len() - 1 {
                write!(f, ", ")?;
            }
        }
        write!(f, ")")?;

        write!(
            f,
            " -> {}",
            self.output
                .as_ref()
                .map(|o| o.to_string())
                .unwrap_or_else(|| "_".to_string())
        )
    }
}

impl<'ast, T: Field> FunctionQuery<'ast, T> {
    /// Create a new query.
    fn new(
        id: Identifier<'ast>,
        generics: &Option<Vec<Option<UExpression<'ast, T>>>>,
        inputs: &[Type<'ast, T>],
        output: Option<Type<'ast, T>>,
    ) -> Self {
        FunctionQuery {
            id,
            generics_count: generics.as_ref().map(|g| g.len()),
            inputs: inputs.to_owned(),
            output,
        }
    }

    /// match a `FunctionKey` against this `FunctionQuery`
    fn match_func(&self, func: &DeclarationFunctionKey<'ast, T>) -> bool {
        self.id == func.id
            && self.generics_count.map(|count| count == func.signature.generics.len()).unwrap_or(true) // we do not look at the values here, this will be checked when inlining anyway
            && self.inputs.len() == func.signature.inputs.len()
            && self
                .inputs
                .iter()
                .zip(func.signature.inputs.iter())
                .all(|(input_ty, sig_ty)| input_ty.can_be_specialized_to(sig_ty))
            && self.output
            .as_ref()
                    .map(|o| o.can_be_specialized_to(&func.signature.output))
                    .unwrap_or(true)
    }

    fn match_funcs(
        &self,
        funcs: &HashSet<DeclarationFunctionKey<'ast, T>>,
    ) -> Vec<DeclarationFunctionKey<'ast, T>> {
        funcs
            .iter()
            .filter(|func| self.match_func(func))
            .cloned()
            .collect()
    }
}

#[derive(Debug, Clone)]
pub struct IdentifierInfo<'ast, T, U> {
    id: U,
    ty: Type<'ast, T>,
    is_mutable: bool,
}

#[derive(Default, Debug)]
struct Scope<'ast, T> {
    level: usize,
    map: HashMap<
        SourceIdentifier<'ast>,
        BTreeMap<usize, IdentifierInfo<'ast, T, CoreIdentifier<'ast>>>,
    >,
}

impl<'ast, T: Field> Scope<'ast, T> {
    // insert into the scope and return whether we are shadowing an existing variable
    fn insert(
        &mut self,
        id: SourceIdentifier<'ast>,
        info: IdentifierInfo<'ast, T, CoreIdentifier<'ast>>,
    ) -> bool {
        let existed = self
            .map
            .get(&id)
            .map(|versions| !versions.is_empty())
            .unwrap_or(false);
        self.map.entry(id).or_default().insert(self.level, info);

        existed
    }

    /// get the current version of this variable
    fn get(
        &self,
        id: &SourceIdentifier<'ast>,
    ) -> Option<IdentifierInfo<'ast, T, CoreIdentifier<'ast>>> {
        self.map
            .get(id)
            .and_then(|versions| versions.values().next_back().cloned())
    }

    fn enter(&mut self) {
        self.level += 1;
    }

    fn exit(&mut self) {
        for versions in self.map.values_mut() {
            versions.remove(&self.level);
        }
        self.level -= 1;
    }
}

/// Checker checks the semantics of a program, keeping track of functions and variables in scope
#[derive(Default)]
pub struct Checker<'ast, T> {
    return_type: Option<DeclarationType<'ast, T>>,
    scope: Scope<'ast, T>,
    functions: HashSet<DeclarationFunctionKey<'ast, T>>,
}

impl<'ast, T: Field> Checker<'ast, T> {
    /// Check a `Program`
    ///
    /// # Arguments
    ///
    /// * `prog` - The `Program` to be checked
    pub fn check(prog: Program<'ast>) -> Result<TypedProgram<'ast, T>, Vec<Error>> {
        Checker::default().check_program(prog)
    }

    fn check_program(
        &mut self,
        program: Program<'ast>,
    ) -> Result<TypedProgram<'ast, T>, Vec<Error>> {
        let mut state = State::new(program.modules);

        let mut errors = vec![];

        // recursively type-check modules starting with `main`
        match self.check_module(&program.main, &mut state) {
            Ok(()) => {}
            Err(e) => errors.extend(e),
        };

        if !errors.is_empty() {
            return Err(errors);
        }

        let main_id = program.main.clone();

        Checker::check_single_main(state.typed_modules.get(&program.main).unwrap()).map_err(
            |inner| {
                vec![Error {
                    inner,
                    module_id: main_id,
                }]
            },
        )?;

        Ok(TypedProgram {
            main: program.main,
            modules: state.typed_modules,
        })
    }

    fn check_type_definition(
        &mut self,
        ty: TypeDefinitionNode<'ast>,
        module_id: &ModuleId,
        state: &State<'ast, T>,
    ) -> Result<UserDeclarationType<'ast, T>, Vec<ErrorInner>> {
        let pos = ty.pos();
        let ty = ty.value;

        let mut errors = vec![];

        let mut generics = vec![];
        let mut generics_map = BTreeMap::new();

        for (index, g) in ty.generics.iter().enumerate() {
            if state
                .constants
                .get(module_id)
                .and_then(|m| m.get(g.value))
                .is_some()
            {
                errors.push(ErrorInner {
                    pos: Some(g.pos()),
                    message: format!(
                        "Generic parameter {p} conflicts with constant symbol {p}",
                        p = g.value
                    ),
                });
            } else {
                match generics_map.insert(g.value, index).is_none() {
                    true => {
                        generics.push(DeclarationConstant::Generic(
                            GenericIdentifier::with_name(g.value).with_index(index),
                        ));
                    }
                    false => {
                        errors.push(ErrorInner {
                            pos: Some(g.pos()),
                            message: format!("Generic parameter {} is already declared", g.value),
                        });
                    }
                }
            }
        }

        let mut used_generics = HashSet::new();

        match self.check_declaration_type(
            ty.ty,
            module_id,
            state,
            &generics_map,
            &mut used_generics,
        ) {
            Ok(ty) => {
                // check that all declared generics were used
                for declared_generic in generics_map.keys() {
                    if !used_generics.contains(declared_generic) {
                        errors.push(ErrorInner {
                            pos: Some(pos),
                            message: format!("Generic parameter {} must be used", declared_generic),
                        });
                    }
                }

                if !errors.is_empty() {
                    return Err(errors);
                }

                Ok(UserDeclarationType { generics, ty })
            }
            Err(e) => {
                errors.push(e);
                Err(errors)
            }
        }
    }

    fn check_constant_definition(
        &mut self,
        id: ConstantIdentifier<'ast>,
        c: ConstantDefinitionNode<'ast>,
        module_id: &ModuleId,
        state: &State<'ast, T>,
    ) -> Result<TypedConstant<'ast, T>, ErrorInner> {
        let pos = c.pos();

        let ty = self.check_declaration_type(
            c.value.ty.clone(),
            module_id,
            state,
            &BTreeMap::default(),
            &mut HashSet::default(),
        )?;
        let checked_expr =
            self.check_expression(c.value.expression.clone(), module_id, &state.types)?;

        match ty {
            DeclarationType::FieldElement => {
                FieldElementExpression::try_from_typed(checked_expr).map(TypedExpression::from)
            }
            DeclarationType::Boolean => {
                BooleanExpression::try_from_typed(checked_expr).map(TypedExpression::from)
            }
            DeclarationType::Uint(bitwidth) => {
                UExpression::try_from_typed(checked_expr, &bitwidth).map(TypedExpression::from)
            }
            DeclarationType::Array(ref array_ty) => {
                ArrayExpression::try_from_typed(checked_expr, array_ty).map(TypedExpression::from)
            }
            DeclarationType::Struct(ref struct_ty) => {
                StructExpression::try_from_typed(checked_expr, struct_ty).map(TypedExpression::from)
            }
            DeclarationType::Tuple(ref tuple_ty) => {
                TupleExpression::try_from_typed(checked_expr, tuple_ty).map(TypedExpression::from)
            }
            DeclarationType::Int => Err(checked_expr), // Integers cannot be assigned
        }
        .map_err(|e| ErrorInner {
            pos: Some(pos),
            message: format!(
                "Expression `{}` of type `{}` cannot be assigned to constant `{}` of type `{}`",
                e,
                e.get_type(),
                id,
                ty
            ),
        })
        .map(|e| TypedConstant::new(e, ty))
    }

    fn check_struct_type_declaration(
        &mut self,
        id: String,
        s: StructDefinitionNode<'ast>,
        module_id: &ModuleId,
        state: &State<'ast, T>,
    ) -> Result<DeclarationStructType<'ast, T>, Vec<ErrorInner>> {
        let pos = s.pos();
        let s = s.value;

        let mut errors = vec![];
        let mut fields: Vec<(_, _)> = vec![];
        let mut fields_set = HashSet::new();

        let mut generics = vec![];
        let mut generics_map = BTreeMap::new();

        for (index, g) in s.generics.iter().enumerate() {
            if state
                .constants
                .get(module_id)
                .and_then(|m| m.get(g.value))
                .is_some()
            {
                errors.push(ErrorInner {
                    pos: Some(g.pos()),
                    message: format!(
                        "Generic parameter {p} conflicts with constant symbol {p}",
                        p = g.value
                    ),
                });
            } else {
                match generics_map.insert(g.value, index).is_none() {
                    true => {
                        generics.push(Some(DeclarationConstant::Generic(
                            GenericIdentifier::with_name(g.value).with_index(index),
                        )));
                    }
                    false => {
                        errors.push(ErrorInner {
                            pos: Some(g.pos()),
                            message: format!("Generic parameter {} is already declared", g.value),
                        });
                    }
                }
            }
        }

        let mut used_generics = HashSet::new();

        for field in s.fields {
            let member_id = field.value.id.to_string();
            match self
                .check_declaration_type(
                    field.value.ty,
                    module_id,
                    state,
                    &generics_map,
                    &mut used_generics,
                )
                .map(|t| (member_id, t))
            {
                Ok(f) => match fields_set.insert(f.0.clone()) {
                    true => fields.push(f),
                    false => errors.push(ErrorInner {
                        pos: Some(pos),
                        message: format!("Duplicate key {} in struct definition", f.0,),
                    }),
                },
                Err(e) => {
                    errors.push(e);
                }
            }
        }

        // check that all declared generics were used
        for declared_generic in generics_map.keys() {
            if !used_generics.contains(declared_generic) {
                errors.push(ErrorInner {
                    pos: Some(pos),
                    message: format!("Generic parameter {} must be used", declared_generic),
                });
            }
        }

        if !errors.is_empty() {
            return Err(errors);
        }

        Ok(DeclarationStructType::new(
            module_id.to_path_buf(),
            id,
            generics,
            fields
                .iter()
                .map(|f| DeclarationStructMember::new(f.0.clone(), f.1.clone()))
                .collect(),
        ))
    }

    fn check_symbol_declaration(
        &mut self,
        declaration: SymbolDeclarationNode<'ast>,
        module_id: &ModuleId,
        state: &mut State<'ast, T>,
        symbols: &mut TypedSymbolDeclarations<'ast, T>,
        symbol_unifier: &mut SymbolUnifier<'ast, T>,
    ) -> Result<(), Vec<Error>> {
        let mut errors: Vec<Error> = vec![];

        let pos = declaration.pos();
        let declaration = declaration.value;

        match declaration.symbol.clone() {
            Symbol::Here(SymbolDefinition::Struct(t)) => {
                match self.check_struct_type_declaration(
                    declaration.id.to_string(),
                    t.clone(),
                    module_id,
                    state,
                ) {
                    Ok(ty) => {
                        match symbol_unifier.insert_type(declaration.id) {
                            false => errors.push(
                                ErrorInner {
                                    pos: Some(pos),
                                    message: format!(
                                        "{} conflicts with another symbol",
                                        declaration.id
                                    ),
                                }
                                .in_file(module_id),
                            ),
                            true => {
                                // there should be no entry in the map for this type yet
                                assert!(state
                                    .types
                                    .entry(module_id.to_path_buf())
                                    .or_default()
                                    .insert(
                                        declaration.id.to_string(),
                                        UserDeclarationType {
                                            generics: ty
                                                .generics
                                                .clone()
                                                .into_iter()
                                                .map(|g| g.unwrap())
                                                .collect(),
                                            ty: DeclarationType::Struct(ty)
                                        }
                                    )
                                    .is_none());
                            }
                        };
                    }
                    Err(e) => errors.extend(e.into_iter().map(|inner| Error {
                        inner,
                        module_id: module_id.to_path_buf(),
                    })),
                }
            }
            Symbol::Here(SymbolDefinition::Constant(c)) => {
                match self.check_constant_definition(declaration.id, c, module_id, state) {
                    Ok(c) => {
                        match symbol_unifier.insert_constant(declaration.id) {
                            false => errors.push(
                                ErrorInner {
                                    pos: Some(pos),
                                    message: format!(
                                        "{} conflicts with another symbol",
                                        declaration.id
                                    ),
                                }
                                .in_file(module_id),
                            ),
                            true => {
                                symbols.push(
                                    TypedConstantSymbolDeclaration::new(
                                        CanonicalConstantIdentifier::new(
                                            declaration.id,
                                            module_id.into(),
                                        ),
                                        TypedConstantSymbol::Here(c.clone()),
                                    )
                                    .into(),
                                );
                                let id = declaration.id;

                                let info = IdentifierInfo {
                                    id: CoreIdentifier::Constant(CanonicalConstantIdentifier::new(
                                        declaration.id,
                                        module_id.into(),
                                    )),
                                    ty: c.get_type(),
                                    is_mutable: false,
                                };
                                assert_eq!(self.scope.level, 0);
                                assert!(!self.scope.insert(id, info));
                                assert!(state
                                    .constants
                                    .entry(module_id.to_path_buf())
                                    .or_default()
                                    .insert(declaration.id, c.ty)
                                    .is_none());
                            }
                        };
                    }
                    Err(e) => {
                        errors.push(e.in_file(module_id));
                    }
                }
            }
            Symbol::Here(SymbolDefinition::Type(t)) => {
                match self.check_type_definition(t, module_id, state) {
                    Ok(ty) => {
                        match symbol_unifier.insert_type(declaration.id) {
                            false => errors.push(
                                ErrorInner {
                                    pos: Some(pos),
                                    message: format!(
                                        "{} conflicts with another symbol",
                                        declaration.id,
                                    ),
                                }
                                .in_file(module_id),
                            ),
                            true => {
                                assert!(state
                                    .types
                                    .entry(module_id.to_path_buf())
                                    .or_default()
                                    .insert(declaration.id.to_string(), ty)
                                    .is_none());
                            }
                        };
                    }
                    Err(e) => {
                        errors.extend(e.into_iter().map(|inner| inner.in_file(module_id)));
                    }
                }
            }
            Symbol::Here(SymbolDefinition::Function(f)) => {
                match self.check_function(f, module_id, state) {
                    Ok(funct) => {
                        match symbol_unifier
                            .insert_function(declaration.id, funct.signature.clone())
                        {
                            false => errors.push(
                                ErrorInner {
                                    pos: Some(pos),
                                    message: format!(
                                        "{} conflicts with another symbol",
                                        declaration.id
                                    ),
                                }
                                .in_file(module_id),
                            ),
                            true => {}
                        };

                        self.functions.insert(
                            DeclarationFunctionKey::with_location(
                                module_id.to_path_buf(),
                                declaration.id,
                            )
                            .signature(funct.signature.clone()),
                        );
                        symbols.push(
                            TypedFunctionSymbolDeclaration::new(
                                DeclarationFunctionKey::with_location(
                                    module_id.to_path_buf(),
                                    declaration.id,
                                )
                                .signature(funct.signature.clone()),
                                TypedFunctionSymbol::Here(funct),
                            )
                            .into(),
                        );
                    }
                    Err(e) => {
                        errors.extend(e.into_iter().map(|inner| inner.in_file(module_id)));
                    }
                }
            }
            Symbol::There(import) => {
                let pos = import.pos();
                let import = import.value;

                match Checker::default().check_module(&import.module_id, state) {
                    Ok(()) => {
                        // find candidates in the checked module
                        let function_candidates: Vec<_> = state
                            .typed_modules
                            .get(&import.module_id)
                            .unwrap()
                            .functions_iter()
                            .into_iter()
                            .filter(|d| d.key.id == import.symbol_id)
                            .map(|d| DeclarationFunctionKey {
                                module: import.module_id.to_path_buf(),
                                id: import.symbol_id,
                                signature: d.symbol.signature(&state.typed_modules).clone(),
                            })
                            .collect();

                        // find candidates in the types
                        let type_candidate = state
                            .types
                            .entry(import.module_id.to_path_buf())
                            .or_default()
                            .get(import.symbol_id)
                            .cloned();

                        // find constant definition candidate
                        let const_candidate = state
                            .constants
                            .entry(import.module_id.to_path_buf())
                            .or_default()
                            .iter()
                            .find(|(i, _)| *i == &import.symbol_id)
                            .map(|(_, c)| c)
                            .cloned();

                        match (function_candidates.len(), type_candidate, const_candidate) {
                            (0, Some(t), None) => {
                                // rename the type to the declared symbol
                                let t = UserDeclarationType {
                                    ty: match t.ty {
                                        DeclarationType::Struct(t) => DeclarationType::Struct(DeclarationStructType {
                                            location: Some(StructLocation {
                                                name: declaration.id.into(),
                                                module: module_id.to_path_buf()
                                            }),
                                            ..t
                                        }),
                                        _ => t.ty // all other cases
                                    },
                                    ..t
                                };

                                // we imported a type, so the symbol it gets bound to should not already exist
                                match symbol_unifier.insert_type(declaration.id) {
                                    false => {
                                        errors.push(Error {
                                            module_id: module_id.to_path_buf(),
                                            inner: ErrorInner {
                                                pos: Some(pos),
                                                message: format!(
                                                    "{} conflicts with another symbol",
                                                    declaration.id,
                                                ),
                                            }});
                                    }
                                    true => {}
                                };
                                state
                                    .types
                                    .entry(module_id.to_path_buf())
                                    .or_default()
                                    .insert(declaration.id.to_string(), t);
                            }
                            (0, None, Some(ty)) => {
                                match symbol_unifier.insert_constant(declaration.id) {
                                    false => {
                                        errors.push(Error {
                                            module_id: module_id.to_path_buf(),
                                            inner: ErrorInner {
                                                pos: Some(pos),
                                                message: format!(
                                                    "{} conflicts with another symbol",
                                                    declaration.id,
                                                ),
                                            }});
                                    }
                                    true => {
                                        let imported_id = CanonicalConstantIdentifier::new(import.symbol_id, import.module_id);
                                        let id = CanonicalConstantIdentifier::new(declaration.id, module_id.into());

                                        symbols.push(TypedConstantSymbolDeclaration::new(
                                            id.clone(),
                                            TypedConstantSymbol::There(imported_id)
                                        ).into());

                                        let id = declaration.id;
                                        let info = IdentifierInfo {
                                            id: CoreIdentifier::Constant(CanonicalConstantIdentifier::new(
                                                declaration.id,
                                                module_id.into(),
                                            )),
                                            ty: zokrates_ast::typed::types::try_from_g_type(ty.clone()).unwrap(),
                                            is_mutable: false,
                                        };
                                        assert_eq!(self.scope.level, 0);
                                        assert!(!self.scope.insert(id, info));

                                        state
                                            .constants
                                            .entry(module_id.to_path_buf())
                                            .or_default()
                                            .insert(declaration.id, ty);
                                    }
                                };
                            }
                            (0, None, None) => {
                                errors.push(ErrorInner {
                                    pos: Some(pos),
                                    message: format!(
                                        "Could not find symbol {} in module {}",
                                        import.symbol_id, import.module_id.display(),
                                    ),
                                }.in_file(module_id));
                            }
                            (_, Some(_), Some(_)) => unreachable!("collision in module we're importing from should have been caught when checking it"),
                            _ => {
                                for candidate in function_candidates {

                                    match symbol_unifier.insert_function(declaration.id, candidate.signature.clone()) {
                                        false => {
                                            errors.push(ErrorInner {
                                                pos: Some(pos),
                                                message: format!(
                                                    "{} conflicts with another symbol",
                                                    declaration.id,
                                                ),
                                            }.in_file(module_id));
                                        },
                                        true => {}
                                    };

                                    let local_key = candidate.clone().id(declaration.id).module(module_id.to_path_buf());

                                    self.functions.insert(local_key.clone());
                                    symbols.push(
                                        TypedFunctionSymbolDeclaration::new(
                                            local_key,
                                            TypedFunctionSymbol::There(candidate,
                                            ),
                                        ).into()
                                    );
                                }
                            }
                        };
                    }
                    Err(e) => {
                        errors.extend(e);
                    }
                };
            }
            Symbol::Flat(funct) => {
                match symbol_unifier.insert_function(declaration.id, funct.typed_signature()) {
                    false => {
                        errors.push(
                            ErrorInner {
                                pos: Some(pos),
                                message: format!(
                                    "{} conflicts with another symbol",
                                    declaration.id
                                ),
                            }
                            .in_file(module_id),
                        );
                    }
                    true => {}
                };

                self.functions.insert(
                    DeclarationFunctionKey::with_location(module_id.to_path_buf(), declaration.id)
                        .signature(funct.typed_signature()),
                );
                symbols.push(
                    TypedFunctionSymbolDeclaration::new(
                        DeclarationFunctionKey::with_location(
                            module_id.to_path_buf(),
                            declaration.id,
                        )
                        .signature(funct.typed_signature()),
                        TypedFunctionSymbol::Flat(funct),
                    )
                    .into(),
                );
            }
            _ => unreachable!(),
        };

        // return if any errors occured
        if !errors.is_empty() {
            return Err(errors);
        }

        Ok(())
    }

    fn check_module(
        &mut self,
        module_id: &ModuleId,
        state: &mut State<'ast, T>,
    ) -> Result<(), Vec<Error>> {
        let mut checked_symbols = TypedSymbolDeclarations::new();

        // check if the module was already removed from the untyped ones
        let to_insert = match state.modules.remove(module_id) {
            // if it was, do nothing
            None => None,
            // if it was not, check it
            Some(module) => {
                // create default entries for this module
                state.types.entry(module_id.to_path_buf()).or_default();
                state.constants.entry(module_id.to_path_buf()).or_default();

                // we keep track of the introduced symbols to avoid collisions between types and functions
                let mut symbol_unifier = SymbolUnifier::default();

                // we go through symbol declarations and check them
                for declaration in module.symbols {
                    self.check_symbol_declaration(
                        declaration,
                        module_id,
                        state,
                        &mut checked_symbols,
                        &mut symbol_unifier,
                    )?
                }

                Some(TypedModule {
                    symbols: checked_symbols,
                })
            }
        };

        // insert into typed_modules if we checked anything
        if let Some(typed_module) = to_insert {
            // there should be no checked module at that key just yet, if there is we have a colision or we checked something twice
            assert!(state
                .typed_modules
                .insert(module_id.to_path_buf(), typed_module)
                .is_none());
        };

        Ok(())
    }

    fn check_single_main(module: &TypedModule<T>) -> Result<(), ErrorInner> {
        match module
            .functions_iter()
            .into_iter()
            .filter(|d| d.key.id == "main")
            .count()
        {
            1 => Ok(()),
            0 => Err(ErrorInner {
                pos: None,
                message: "No main function found".into(),
            }),
            n => Err(ErrorInner {
                pos: None,
                message: format!("Only one main function allowed, found {}", n),
            }),
        }
    }

    fn check_for_variable(
        &mut self,
        var: VariableNode<'ast>,
        module_id: &ModuleId,
        types: &TypeMap<'ast, T>,
    ) -> Result<Variable<'ast, T>, Vec<ErrorInner>> {
        let pos = var.pos();

        let var = self.check_variable(var, module_id, types)?;

        match var.get_type() {
            Type::Uint(UBitwidth::B32) => Ok(()),
            t => Err(vec![ErrorInner {
                pos: Some(pos),
                message: format!("Variable in for loop cannot have type {}", t),
            }]),
        }?;

        Ok(var)
    }

    fn id_in_this_scope(&self, id: SourceIdentifier<'ast>) -> CoreIdentifier<'ast> {
        // in the semantic checker, 0 is top level, 1 is function level. For shadowing, we start with 0 at function level
        // hence the offset of 1
        assert!(
            self.scope.level > 0,
            "CoreIdentifier cannot be declared in the global scope"
        );
        CoreIdentifier::from(ShadowedIdentifier::shadow(id, self.scope.level - 1))
    }

    fn check_function(
        &mut self,
        funct_node: FunctionNode<'ast>,
        module_id: &ModuleId,
        state: &State<'ast, T>,
    ) -> Result<TypedFunction<'ast, T>, Vec<ErrorInner>> {
        assert!(self.return_type.is_none());

        self.enter_scope();

        let pos = funct_node.pos();

        let mut errors = vec![];
        let funct = funct_node.value;
        let mut signature = None;

        assert_eq!(funct.arguments.len(), funct.signature.inputs.len());

        let mut arguments_checked = vec![];

        let mut statements_checked = vec![];

        match self.check_signature(funct.signature, module_id, state) {
            Ok(s) => {
                // initialise generics map
                let mut generics: GenericsAssignment<'ast, T> = GGenericsAssignment::default();

                // define variables for the constants
                for generic in &s.generics {
                    let generic = match generic.clone().unwrap() {
                        DeclarationConstant::Generic(g) => g,
                        _ => unreachable!(),
                    };

                    // for declaration signatures, generics cannot be ignored
                    generics.0.insert(
                        generic.clone(),
                        UExpressionInner::Identifier(self.id_in_this_scope(generic.name()).into())
                            .annotate(UBitwidth::B32),
                    );

                    //we don't have to check for conflicts here, because this was done when checking the signature
                    self.insert_into_scope(generic.name(), Type::Uint(UBitwidth::B32), false);
                }

                for (arg, decl_ty) in funct.arguments.into_iter().zip(s.inputs.iter()) {
                    let pos = arg.pos();

                    let arg = arg.value;

                    let decl_v = DeclarationVariable::new(
                        self.id_in_this_scope(arg.id.value.id),
                        decl_ty.clone(),
                        arg.id.value.is_mutable,
                    );

                    let is_mutable = arg.id.value.is_mutable;

                    let ty = specialize_declaration_type(decl_v.clone()._type, &generics).unwrap();

                    assert_eq!(self.scope.level, 1);

                    let id = arg.id.value.id;
                    let info = IdentifierInfo {
                        id: decl_v.id.id.clone(),
                        ty,
                        is_mutable,
                    };
                    match self.scope.insert(id, info) {
                        false => {}
                        true => {
                            errors.push(ErrorInner {
                                pos: Some(pos),
                                message: format!("Duplicate name in function definition: `{}` was previously declared as an argument, a generic parameter or a constant", arg.id.value.id)
                            });
                        }
                    };

                    arguments_checked.push(DeclarationParameter {
                        id: decl_v,
                        private: arg.is_private,
                    });
                }

                let mut found_return = false;

                for stat in funct.statements.into_iter() {
                    let pos = Some(stat.pos());

                    if let Statement::Return(..) = stat.value {
                        if found_return {
                            errors.push(ErrorInner {
                                pos,
                                message: "Expected a single return statement".to_string(),
                            });
                        }

                        found_return = true;
                    }

                    match self.check_statement(stat, module_id, &state.types) {
                        Ok(statement) => {
                            statements_checked.push(statement);
                        }
                        Err(e) => {
                            errors.extend(e);
                        }
                    }
                }

                if !found_return {
                    match (&*s.output).is_empty_tuple() {
                        true => statements_checked
                            .push(TypedStatement::Return(TypedExpression::empty_tuple())),
                        false => {
                            errors.push(ErrorInner {
                                pos: Some(pos),
                                message: "Expected a return statement".to_string(),
                            });
                        }
                    }
                }

                signature = Some(s);
            }
            Err(e) => {
                errors.extend(e);
            }
        };

        self.exit_scope();

        if !errors.is_empty() {
            return Err(errors);
        }

        self.return_type = None;

        Ok(TypedFunction {
            arguments: arguments_checked,
            statements: statements_checked,
            signature: signature.unwrap(),
        })
    }

    fn check_signature(
        &mut self,
        signature: UnresolvedSignature<'ast>,
        module_id: &ModuleId,
        state: &State<'ast, T>,
    ) -> Result<DeclarationSignature<'ast, T>, Vec<ErrorInner>> {
        let mut errors = vec![];
        let mut inputs = vec![];
        let mut generics = vec![];

        let mut generics_map = BTreeMap::new();

        for (index, g) in signature.generics.iter().enumerate() {
            if state
                .constants
                .get(module_id)
                .and_then(|m| m.get(g.value))
                .is_some()
            {
                errors.push(ErrorInner {
                    pos: Some(g.pos()),
                    message: format!(
                        "Generic parameter {p} conflicts with constant symbol {p}",
                        p = g.value
                    ),
                });
            } else {
                match generics_map.insert(g.value, index).is_none() {
                    true => {
                        generics.push(Some(DeclarationConstant::Generic(
                            GenericIdentifier::with_name(g.value).with_index(index),
                        )));
                    }
                    false => {
                        errors.push(ErrorInner {
                            pos: Some(g.pos()),
                            message: format!("Generic parameter {} is already declared", g.value),
                        });
                    }
                }
            }
        }

        for t in signature.inputs {
            match self.check_declaration_type(
                t,
                module_id,
                state,
                &generics_map,
                &mut HashSet::default(),
            ) {
                Ok(t) => {
                    inputs.push(t);
                }
                Err(e) => {
                    errors.push(e);
                }
            }
        }

        match signature
            .output
            .map(|o| {
                self.check_declaration_type(
                    o,
                    module_id,
                    state,
                    &generics_map,
                    &mut HashSet::default(),
                )
            })
            .unwrap_or_else(|| Ok(DeclarationType::Tuple(GTupleType::new(vec![]))))
        {
            Ok(output) => {
                if !errors.is_empty() {
                    return Err(errors);
                }

                self.return_type = Some(output.clone());
                Ok(DeclarationSignature::new()
                    .generics(generics)
                    .inputs(inputs)
                    .output(output))
            }
            Err(e) => {
                errors.push(e);
                Err(errors)
            }
        }
    }

    fn check_type(
        &mut self,
        ty: UnresolvedTypeNode<'ast>,
        module_id: &ModuleId,
        types: &TypeMap<'ast, T>,
    ) -> Result<Type<'ast, T>, ErrorInner> {
        let pos = ty.pos();
        let ty = ty.value;

        match ty {
            UnresolvedType::FieldElement => Ok(Type::FieldElement),
            UnresolvedType::Boolean => Ok(Type::Boolean),
            UnresolvedType::Uint(bitwidth) => Ok(Type::uint(bitwidth)),
            UnresolvedType::Array(t, size) => {
                let size = self.check_expression(size, module_id, types)?;

                let ty = size.get_type();

                let size = match size {
                    TypedExpression::Uint(e) => match e.bitwidth() {
                        UBitwidth::B32 => Ok(e),
                        _ => Err(ErrorInner {
                            pos: Some(pos),
                            message: format!(
                            "Expected array dimension to be a u32 constant, found {} of type {}",
                            e, ty
                        ),
                        }),
                    },
                    TypedExpression::Int(v) => {
                        UExpression::try_from_int(v.clone(), &UBitwidth::B32).map_err(|_| {
                            ErrorInner {
                                pos: Some(pos),
                                message: format!(
                            "Expected array dimension to be a u32 constant, found {} of type {}",
                            v, ty
                        ),
                            }
                        })
                    }
                    _ => Err(ErrorInner {
                        pos: Some(pos),
                        message: format!(
                            "Expected array dimension to be a u32 constant, found {} of type {}",
                            size, ty
                        ),
                    }),
                }?;

                Ok(Type::Array(ArrayType::new(
                    self.check_type(*t, module_id, types)?,
                    size,
                )))
            }
            UnresolvedType::Tuple(elements) => {
                let checked_elements: Vec<_> = elements
                    .into_iter()
                    .map(|e| self.check_type(e, module_id, types))
                    .collect::<Result<_, _>>()?;
                Ok(Type::Tuple(TupleType::new(checked_elements)))
            }
            UnresolvedType::User(id, generics) => {
                let declared_ty =
                    types
                        .get(module_id)
                        .unwrap()
                        .get(&id)
                        .cloned()
                        .ok_or_else(|| ErrorInner {
                            pos: Some(pos),
                            message: format!("Undefined type {}", id),
                        })?;

                let generic_identifiers = declared_ty.declaration_generics();

                let declaration_type = declared_ty.ty;

                // absence of generics is treated as 0 generics, as we do not provide inference for now
                let generics = generics.unwrap_or_default();

                // check generics
                match generic_identifiers.len() == generics.len() {
                    true => {
                        // build the generic assignment for this type
                        let assignment = GGenericsAssignment(generics
                            .into_iter()
                            .zip(generic_identifiers)
                            .enumerate()
                            .map(|(i, (e, g))| match e {
                                Some(e) => {
                                    self
                                        .check_expression(e, module_id, types)
                                        .and_then(|e| {
                                            UExpression::try_from_typed(e, &UBitwidth::B32)
                                                .map(|e| (GenericIdentifier::with_name(g).with_index(i), e))
                                                .map_err(|e| ErrorInner {
                                                    pos: Some(pos),
                                                    message: format!("Expected u32 expression, but got expression of type {}", e.get_type()),
                                                })
                                        })
                                },
                                None => Err(ErrorInner {
                                    pos: Some(pos),
                                    message:
                                    "Expected u32 constant or identifier, but found `_`. Generic inference is not supported yet."
                                        .into(),
                                })
                            })
                            .collect::<Result<_, _>>()?);

                        // specialize the declared type using the generic assignment
                        Ok(specialize_declaration_type(declaration_type, &assignment).unwrap())
                    }
                    false => Err(ErrorInner {
                        pos: Some(pos),
                        message: format!(
                            "Expected {} generic argument{} on type {}, but got {}",
                            generic_identifiers.len(),
                            if generic_identifiers.len() == 1 {
                                ""
                            } else {
                                "s"
                            },
                            id,
                            generics.len()
                        ),
                    }),
                }
            }
        }
    }
    fn check_generic_expression(
        &mut self,
        expr: ExpressionNode<'ast>,
        module_id: &ModuleId,
        constants_map: &BTreeMap<ConstantIdentifier<'ast>, DeclarationType<'ast, T>>,
        generics_map: &BTreeMap<Identifier<'ast>, usize>,
        used_generics: &mut HashSet<Identifier<'ast>>,
    ) -> Result<DeclarationConstant<'ast, T>, ErrorInner> {
        let pos = expr.pos();

        match expr.value {
            Expression::U32Constant(c) => Ok(DeclarationConstant::from(c)),
            Expression::IntConstant(c) => {
                if c <= BigUint::from(2u128.pow(32) - 1) {
                    Ok(DeclarationConstant::from(
                        u32::from_str_radix(&c.to_str_radix(16), 16).unwrap(),
                    ))
                } else {
                    Err(ErrorInner {
                        pos: Some(pos),
                        message: format!(
                    "Expected array dimension to be a u32 constant or an identifier, found {}",
                    Expression::IntConstant(c)
                ),
                    })
                }
            }
            Expression::Identifier(name) => {
                used_generics.insert(name);

                match (constants_map.get(name), generics_map.get(&name)) {
                    (Some(ty), None) => {
                        match ty {
                            DeclarationType::Uint(UBitwidth::B32) => Ok(DeclarationConstant::Constant(CanonicalConstantIdentifier::new(name, module_id.into()))),
                            _ => Err(ErrorInner {
                                pos: Some(pos),
                                message: format!(
                                    "Expected array dimension to be a u32 constant or an identifier, found {} of type {}",
                                    name, ty
                                ),
                            })
                        }
                    }
                    (None, Some(index)) => Ok(DeclarationConstant::Generic(GenericIdentifier::with_name(name).with_index(*index))),
                    _ => Err(ErrorInner {
                        pos: Some(pos),
                        message: format!("Undeclared symbol `{}`", name)
                    })
                }
            }
            e => Err(ErrorInner {
                pos: Some(pos),
                message: format!(
                    "Expected array dimension to be a u32 constant or an identifier, found {}",
                    e
                ),
            }),
        }
    }

    fn check_declaration_type(
        &mut self,
        ty: UnresolvedTypeNode<'ast>,
        module_id: &ModuleId,
        state: &State<'ast, T>,
        generics_map: &BTreeMap<Identifier<'ast>, usize>,
        used_generics: &mut HashSet<Identifier<'ast>>,
    ) -> Result<DeclarationType<'ast, T>, ErrorInner> {
        let pos = ty.pos();
        let ty = ty.value;

        match ty {
            UnresolvedType::FieldElement => Ok(DeclarationType::FieldElement),
            UnresolvedType::Boolean => Ok(DeclarationType::Boolean),
            UnresolvedType::Uint(bitwidth) => Ok(DeclarationType::uint(bitwidth)),
            UnresolvedType::Array(t, size) => {
                let checked_size = self.check_generic_expression(
                    size.clone(),
                    module_id,
                    state.constants.get(module_id).unwrap_or(&BTreeMap::new()),
                    generics_map,
                    used_generics,
                )?;

                Ok(DeclarationType::Array(DeclarationArrayType::new(
                    self.check_declaration_type(*t, module_id, state, generics_map, used_generics)?,
                    checked_size,
                )))
            }
            UnresolvedType::Tuple(elements) => {
                let checked_elements: Vec<_> = elements
                    .into_iter()
                    .map(|e| {
                        self.check_declaration_type(
                            e,
                            module_id,
                            state,
                            generics_map,
                            used_generics,
                        )
                    })
                    .collect::<Result<_, _>>()?;
                Ok(DeclarationType::Tuple(DeclarationTupleType::new(
                    checked_elements,
                )))
            }
            UnresolvedType::User(id, generics) => {
                let ty = state
                    .types
                    .get(module_id)
                    .unwrap()
                    .get(&id)
                    .cloned()
                    .ok_or_else(|| ErrorInner {
                        pos: Some(pos),
                        message: format!("Undefined type {}", id),
                    })?;

                let generics = generics.unwrap_or_default();
                let checked_generics: Vec<_> = generics
                    .into_iter()
                    .map(|e| match e {
                        Some(e) => self
                            .check_generic_expression(
                                e,
                                module_id,
                                state.constants.get(module_id).unwrap_or(&BTreeMap::new()),
                                generics_map,
                                used_generics,
                            )
                            .map(Some),
                        None => Err(ErrorInner {
                            pos: Some(pos),
                            message: "Expected u32 constant or identifier, but found `_`".into(),
                        }),
                    })
                    .collect::<Result<_, _>>()?;

                match ty.generics.len() == checked_generics.len() {
                    true => {
                        let mut assignment = GGenericsAssignment::default();

                        assignment.0.extend(ty.generics.iter().zip(checked_generics.iter()).map(|(decl_g, g_val)| match decl_g.clone() {
                            DeclarationConstant::Generic(g) => (g, g_val.clone().unwrap()),
                            _ => unreachable!("generic on declaration struct types must be generic identifiers")
                        }));

                        let res = match ty.ty {
                            // if the type is a struct, we do not specialize in the members.
                            // we only remap the generics
                            DeclarationType::Struct(declared_struct_ty) => {
                                DeclarationType::Struct(DeclarationStructType {
                                    generics: declared_struct_ty
                                        .generics
                                        .into_iter()
                                        .map(|g| g.map(|g| g.map(&assignment).unwrap()))
                                        .collect(),
                                    ..declared_struct_ty
                                })
                            }
                            ty => specialize_declaration_type(ty, &assignment).unwrap(),
                        };

                        Ok(res)
                    }
                    false => Err(ErrorInner {
                        pos: Some(pos),
                        message: format!(
                            "Expected {} generic argument{} on type {}, but got {}",
                            ty.generics.len(),
                            if ty.generics.len() == 1 { "" } else { "s" },
                            id,
                            checked_generics.len()
                        ),
                    }),
                }
            }
        }
    }

    fn check_variable(
        &mut self,
        v: zokrates_ast::untyped::VariableNode<'ast>,
        module_id: &ModuleId,
        types: &TypeMap<'ast, T>,
    ) -> Result<Variable<'ast, T>, Vec<ErrorInner>> {
        let ty = self
            .check_type(v.value._type, module_id, types)
            .map_err(|e| vec![e])?;

        // insert into the scope and ignore whether shadowing happened
        self.insert_into_scope(v.value.id, ty.clone(), v.value.is_mutable);

        Ok(Variable::new(
            self.id_in_this_scope(v.value.id),
            ty,
            v.value.is_mutable,
        ))
    }

    fn check_for_loop(
        &mut self,
        var: zokrates_ast::untyped::VariableNode<'ast>,
        range: (ExpressionNode<'ast>, ExpressionNode<'ast>),
        statements: Vec<StatementNode<'ast>>,
        pos: (Position, Position),
        module_id: &ModuleId,
        types: &TypeMap<'ast, T>,
    ) -> Result<TypedStatement<'ast, T>, Vec<ErrorInner>> {
        let from = self
            .check_expression(range.0, module_id, types)
            .map_err(|e| vec![e])?;
        let to = self
            .check_expression(range.1, module_id, types)
            .map_err(|e| vec![e])?;

        let from = match from {
            TypedExpression::Uint(from) => match from.bitwidth() {
                UBitwidth::B32 => Ok(from),
                bitwidth => Err(ErrorInner {
                    pos: Some(pos),
                    message: format!(
                        "Expected lower loop bound to be of type u32, found {}",
                        Type::<T>::Uint(bitwidth)
                    ),
                }),
            },
            TypedExpression::Int(v) => {
                UExpression::try_from_int(v, &UBitwidth::B32).map_err(|_| ErrorInner {
                    pos: Some(pos),
                    message: format!(
                        "Expected lower loop bound to be of type u32, found {}",
                        Type::<T>::Int
                    ),
                })
            }
            from => Err(ErrorInner {
                pos: Some(pos),
                message: format!(
                    "Expected lower loop bound to be of type u32, found {}",
                    from.get_type()
                ),
            }),
        }
        .map_err(|e| vec![e])?;

        let to = match to {
            TypedExpression::Uint(to) => match to.bitwidth() {
                UBitwidth::B32 => Ok(to),
                bitwidth => Err(ErrorInner {
                    pos: Some(pos),
                    message: format!(
                        "Expected upper loop bound to be of type u32, found {}",
                        Type::<T>::Uint(bitwidth)
                    ),
                }),
            },
            TypedExpression::Int(v) => {
                UExpression::try_from_int(v, &UBitwidth::B32).map_err(|_| ErrorInner {
                    pos: Some(pos),
                    message: format!(
                        "Expected upper loop bound to be of type u32, found {}",
                        Type::<T>::Int
                    ),
                })
            }
            to => Err(ErrorInner {
                pos: Some(pos),
                message: format!(
                    "Expected upper loop bound to be of type u32, found {}",
                    to.get_type()
                ),
            }),
        }
        .map_err(|e| vec![e])?;

        let var = self.check_for_variable(var, module_id, types)?;

        let checked_statements = statements
            .into_iter()
            .map(|s| self.check_statement(s, module_id, types))
            .collect::<Result<Vec<_>, _>>()?;

        Ok(TypedStatement::For(var, from, to, checked_statements))
    }

    // the assignee is already checked to be defined and mutable
    fn check_rhs(
        &mut self,
        return_type: Type<'ast, T>,
        expr: ExpressionNode<'ast>,
        module_id: &ModuleId,
        types: &TypeMap<'ast, T>,
    ) -> Result<TypedExpression<'ast, T>, ErrorInner> {
        match expr.value {
            // for function calls, check the rhs with the expected type
            Expression::FunctionCall(box fun_id_expression, generics, arguments) => self
                .check_function_call_expression(
                    fun_id_expression,
                    generics,
                    arguments,
                    Some(return_type),
                    module_id,
                    types,
                ),
            // otherwise, just check the rhs normally
            _ => self.check_expression(expr, module_id, types),
        }
    }

    fn check_statement(
        &mut self,
        stat: StatementNode<'ast>,
        module_id: &ModuleId,
        types: &TypeMap<'ast, T>,
    ) -> Result<TypedStatement<'ast, T>, Vec<ErrorInner>> {
        let pos = stat.pos();

        match stat.value {
            Statement::Log(l, expressions) => {
                let l = FormatString::from(l);

                let expressions = expressions
                    .into_iter()
                    .map(|e| self.check_expression(e, module_id, types))
                    .collect::<Result<Vec<_>, _>>()
                    .map_err(|e| vec![e])?;

                let mut errors = vec![];

                for e in &expressions {
                    if let TypedExpression::Int(e) = e {
                        errors.push(ErrorInner {
                            pos: Some(pos),
                            message: format!("Cannot determine type for expression `{}`", e),
                        });
                    }
                }

                if expressions.len() != l.len() {
                    errors.push(ErrorInner {
                        pos: Some(pos),
                        message: format!(
                            "Wrong argument count in log call: expected {}, got {}",
                            l.len(),
                            expressions.len()
                        ),
                    });
                }

                if !errors.is_empty() {
                    return Err(errors);
                }

                Ok(TypedStatement::Log(l, expressions))
            }
            Statement::Return(e) => {
                let mut errors = vec![];

                // we clone the return type because there might be other return statements
                let return_type = self.return_type.clone().unwrap();

                let e_checked = e
                    .map(|e| {
                        match e.value {
                            Expression::FunctionCall(
                                box fun_id_expression,
                                generics,
                                arguments,
                            ) => {
                                let ty = zokrates_ast::typed::types::try_from_g_type(
                                    return_type.clone(),
                                )
                                .map(Some)
                                .unwrap();

                                self.check_function_call_expression(
                                    fun_id_expression,
                                    generics,
                                    arguments,
                                    ty,
                                    module_id,
                                    types,
                                )
                            }
                            _ => self.check_expression(e, module_id, types),
                        }
                        .map_err(|e| vec![e])
                    })
                    .unwrap_or_else(|| Ok(TypedExpression::empty_tuple()))?;

                let res = match TypedExpression::align_to_type(e_checked.clone(), &return_type)
                    .map_err(|e| {
                        vec![ErrorInner {
                            pos: Some(pos),
                            message: format!(
                                "Expected return value to be of type `{}`, found `{}` of type `{}`",
                                e.1,
                                e.0,
                                e.0.get_type()
                            ),
                        }]
                    }) {
                    Ok(e) => {
                        match e.get_type() == return_type {
                            true => {}
                            false => errors.push(ErrorInner {
                                pos: Some(pos),
                                message: format!(
                                    "Expected `{}` in return statement, found `{}`",
                                    return_type,
                                    e.get_type()
                                ),
                            }),
                        }
                        TypedStatement::Return(e)
                    }
                    Err(err) => {
                        errors.extend(err);
                        TypedStatement::Return(e_checked)
                    }
                };

                if !errors.is_empty() {
                    return Err(errors);
                }

                Ok(res)
            }
            Statement::Definition(var, expr) => {
                // get the lhs type
                let var_ty = self
                    .check_type(var.value._type, module_id, types)
                    .map_err(|e| vec![e])?;

                // check the rhs based on the lhs type
                let checked_expr = self
                    .check_rhs(var_ty.clone(), expr, module_id, types)
                    .map_err(|e| vec![e])?;

                // insert the lhs into the scope and ignore whether shadowing happened
                self.insert_into_scope(var.value.id, var_ty.clone(), var.value.is_mutable);

                let var = Variable::new(
                    self.id_in_this_scope(var.value.id),
                    var_ty.clone(),
                    var.value.is_mutable,
                );

                match var_ty {
                    Type::FieldElement => FieldElementExpression::try_from_typed(checked_expr)
                        .map(TypedExpression::from),
                    Type::Boolean => {
                        BooleanExpression::try_from_typed(checked_expr).map(TypedExpression::from)
                    }
                    Type::Uint(bitwidth) => UExpression::try_from_typed(checked_expr, &bitwidth)
                        .map(TypedExpression::from),
                    Type::Array(ref array_ty) => {
                        ArrayExpression::try_from_typed(checked_expr, array_ty)
                            .map(TypedExpression::from)
                    }
                    Type::Struct(ref struct_ty) => {
                        StructExpression::try_from_typed(checked_expr, struct_ty)
                            .map(TypedExpression::from)
                    }
                    Type::Tuple(ref tuple_ty) => {
                        TupleExpression::try_from_typed(checked_expr, tuple_ty)
                            .map(TypedExpression::from)
                    }
                    Type::Int => Err(checked_expr), // Integers cannot be assigned
                }
                .map_err(|e| ErrorInner {
                    pos: Some(pos),
                    message: format!(
                        "Expression `{}` of type `{}` cannot be assigned to `{}` of type `{}`",
                        e,
                        e.get_type(),
                        var.clone(),
                        var_ty
                    ),
                })
                .map(|e| TypedStatement::Definition(var.into(), e.into()))
                .map_err(|e| vec![e])
            }
            Statement::Assignment(assignee, expr) => {
                // check that the assignee is declared, well formed and mutable
                let assignee = self
                    .check_assignee(assignee, module_id, types)
                    .map_err(|e| vec![e])?;

                let assignee_ty = assignee.get_type();

                let checked_expr = self
                    .check_rhs(assignee_ty.clone(), expr, module_id, types)
                    .map_err(|e| vec![e])?;

                match assignee_ty {
                    Type::FieldElement => FieldElementExpression::try_from_typed(checked_expr)
                        .map(TypedExpression::from),
                    Type::Boolean => {
                        BooleanExpression::try_from_typed(checked_expr).map(TypedExpression::from)
                    }
                    Type::Uint(bitwidth) => UExpression::try_from_typed(checked_expr, &bitwidth)
                        .map(TypedExpression::from),
                    Type::Array(ref array_ty) => {
                        ArrayExpression::try_from_typed(checked_expr, array_ty)
                            .map(TypedExpression::from)
                    }
                    Type::Struct(ref struct_ty) => {
                        StructExpression::try_from_typed(checked_expr, struct_ty)
                            .map(TypedExpression::from)
                    }
                    Type::Tuple(ref tuple_ty) => {
                        TupleExpression::try_from_typed(checked_expr, tuple_ty)
                            .map(TypedExpression::from)
                    }
                    Type::Int => Err(checked_expr), // Integers cannot be assigned
                }
                .map_err(|e| ErrorInner {
                    pos: Some(pos),
                    message: format!(
                        "Expression `{}` of type `{}` cannot be assigned to `{}` of type `{}`",
                        e,
                        e.get_type(),
                        assignee.clone(),
                        assignee_ty
                    ),
                })
                .map(|e| TypedStatement::Definition(assignee, e.into()))
                .map_err(|e| vec![e])
            }
            Statement::Assertion(e, message) => {
                let e = self
                    .check_expression(e, module_id, types)
                    .map_err(|e| vec![e])?;

                match e {
                    TypedExpression::Boolean(e) => Ok(TypedStatement::Assertion(
                        e,
                        RuntimeError::SourceAssertion(AssertionMetadata {
                            file: module_id.display().to_string(),
                            position: pos.0,
                            message,
                        }),
                    )),
                    e => Err(ErrorInner {
                        pos: Some(pos),
                        message: format!(
                            "Expected {} to be of type bool, found {}",
                            e,
                            e.get_type(),
                        ),
                    }),
                }
                .map_err(|e| vec![e])
            }
            Statement::For(var, from, to, statements) => {
                self.enter_scope();

                let res = self.check_for_loop(var, (from, to), statements, pos, module_id, types);

                self.exit_scope();

                res
            }
        }
    }

    fn check_assignee(
        &mut self,
        assignee: AssigneeNode<'ast>,
        module_id: &ModuleId,
        types: &TypeMap<'ast, T>,
    ) -> Result<TypedAssignee<'ast, T>, ErrorInner> {
        let pos = assignee.pos();
        // check that the assignee is declared
        match assignee.value {
            Assignee::Identifier(variable_name) => match self.scope.get(&variable_name) {
                Some(info) => match info.is_mutable {
                    false => Err(ErrorInner {
                        pos: Some(assignee.pos()),
                        message: format!("Assignment to an immutable variable `{}`", variable_name),
                    }),
                    _ => Ok(TypedAssignee::Identifier(Variable::new(
                        info.id,
                        info.ty.clone(),
                        info.is_mutable,
                    ))),
                },
                None => Err(ErrorInner {
                    pos: Some(assignee.pos()),
                    message: format!("Variable `{}` is undeclared", variable_name),
                }),
            },
            Assignee::Select(box assignee, box index) => {
                let checked_assignee = self.check_assignee(assignee, module_id, types)?;

                let ty = checked_assignee.get_type();
                match ty {
                    Type::Array(..) => {
                        let checked_index = match index {
                            RangeOrExpression::Expression(e) => {
                                self.check_expression(e, module_id, types)?
                            }
                            r => unimplemented!(
                                "Using slices in assignments is not supported yet, found {}",
                                r
                            ),
                        };

                        let checked_typed_index =
                            UExpression::try_from_typed(checked_index, &UBitwidth::B32).map_err(
                                |e| ErrorInner {
                                    pos: Some(pos),
                                    message: format!(
                                        "Expected array {} index to have type u32, found {}",
                                        checked_assignee,
                                        e.get_type()
                                    ),
                                },
                            )?;

                        Ok(TypedAssignee::Select(
                            box checked_assignee,
                            box checked_typed_index,
                        ))
                    }
                    ty => Err(ErrorInner {
                        pos: Some(pos),
                        message: format!(
                            "Cannot access element at index {} on {} of type {}",
                            index, checked_assignee, ty,
                        ),
                    }),
                }
            }
            Assignee::Member(box assignee, box member) => {
                let checked_assignee = self.check_assignee(assignee, module_id, types)?;

                let ty = checked_assignee.get_type();
                match &ty {
                    Type::Struct(members) => match members.iter().find(|m| m.id == member) {
                        Some(_) => Ok(TypedAssignee::Member(box checked_assignee, member.into())),
                        None => Err(ErrorInner {
                            pos: Some(pos),
                            message: format!(
                                "{} {{{}}} doesn't have member {}",
                                ty,
                                members
                                    .iter()
                                    .map(|m| format!("{}: {}", m.id, m.ty))
                                    .collect::<Vec<_>>()
                                    .join(", "),
                                member
                            ),
                        }),
                    },
                    ty => Err(ErrorInner {
                        pos: Some(pos),

                        message: format!(
                            "Cannot access field {} on {} of type {}",
                            member, checked_assignee, ty,
                        ),
                    }),
                }
            }
            Assignee::Element(box assignee, index) => {
                let checked_assignee = self.check_assignee(assignee, module_id, types)?;

                let ty = checked_assignee.get_type();
                match &ty {
                    Type::Tuple(tuple_ty) => match tuple_ty.elements.get(index as usize) {
                        Some(_) => Ok(TypedAssignee::Element(box checked_assignee, index)),
                        None => Err(ErrorInner {
                            pos: Some(pos),
                            message: format!(
                                "Tuple of size {} cannot be accessed at index {}",
                                tuple_ty.elements.len(),
                                index
                            ),
                        }),
                    },
                    ty => Err(ErrorInner {
                        pos: Some(pos),

                        message: format!(
                            "Cannot access element {} on {} of type {}",
                            index, checked_assignee, ty,
                        ),
                    }),
                }
            }
        }
    }

    fn check_spread_or_expression(
        &mut self,
        spread_or_expression: SpreadOrExpression<'ast>,
        module_id: &ModuleId,
        types: &TypeMap<'ast, T>,
    ) -> Result<TypedExpressionOrSpread<'ast, T>, ErrorInner> {
        match spread_or_expression {
            SpreadOrExpression::Spread(s) => {
                let pos = s.pos();

                let checked_expression =
                    self.check_expression(s.value.expression, module_id, types)?;

                match checked_expression {
                    TypedExpression::Array(a) => Ok(TypedExpressionOrSpread::Spread(a.into())),
                    e => Err(ErrorInner {
                        pos: Some(pos),
                        message: format!(
                            "Expected spread operator to apply on array, found {}",
                            e.get_type()
                        ),
                    }),
                }
            }
            SpreadOrExpression::Expression(e) => {
                self.check_expression(e, module_id, types).map(|r| r.into())
            }
        }
    }

    fn check_function_call_expression(
        &mut self,
        function_id: ExpressionNode<'ast>,
        generics: Option<Vec<Option<ExpressionNode<'ast>>>>,
        arguments: Vec<ExpressionNode<'ast>>,
        expected_return_type: Option<Type<'ast, T>>,
        module_id: &ModuleId,
        types: &TypeMap<'ast, T>,
    ) -> Result<TypedExpression<'ast, T>, ErrorInner> {
        let pos = function_id.pos();
        let fun_id = match function_id.value {
            Expression::Identifier(id) => Ok(id),
            e => Err(ErrorInner {
                pos: Some(pos),
                message: format!(
                    "Expected function in function call to be an identifier, found `{}`",
                    e
                ),
            }),
        }?;

        // check the generic arguments, if any
        let generics_checked: Option<Vec<Option<UExpression<'ast, T>>>> = generics
            .map(|generics| {
                generics
                    .into_iter()
                    .map(|g| {
                        g.map(|g| {
                            let pos = g.pos();
                            self.check_expression(g, module_id, types).and_then(|g| {
                                UExpression::try_from_typed(g, &UBitwidth::B32).map_err(|e| {
                                    ErrorInner {
                                        pos: Some(pos),
                                        message: format!(
                                            "Expected {} to be of type u32, found {}",
                                            e,
                                            e.get_type(),
                                        ),
                                    }
                                })
                            })
                        })
                        .transpose()
                    })
                    .collect::<Result<_, _>>()
            })
            .transpose()?;

        // check the arguments
        let mut arguments_checked = vec![];
        for arg in arguments {
            let arg_checked = self.check_expression(arg, module_id, types)?;
            arguments_checked.push(arg_checked);
        }

        let arguments_types: Vec<_> = arguments_checked.iter().map(|a| a.get_type()).collect();

        let query = FunctionQuery::new(
            fun_id,
            &generics_checked,
            &arguments_types,
            expected_return_type.clone(),
        );

        let functions = self.find_functions(&query);

        match functions.len() {
            // the function has to be defined
            1 => {
                let mut functions = functions;

                let f = functions.pop().unwrap();

                let signature = f.signature;

                let arguments_checked = arguments_checked.into_iter().zip(signature.inputs.iter()).map(|(a, t)| TypedExpression::align_to_type(a, t)).collect::<Result<Vec<_>, _>>().map_err(|e| ErrorInner {
                    pos: Some(pos),
                    message: format!("Expected function call argument to be of type `{}`, found `{}` of type `{}`", e.1, e.0, e.0.get_type())
                })?;

                let generics_checked = generics_checked.unwrap_or_else(|| vec![None; signature.generics.len()]);

                let output_type = expected_return_type.map(Ok).unwrap_or_else(|| signature.get_output_type(
                    generics_checked.clone(),
                    arguments_checked.iter().map(|a| a.get_type()).collect()
                ).map_err(|e| ErrorInner {
                    pos: Some(pos),
                    message: format!(
                        "Failed to infer value for generic parameter `{}`, try providing an explicit value",
                        e,
                    ),
                }))?;

                let function_key = DeclarationFunctionKey {
                    module: module_id.to_path_buf(),
                    id: f.id,
                    signature: signature.clone(),
                };

                match output_type {
                    Type::Int => unreachable!(),
                    Type::FieldElement => Ok(FieldElementExpression::function_call(
                        function_key,
                        generics_checked,
                        arguments_checked,
                    ).into()),
                    Type::Boolean => Ok(BooleanExpression::function_call(
                        function_key,
                        generics_checked,
                        arguments_checked,
                    ).into()),
                    Type::Uint(bitwidth) => Ok(UExpression::function_call(
                        function_key,
                        generics_checked,
                        arguments_checked,
                    ).annotate(bitwidth).into()),
                    Type::Struct(struct_ty) => Ok(StructExpression::function_call(
                        function_key,
                        generics_checked,
                        arguments_checked,
                    ).annotate(struct_ty).into()),
                    Type::Array(array_ty) => Ok(ArrayExpression::function_call(
                        function_key,
                        generics_checked,
                        arguments_checked,
                    ).annotate(*array_ty.ty, *array_ty.size).into()),
                    Type::Tuple(tuple_ty) => Ok(TupleExpression::function_call(
                        function_key,
                        generics_checked,
                        arguments_checked,
                    ).annotate(tuple_ty).into()),
                }
            }
            0 => Err(ErrorInner {
                pos: Some(pos),
                message: format!(
                    "Function definition for function {} with signature {} not found.",
                    fun_id, query
                ),
            }),
            n => Err(ErrorInner {
                pos: Some(pos),
                message: format!("Ambiguous call to function {}, {} candidates were found. Please be more explicit.", fun_id, n)
            }),
        }
    }

    fn check_expression(
        &mut self,
        expr: ExpressionNode<'ast>,
        module_id: &ModuleId,
        types: &TypeMap<'ast, T>,
    ) -> Result<TypedExpression<'ast, T>, ErrorInner> {
        let pos = expr.pos();

        match expr.value {
            Expression::IntConstant(v) => Ok(IntExpression::Value(v).into()),
            Expression::BooleanConstant(b) => Ok(BooleanExpression::Value(b).into()),
            Expression::Identifier(name) => {
                // check that `id` is defined in the scope
<<<<<<< HEAD
                match self.get_scope(&name) {
                    Some(v) => match v.id.get_type() {
                        Type::Boolean => Ok(BooleanExpression::identifier(name.into()).into()),
                        Type::Uint(bitwidth) => Ok(UExpression::identifier(name.into())
                            .annotate(bitwidth)
                            .into()),
                        Type::FieldElement => {
                            Ok(FieldElementExpression::identifier(name.into()).into())
                        }
                        Type::Array(array_type) => Ok(ArrayExpression::identifier(name.into())
                            .annotate(*array_type.ty, array_type.size)
                            .into()),
                        Type::Struct(members) => Ok(StructExpression::identifier(name.into())
                            .annotate(members)
                            .into()),
                        Type::Int => unreachable!(),
                    },
=======
                match self.scope.get(&name) {
                    Some(info) => {
                        let id = info.id;
                        match info.ty.clone() {
                            Type::Boolean => Ok(BooleanExpression::Identifier(id.into()).into()),
                            Type::Uint(bitwidth) => Ok(UExpressionInner::Identifier(id.into())
                                .annotate(bitwidth)
                                .into()),
                            Type::FieldElement => {
                                Ok(FieldElementExpression::Identifier(id.into()).into())
                            }
                            Type::Array(array_type) => {
                                Ok(ArrayExpressionInner::Identifier(id.into())
                                    .annotate(*array_type.ty, *array_type.size)
                                    .into())
                            }
                            Type::Struct(members) => {
                                Ok(StructExpressionInner::Identifier(id.into())
                                    .annotate(members)
                                    .into())
                            }
                            Type::Tuple(tuple_ty) => {
                                Ok(TupleExpressionInner::Identifier(id.into())
                                    .annotate(tuple_ty)
                                    .into())
                            }
                            Type::Int => unreachable!(),
                        }
                    }
>>>>>>> 90fe8494
                    None => Err(ErrorInner {
                        pos: Some(pos),
                        message: format!("Identifier \"{}\" is undefined", name),
                    }),
                }
            }
            Expression::Add(box e1, box e2) => {
                let e1_checked = self.check_expression(e1, module_id, types)?;
                let e2_checked = self.check_expression(e2, module_id, types)?;

                use self::TypedExpression::*;

                let (e1_checked, e2_checked) = TypedExpression::align_without_integers(
                    e1_checked, e2_checked,
                )
                .map_err(|(e1, e2)| ErrorInner {
                    pos: Some(pos),
                    message: format!("Cannot apply `+` to {}, {}", e1.get_type(), e2.get_type()),
                })?;

                match (e1_checked, e2_checked) {
                    (Int(e1), Int(e2)) => Ok(IntExpression::Add(box e1, box e2).into()),
                    (TypedExpression::FieldElement(e1), TypedExpression::FieldElement(e2)) => {
                        Ok(FieldElementExpression::Add(box e1, box e2).into())
                    }
                    (TypedExpression::Uint(e1), TypedExpression::Uint(e2))
                        if e1.get_type() == e2.get_type() =>
                    {
                        Ok((e1 + e2).into())
                    }
                    (t1, t2) => Err(ErrorInner {
                        pos: Some(pos),

                        message: format!(
                            "Cannot apply `+` to {}, {}",
                            t1.get_type(),
                            t2.get_type()
                        ),
                    }),
                }
            }
            Expression::Sub(box e1, box e2) => {
                let e1_checked = self.check_expression(e1, module_id, types)?;
                let e2_checked = self.check_expression(e2, module_id, types)?;

                use self::TypedExpression::*;

                let (e1_checked, e2_checked) = TypedExpression::align_without_integers(
                    e1_checked, e2_checked,
                )
                .map_err(|(e1, e2)| ErrorInner {
                    pos: Some(pos),
                    message: format!("Cannot apply `-` to {}, {}", e1.get_type(), e2.get_type()),
                })?;

                match (e1_checked, e2_checked) {
                    (Int(e1), Int(e2)) => Ok(IntExpression::Sub(box e1, box e2).into()),
                    (FieldElement(e1), FieldElement(e2)) => {
                        Ok(FieldElementExpression::Sub(box e1, box e2).into())
                    }
                    (Uint(e1), Uint(e2)) if e1.get_type() == e2.get_type() => Ok((e1 - e2).into()),
                    (t1, t2) => Err(ErrorInner {
                        pos: Some(pos),

                        message: format!(
                            "Expected only field elements, found {}, {}",
                            t1.get_type(),
                            t2.get_type()
                        ),
                    }),
                }
            }
            Expression::Mult(box e1, box e2) => {
                let e1_checked = self.check_expression(e1, module_id, types)?;
                let e2_checked = self.check_expression(e2, module_id, types)?;

                use self::TypedExpression::*;

                let (e1_checked, e2_checked) = TypedExpression::align_without_integers(
                    e1_checked, e2_checked,
                )
                .map_err(|(e1, e2)| ErrorInner {
                    pos: Some(pos),
                    message: format!("Cannot apply `*` to {}, {}", e1.get_type(), e2.get_type()),
                })?;

                match (e1_checked, e2_checked) {
                    (Int(e1), Int(e2)) => Ok(IntExpression::Mult(box e1, box e2).into()),
                    (TypedExpression::FieldElement(e1), TypedExpression::FieldElement(e2)) => {
                        Ok(FieldElementExpression::Mult(box e1, box e2).into())
                    }
                    (TypedExpression::Uint(e1), TypedExpression::Uint(e2))
                        if e1.get_type() == e2.get_type() =>
                    {
                        Ok((e1 * e2).into())
                    }
                    (t1, t2) => Err(ErrorInner {
                        pos: Some(pos),

                        message: format!(
                            "Cannot apply `*` to {}, {}",
                            t1.get_type(),
                            t2.get_type()
                        ),
                    }),
                }
            }
            Expression::Div(box e1, box e2) => {
                let e1_checked = self.check_expression(e1, module_id, types)?;
                let e2_checked = self.check_expression(e2, module_id, types)?;

                use self::TypedExpression::*;

                let (e1_checked, e2_checked) = TypedExpression::align_without_integers(
                    e1_checked, e2_checked,
                )
                .map_err(|(e1, e2)| ErrorInner {
                    pos: Some(pos),
                    message: format!("Cannot apply `/` to {}, {}", e1.get_type(), e2.get_type()),
                })?;

                match (e1_checked, e2_checked) {
                    (Int(e1), Int(e2)) => Ok(IntExpression::Div(box e1, box e2).into()),
                    (FieldElement(e1), FieldElement(e2)) => {
                        Ok(FieldElementExpression::Div(box e1, box e2).into())
                    }
                    (TypedExpression::Uint(e1), TypedExpression::Uint(e2))
                        if e1.get_type() == e2.get_type() =>
                    {
                        Ok((e1 / e2).into())
                    }
                    (t1, t2) => Err(ErrorInner {
                        pos: Some(pos),

                        message: format!(
                            "Cannot apply `/` to {}, {}",
                            t1.get_type(),
                            t2.get_type()
                        ),
                    }),
                }
            }
            Expression::Rem(box e1, box e2) => {
                let e1_checked = self.check_expression(e1, module_id, types)?;
                let e2_checked = self.check_expression(e2, module_id, types)?;

                let (e1_checked, e2_checked) = TypedExpression::align_without_integers(
                    e1_checked, e2_checked,
                )
                .map_err(|(e1, e2)| ErrorInner {
                    pos: Some(pos),
                    message: format!("Cannot apply `%` to {}, {}", e1.get_type(), e2.get_type()),
                })?;

                match (e1_checked, e2_checked) {
                    (TypedExpression::Uint(e1), TypedExpression::Uint(e2))
                        if e1.get_type() == e2.get_type() =>
                    {
                        Ok((e1 % e2).into())
                    }
                    (t1, t2) => Err(ErrorInner {
                        pos: Some(pos),

                        message: format!(
                            "Cannot apply `%` to {}, {}",
                            t1.get_type(),
                            t2.get_type()
                        ),
                    }),
                }
            }
            Expression::Pow(box e1, box e2) => {
                let e1_checked = self.check_expression(e1, module_id, types)?;
                let e2_checked = self.check_expression(e2, module_id, types)?;

                let e1_checked = match FieldElementExpression::try_from_typed(e1_checked) {
                    Ok(e) => e.into(),
                    Err(e) => e,
                };
                let e2_checked = match UExpression::try_from_typed(e2_checked, &UBitwidth::B32) {
                    Ok(e) => e.into(),
                    Err(e) => e,
                };

                match (e1_checked, e2_checked) {
                    (TypedExpression::FieldElement(e1), TypedExpression::Uint(e2)) => Ok(
                        TypedExpression::FieldElement(FieldElementExpression::Pow(box e1, box e2)),
                    ),
                    (t1, t2) => Err(ErrorInner {
                        pos: Some(pos),

                        message: format!(
                            "Expected `field` and `u32`, found {}, {}",
                            t1.get_type(),
                            t2.get_type()
                        ),
                    }),
                }
            }
            Expression::Neg(box e) => {
                let e = self.check_expression(e, module_id, types)?;

                match e {
                    TypedExpression::Int(e) => Ok(IntExpression::Neg(box e).into()),
                    TypedExpression::FieldElement(e) => {
                        Ok(FieldElementExpression::Neg(box e).into())
                    }
                    TypedExpression::Uint(e) => Ok((-e).into()),
                    e => Err(ErrorInner {
                        pos: Some(pos),
                        message: format!(
                            "Unary operator `-` cannot be applied to {} of type {}",
                            e,
                            e.get_type()
                        ),
                    }),
                }
            }
            Expression::Pos(box e) => {
                let e = self.check_expression(e, module_id, types)?;

                match e {
                    TypedExpression::Int(e) => Ok(IntExpression::Pos(box e).into()),
                    TypedExpression::FieldElement(e) => {
                        Ok(FieldElementExpression::Pos(box e).into())
                    }
                    TypedExpression::Uint(e) => Ok(UExpression::pos(e).into()),
                    e => Err(ErrorInner {
                        pos: Some(pos),
                        message: format!(
                            "Unary operator `+` cannot be applied to {} of type {}",
                            e,
                            e.get_type()
                        ),
                    }),
                }
            }
            Expression::Conditional(box conditional) => {
                let condition_checked =
                    self.check_expression(*conditional.condition, module_id, types)?;

                if !conditional.consequence_statements.is_empty()
                    || !conditional.alternative_statements.is_empty()
                {
                    return Err(ErrorInner {
                        pos: Some(pos),
                        message: "Statements are not supported in conditional branches".to_string(),
                    });
                }

                let consequence_checked =
                    self.check_expression(*conditional.consequence, module_id, types)?;
                let alternative_checked =
                    self.check_expression(*conditional.alternative, module_id, types)?;

                let (consequence_checked, alternative_checked) =
                    TypedExpression::align_without_integers(
                        consequence_checked,
                        alternative_checked,
                    )
                    .map_err(|(e1, e2)| ErrorInner {
                        pos: Some(pos),
                        message: format!("{{consequence}} and {{alternative}} in conditional expression should have the same type, found {}, {}", e1.get_type(), e2.get_type()),
                    })?;

                let kind = match conditional.kind {
                    zokrates_ast::untyped::ConditionalKind::IfElse => {
                        zokrates_ast::typed::ConditionalKind::IfElse
                    }
                    zokrates_ast::untyped::ConditionalKind::Ternary => {
                        zokrates_ast::typed::ConditionalKind::Ternary
                    }
                };

                match condition_checked {
                    TypedExpression::Boolean(condition) => {
                        match (consequence_checked, alternative_checked) {
                            (TypedExpression::FieldElement(consequence), TypedExpression::FieldElement(alternative)) => {
                                Ok(FieldElementExpression::conditional(condition, consequence, alternative, kind).into())
                            },
                            (TypedExpression::Boolean(consequence), TypedExpression::Boolean(alternative)) => {
                                Ok(BooleanExpression::conditional(condition, consequence, alternative, kind).into())
                            },
                            (TypedExpression::Array(consequence), TypedExpression::Array(alternative)) => {
                                Ok(ArrayExpression::conditional(condition, consequence, alternative, kind).into())
                            },
                            (TypedExpression::Struct(consequence), TypedExpression::Struct(alternative)) => {
                                Ok(StructExpression::conditional(condition, consequence, alternative, kind).into())
                            },
                            (TypedExpression::Tuple(consequence), TypedExpression::Tuple(alternative)) => {
                                Ok(TupleExpression::conditional(condition, consequence, alternative, kind).into())
                            },
                            (TypedExpression::Uint(consequence), TypedExpression::Uint(alternative)) => {
                                Ok(UExpression::conditional(condition, consequence, alternative, kind).into())
                            },
                            (TypedExpression::Int(consequence), TypedExpression::Int(alternative)) => {
                                Ok(IntExpression::conditional(condition, consequence, alternative, kind).into())
                            },
                            (c, a) => Err(ErrorInner {
                                pos: Some(pos),
                                message: format!("{{consequence}} and {{alternative}} in conditional expression should have the same type, found {}, {}", c.get_type(), a.get_type())
                            })
                        }
                    }
                    c => Err(ErrorInner {
                        pos: Some(pos),
                        message: format!(
                            "{{condition}} should be a boolean, found {}",
                            c.get_type()
                        ),
                    }),
                }
            }
            Expression::FieldConstant(n) => Ok(FieldElementExpression::Number(
                T::try_from(n).map_err(|_| ErrorInner {
                    pos: Some(pos),
                    message: format!(
                        "Field constant not in the representable range [{}, {}]",
                        T::min_value(),
                        T::max_value()
                    ),
                })?,
            )
            .into()),
            Expression::U8Constant(n) => Ok(UExpressionInner::Value(n.into()).annotate(8).into()),
            Expression::U16Constant(n) => Ok(UExpressionInner::Value(n.into()).annotate(16).into()),
            Expression::U32Constant(n) => Ok(UExpressionInner::Value(n.into()).annotate(32).into()),
            Expression::U64Constant(n) => Ok(UExpressionInner::Value(n.into()).annotate(64).into()),
            Expression::FunctionCall(box fun_id_expression, generics, arguments) => self
                .check_function_call_expression(
                    fun_id_expression,
                    generics,
                    arguments,
                    None,
                    module_id,
                    types,
                ),
            Expression::Lt(box e1, box e2) => {
                let e1_checked = self.check_expression(e1, module_id, types)?;
                let e2_checked = self.check_expression(e2, module_id, types)?;

                let (e1_checked, e2_checked) = TypedExpression::align_without_integers(
                    e1_checked, e2_checked,
                )
                .map_err(|(e1, e2)| ErrorInner {
                    pos: Some(pos),
                    message: format!(
                        "Cannot compare {} of type {} to {} of type {}",
                        e1,
                        e1.get_type(),
                        e2,
                        e2.get_type()
                    ),
                })?;

                match (e1_checked, e2_checked) {
                    (TypedExpression::FieldElement(e1), TypedExpression::FieldElement(e2)) => {
                        Ok(BooleanExpression::FieldLt(box e1, box e2).into())
                    }
                    (TypedExpression::Uint(e1), TypedExpression::Uint(e2)) => {
                        if e1.get_type() == e2.get_type() {
                            Ok(BooleanExpression::UintLt(box e1, box e2).into())
                        } else {
                            Err(ErrorInner {
                                pos: Some(pos),
                                message: format!(
                                    "Cannot compare {} of type {} to {} of type {}",
                                    e1,
                                    e1.get_type(),
                                    e2,
                                    e2.get_type()
                                ),
                            })
                        }
                    }
                    (e1, e2) => Err(ErrorInner {
                        pos: Some(pos),
                        message: format!(
                            "Cannot compare {} of type {} to {} of type {}",
                            e1,
                            e1.get_type(),
                            e2,
                            e2.get_type()
                        ),
                    }),
                }
            }
            Expression::Le(box e1, box e2) => {
                let e1_checked = self.check_expression(e1, module_id, types)?;
                let e2_checked = self.check_expression(e2, module_id, types)?;

                let (e1_checked, e2_checked) = TypedExpression::align_without_integers(
                    e1_checked, e2_checked,
                )
                .map_err(|(e1, e2)| ErrorInner {
                    pos: Some(pos),
                    message: format!(
                        "Cannot compare {} of type {} to {} of type {}",
                        e1,
                        e1.get_type(),
                        e2,
                        e2.get_type()
                    ),
                })?;

                match (e1_checked, e2_checked) {
                    (TypedExpression::FieldElement(e1), TypedExpression::FieldElement(e2)) => {
                        Ok(BooleanExpression::FieldLe(box e1, box e2).into())
                    }
                    (TypedExpression::Uint(e1), TypedExpression::Uint(e2)) => {
                        if e1.get_type() == e2.get_type() {
                            Ok(BooleanExpression::UintLe(box e1, box e2).into())
                        } else {
                            Err(ErrorInner {
                                pos: Some(pos),
                                message: format!(
                                    "Cannot compare {} of type {} to {} of type {}",
                                    e1,
                                    e1.get_type(),
                                    e2,
                                    e2.get_type()
                                ),
                            })
                        }
                    }
                    (e1, e2) => Err(ErrorInner {
                        pos: Some(pos),
                        message: format!(
                            "Cannot compare {} of type {} to {} of type {}",
                            e1,
                            e1.get_type(),
                            e2,
                            e2.get_type()
                        ),
                    }),
                }
            }
            Expression::Eq(box e1, box e2) => {
                let e1_checked = self.check_expression(e1, module_id, types)?;
                let e2_checked = self.check_expression(e2, module_id, types)?;

                let (e1_checked, e2_checked) = TypedExpression::align_without_integers(
                    e1_checked, e2_checked,
                )
                .map_err(|(e1, e2)| ErrorInner {
                    pos: Some(pos),
                    message: format!(
                        "Cannot compare {} of type {} to {} of type {}",
                        e1,
                        e1.get_type(),
                        e2,
                        e2.get_type()
                    ),
                })?;

                match (e1_checked, e2_checked) {
                    (TypedExpression::FieldElement(e1), TypedExpression::FieldElement(e2)) => {
                        Ok(BooleanExpression::FieldEq(EqExpression::new(e1, e2)).into())
                    }
                    (TypedExpression::Boolean(e1), TypedExpression::Boolean(e2)) => {
                        Ok(BooleanExpression::BoolEq(EqExpression::new(e1, e2)).into())
                    }
                    (TypedExpression::Array(e1), TypedExpression::Array(e2)) => {
                        Ok(BooleanExpression::ArrayEq(EqExpression::new(e1, e2)).into())
                    }
                    (TypedExpression::Struct(e1), TypedExpression::Struct(e2)) => {
                        Ok(BooleanExpression::StructEq(EqExpression::new(e1, e2)).into())
                    }
                    (TypedExpression::Tuple(e1), TypedExpression::Tuple(e2)) => {
                        Ok(BooleanExpression::TupleEq(EqExpression::new(e1, e2)).into())
                    }
                    (TypedExpression::Uint(e1), TypedExpression::Uint(e2))
                        if e1.get_type() == e2.get_type() =>
                    {
                        Ok(BooleanExpression::UintEq(EqExpression::new(e1, e2)).into())
                    }
                    (e1, e2) => Err(ErrorInner {
                        pos: Some(pos),
                        message: format!(
                            "Cannot compare {} of type {} to {} of type {}",
                            e1,
                            e1.get_type(),
                            e2,
                            e2.get_type()
                        ),
                    }),
                }
            }
            Expression::Ge(box e1, box e2) => {
                let e1_checked = self.check_expression(e1, module_id, types)?;
                let e2_checked = self.check_expression(e2, module_id, types)?;

                let (e1_checked, e2_checked) = TypedExpression::align_without_integers(
                    e1_checked, e2_checked,
                )
                .map_err(|(e1, e2)| ErrorInner {
                    pos: Some(pos),
                    message: format!(
                        "Cannot compare {} of type {} to {} of type {}",
                        e1,
                        e1.get_type(),
                        e2,
                        e2.get_type()
                    ),
                })?;

                match (e1_checked, e2_checked) {
                    (TypedExpression::FieldElement(e1), TypedExpression::FieldElement(e2)) => {
                        Ok(BooleanExpression::FieldGe(box e1, box e2).into())
                    }
                    (TypedExpression::Uint(e1), TypedExpression::Uint(e2)) => {
                        if e1.get_type() == e2.get_type() {
                            Ok(BooleanExpression::UintGe(box e1, box e2).into())
                        } else {
                            Err(ErrorInner {
                                pos: Some(pos),
                                message: format!(
                                    "Cannot compare {} of type {} to {} of type {}",
                                    e1,
                                    e1.get_type(),
                                    e2,
                                    e2.get_type()
                                ),
                            })
                        }
                    }
                    (e1, e2) => Err(ErrorInner {
                        pos: Some(pos),
                        message: format!(
                            "Cannot compare {} of type {} to {} of type {}",
                            e1,
                            e1.get_type(),
                            e2,
                            e2.get_type()
                        ),
                    }),
                }
            }
            Expression::Gt(box e1, box e2) => {
                let e1_checked = self.check_expression(e1, module_id, types)?;
                let e2_checked = self.check_expression(e2, module_id, types)?;

                let (e1_checked, e2_checked) = TypedExpression::align_without_integers(
                    e1_checked, e2_checked,
                )
                .map_err(|(e1, e2)| ErrorInner {
                    pos: Some(pos),
                    message: format!(
                        "Cannot compare {} of type {} to {} of type {}",
                        e1,
                        e1.get_type(),
                        e2,
                        e2.get_type()
                    ),
                })?;

                match (e1_checked, e2_checked) {
                    (TypedExpression::FieldElement(e1), TypedExpression::FieldElement(e2)) => {
                        Ok(BooleanExpression::FieldGt(box e1, box e2).into())
                    }
                    (TypedExpression::Uint(e1), TypedExpression::Uint(e2)) => {
                        if e1.get_type() == e2.get_type() {
                            Ok(BooleanExpression::UintGt(box e1, box e2).into())
                        } else {
                            Err(ErrorInner {
                                pos: Some(pos),
                                message: format!(
                                    "Cannot compare {} of type {} to {} of type {}",
                                    e1,
                                    e1.get_type(),
                                    e2,
                                    e2.get_type()
                                ),
                            })
                        }
                    }
                    (e1, e2) => Err(ErrorInner {
                        pos: Some(pos),
                        message: format!(
                            "Cannot compare {} of type {} to {} of type {}",
                            e1,
                            e1.get_type(),
                            e2,
                            e2.get_type()
                        ),
                    }),
                }
            }
            Expression::Select(box array, box index) => {
                let array = self.check_expression(array, module_id, types)?;

                match index {
                    RangeOrExpression::Range(r) => {
                        match array {
                            TypedExpression::Array(array) => {
                                let array_size = array.size();

                                let inner_type = array.inner_type().clone();

                                // check that the bounds are valid expressions
                                let from = r
                                    .value
                                    .from
                                    .map(|e| self.check_expression(e, module_id, types))
                                    .unwrap_or_else(|| Ok(UExpression::from(0u32).into()))?;

                                let to = r
                                    .value
                                    .to
                                    .map(|e| self.check_expression(e, module_id, types))
                                    .unwrap_or_else(|| Ok(array_size.clone().into()))?;

                                let from = UExpression::try_from_typed(from, &UBitwidth::B32).map_err(|e| ErrorInner {
                                                    pos: Some(pos),
                                                    message: format!(
                                                        "Expected the lower bound of the range to be a u32, found {} of type {}",
                                                        e,
                                                        e.get_type()
                                                    ),
                                                })?;

                                let to = UExpression::try_from_typed(to, &UBitwidth::B32).map_err(|e| ErrorInner {
                                                    pos: Some(pos),
                                                    message: format!(
                                                        "Expected the upper bound of the range to be a u32, found {} of type {}",
                                                        e,
                                                        e.get_type()
                                                    ),
                                                })?;

                                Ok(ArrayExpressionInner::Slice(
                                    box array,
                                    box from.clone(),
                                    box to.clone(),
                                )
                                .annotate(inner_type, UExpression::floor_sub(to, from))
                                .into())
                            }
                            e => Err(ErrorInner {
                                pos: Some(pos),
                                message: format!(
                                    "Cannot access slice of expression {} of type {}",
                                    e,
                                    e.get_type(),
                                ),
                            }),
                        }
                    }
                    RangeOrExpression::Expression(index) => {
                        let index = self.check_expression(index, module_id, types)?;

                        let index =
                            UExpression::try_from_typed(index, &UBitwidth::B32).map_err(|e| {
                                ErrorInner {
                                    pos: Some(pos),
                                    message: format!(
                                        "Expected index to be of type u32, found {}",
                                        e
                                    ),
                                }
                            })?;

                        match array {
                            TypedExpression::Array(a) => {
                                match a.inner_type().clone() {
                                    Type::FieldElement => {
                                        Ok(FieldElementExpression::select(a, index).into())
                                    }
                                    Type::Uint(..) => Ok(UExpression::select(a, index).into()),
                                    Type::Boolean => Ok(BooleanExpression::select(a, index).into()),
                                    Type::Array(..) => Ok(ArrayExpression::select(a, index).into()),
                                    Type::Struct(..) => Ok(StructExpression::select(a, index).into()),
                                    Type::Tuple(..) => Ok(TupleExpression::select(a, index).into()),
                                    Type::Int => unreachable!(),
                                }
                            }
                            a => Err(ErrorInner {
                                pos: Some(pos),
                                message: format!(
                                    "Cannot access element at index {} of type {} on expression {} of type {}",
                                    index,
                                    index.get_type(),
                                    a,
                                    a.get_type()
                                ),
                            }),
                        }
                    }
                }
            }
            Expression::Element(box e, index) => {
                let e = self.check_expression(e, module_id, types)?;
                match e {
                    TypedExpression::Tuple(t) => {
                        let ty = t.ty().elements.get(index as usize);

                        match ty {
                            Some(ty) => match ty {
                                Type::Int => unreachable!(),
                                Type::FieldElement => {
                                    Ok(FieldElementExpression::element(t, index).into())
                                }
                                Type::Boolean => Ok(BooleanExpression::element(t, index).into()),
                                Type::Uint(..) => Ok(UExpression::element(t, index).into()),
                                Type::Array(..) => Ok(ArrayExpression::element(t, index).into()),
                                Type::Struct(..) => Ok(StructExpression::element(t, index).into()),
                                Type::Tuple(..) => Ok(TupleExpression::element(t, index).into()),
                            },
                            None => Err(ErrorInner {
                                pos: Some(pos),
                                message: format!(
                                    "Tuple of size {} cannot be accessed at index {}",
                                    t.ty().elements.len(),
                                    index
                                ),
                            }),
                        }
                    }
                    e => Err(ErrorInner {
                        pos: Some(pos),
                        message: format!(
                            "Cannot access tuple element {} on expression of type {}",
                            index,
                            e.get_type()
                        ),
                    }),
                }
            }
            Expression::Member(box e, box id) => {
                let e = self.check_expression(e, module_id, types)?;

                match e {
                    TypedExpression::Struct(s) => {
                        // check that the struct has that field and return the type if it does
                        let ty = s.ty().iter().find(|m| m.id == id).map(|m| *m.ty.clone());

                        match ty {
                            Some(ty) => match ty {
                                Type::Int => unreachable!(),
                                Type::FieldElement => {
                                    Ok(FieldElementExpression::member(s, id.to_string()).into())
                                }
                                Type::Boolean => {
                                    Ok(BooleanExpression::member(s, id.to_string()).into())
                                }
                                Type::Uint(..) => Ok(UExpression::member(s, id.to_string()).into()),
                                Type::Array(..) => {
                                    Ok(ArrayExpression::member(s, id.to_string()).into())
                                }
                                Type::Struct(..) => {
                                    Ok(StructExpression::member(s, id.to_string()).into())
                                }
                                Type::Tuple(..) => {
                                    Ok(TupleExpression::member(s, id.to_string()).into())
                                }
                            },
                            None => Err(ErrorInner {
                                pos: Some(pos),
                                message: format!(
                                    "{} {{{}}} doesn't have member {}",
                                    s.get_type(),
                                    s.ty()
                                        .members
                                        .iter()
                                        .map(|m| format!("{}: {}", m.id, m.ty))
                                        .collect::<Vec<_>>()
                                        .join(", "),
                                    id,
                                ),
                            }),
                        }
                    }
                    e => Err(ErrorInner {
                        pos: Some(pos),
                        message: format!(
                            "Cannot access member {} on expression of type {}",
                            id,
                            e.get_type()
                        ),
                    }),
                }
            }
            Expression::InlineArray(expressions_or_spreads) => {
                // check each expression, getting its type
                let mut expressions_or_spreads_checked = vec![];
                for e in expressions_or_spreads {
                    let e_checked = self.check_spread_or_expression(e, module_id, types)?;
                    expressions_or_spreads_checked.push(e_checked);
                }

                if expressions_or_spreads_checked.is_empty() {
                    return Err(ErrorInner {
                        pos: Some(pos),
                        message: "Empty arrays are not allowed".to_string(),
                    });
                }

                // we infer the inner type to be the type of the first non-integer element
                // if there was no such element, then the array only has integers and we use that as the inner type
                let inferred_type = expressions_or_spreads_checked
                    .iter()
                    .filter_map(|e| match e.get_type() {
                        (Type::Int, _) => None,
                        (t, _) => Some(t),
                    })
                    .next()
                    .unwrap_or(Type::Int);

                let unwrapped_expressions_or_spreads = match inferred_type.clone() {
                    Type::Int => expressions_or_spreads_checked,
                    t => {
                        let target_array_ty =
                            ArrayType::new(t, UExpressionInner::Value(0).annotate(UBitwidth::B32));

                        expressions_or_spreads_checked
                            .into_iter()
                            .map(|e| {
                                TypedExpressionOrSpread::align_to_type(e, &target_array_ty).map_err(
                                    |(e, ty)| ErrorInner {
                                        pos: Some(pos),
                                        message: format!("Expected {} to have type {}", e, ty,),
                                    },
                                )
                            })
                            .collect::<Result<Vec<_>, _>>()?
                    }
                };

                // the size of the inline array is the sum of the size of its elements. However expressed as a u32 expression,
                // this value can be an tree of height n in the worst case, with n the size of the array (if all elements are
                // simple values and not spreads, 1 + 1 + 1 + ... 1)
                // To avoid that, we compute 2 sizes: the sum of all constant sizes as an u32 expression, and the
                // sum of all non constant sizes as a u32 number. We then return the sum of the two as a u32 expression.
                // `1 + 1 + ... + 1` is reduced to a single expression, which prevents this blowup

                let size: UExpression<'ast, T> = unwrapped_expressions_or_spreads
                    .iter()
                    .map(|e| e.size())
                    .fold(None, |acc, e| match acc {
                        Some((c_acc, e_acc)) => match e.as_inner() {
                            UExpressionInner::Value(e) => Some(((c_acc + *e as u32), e_acc)),
                            _ => Some((c_acc, e_acc + e)),
                        },
                        None => match e.as_inner() {
                            UExpressionInner::Value(e) => Some((*e as u32, 0u32.into())),
                            _ => Some((0u32, e)),
                        },
                    })
                    .map(|(c_size, e_size)| e_size + c_size.into())
                    .unwrap_or_else(|| 0u32.into());

                Ok(
                    ArrayExpressionInner::Value(unwrapped_expressions_or_spreads.into())
                        .annotate(inferred_type, size)
                        .into(),
                )
            }
            Expression::InlineTuple(elements) => {
                let elements: Vec<_> = elements
                    .into_iter()
                    .map(|e| self.check_expression(e, module_id, types))
                    .collect::<Result<_, _>>()?;
                let ty = TupleType::new(elements.iter().map(|e| e.get_type()).collect());
                Ok(TupleExpressionInner::Value(elements).annotate(ty).into())
            }
            Expression::ArrayInitializer(box e, box count) => {
                let e = self.check_expression(e, module_id, types)?;
                let ty = e.get_type();

                let count = self.check_expression(count, module_id, types)?;

                let count = UExpression::try_from_typed(count, &UBitwidth::B32).map_err(|e| {
                    ErrorInner {
                        pos: Some(pos),
                        message: format!(
                            "Expected array initializer count to be a u32, found {} of type {}",
                            e,
                            e.get_type(),
                        ),
                    }
                })?;

                Ok(ArrayExpressionInner::Repeat(box e, box count.clone())
                    .annotate(ty, count)
                    .into())
            }
            Expression::InlineStruct(id, inline_members) => {
                let ty = match types.get(module_id).unwrap().get(&id).cloned() {
                    None => Err(ErrorInner {
                        pos: Some(pos),
                        message: format!("Undefined type `{}`", id),
                    }),
                    Some(ty) => Ok(ty),
                }?;

                let mut declared_struct_type = match ty.ty {
                    DeclarationType::Struct(struct_type) => struct_type,
                    _ => unreachable!(),
                };

                declared_struct_type.generics = (0..declared_struct_type.generics.len())
                    .map(|index| {
                        Some(DeclarationConstant::Generic(
                            GenericIdentifier::without_name().with_index(index),
                        ))
                    })
                    .collect();

                // check that we provided the required number of values
                if declared_struct_type.members_count() != inline_members.len() {
                    return Err(ErrorInner {
                        pos: Some(pos),
                        message: format!(
                            "Inline struct {} does not match {} {{{}}}",
                            Expression::InlineStruct(id, inline_members),
                            declared_struct_type,
                            declared_struct_type
                                .members
                                .iter()
                                .map(|m| format!("{}: {}", m.id, m.ty))
                                .collect::<Vec<_>>()
                                .join(", ")
                        ),
                    });
                }

                // check that the mapping of values matches the expected type
                // put the value into a map, pick members from this map following declared members, and try to parse them

                let mut inline_members_map = inline_members
                    .clone()
                    .into_iter()
                    .map(|(id, v)| (id.to_string(), v))
                    .collect::<BTreeMap<_, _>>();

                let inferred_values = declared_struct_type
                    .iter()
                    .map(
                        |member| match inline_members_map.remove(member.id.as_str()) {
                            Some(value) => {
                                let expression_checked =
                                    self.check_expression(value, module_id, types)?;

                                let expression_checked =
                                    TypedExpression::align_to_type(expression_checked, &*member.ty)
                                        .map_err(|e| ErrorInner {
                                            pos: Some(pos),
                                            message: format!(
                                        "Member {} of struct {} has type {}, found {} of type {}",
                                        member.id,
                                        id.clone(),
                                        e.1,
                                        e.0,
                                        e.0.get_type(),
                                    ),
                                        })?;

                                Ok(expression_checked)
                            }
                            None => Err(ErrorInner {
                                pos: Some(pos),
                                message: format!(
                                    "Member {} of struct {} {{{}}} not found in value {}",
                                    member.id,
                                    declared_struct_type,
                                    declared_struct_type
                                        .members
                                        .iter()
                                        .map(|m| format!("{}: {}", m.id, m.ty))
                                        .collect::<Vec<_>>()
                                        .join(", "),
                                    Expression::InlineStruct(id.clone(), inline_members.clone()),
                                ),
                            }),
                        },
                    )
                    .collect::<Result<Vec<_>, _>>()?;

                let mut generics_map = GGenericsAssignment::default();

                let members = declared_struct_type
                    .iter()
                    .zip(inferred_values.iter())
                    .map(|(m, v)| {
                        if !check_type(&m.ty, &v.get_type(), &mut generics_map) {
                            Err(ErrorInner {
                                pos: Some(pos),
                                message: format!(
                                    "Value `{}` doesn't match the expected type `{}` because of conflict in generic values",
                                    Expression::InlineStruct(id.clone(), inline_members.clone()),
                                    declared_struct_type
                                ),
                            })
                        } else {
                            Ok(StructMember {
                                id: m.id.clone(),
                                ty: box v.get_type().clone(),
                            })
                        }
                    })
                    .collect::<Result<Vec<_>, _>>()?;

                let generics = generics_map.0.values().cloned().map(Some).collect();

                let inferred_struct_type = StructType {
                    canonical_location: declared_struct_type.canonical_location.clone(),
                    location: declared_struct_type.location,
                    generics,
                    members,
                };

                Ok(StructExpressionInner::Value(inferred_values)
                    .annotate(inferred_struct_type)
                    .into())
            }
            Expression::And(box e1, box e2) => {
                let e1_checked = self.check_expression(e1, module_id, types)?;
                let e2_checked = self.check_expression(e2, module_id, types)?;

                let (e1_checked, e2_checked) = TypedExpression::align_without_integers(
                    e1_checked, e2_checked,
                )
                .map_err(|(e1, e2)| ErrorInner {
                    pos: Some(pos),
                    message: format!(
                        "Cannot apply boolean operators to {} and {}",
                        e1.get_type(),
                        e2.get_type()
                    ),
                })?;

                match (e1_checked, e2_checked) {
                    (TypedExpression::Int(e1), TypedExpression::Int(e2)) => {
                        Ok(IntExpression::And(box e1, box e2).into())
                    }
                    (TypedExpression::Boolean(e1), TypedExpression::Boolean(e2)) => {
                        Ok(BooleanExpression::And(box e1, box e2).into())
                    }
                    (e1, e2) => Err(ErrorInner {
                        pos: Some(pos),

                        message: format!(
                            "Cannot apply boolean operators to {} and {}",
                            e1.get_type(),
                            e2.get_type()
                        ),
                    }),
                }
            }
            Expression::Or(box e1, box e2) => {
                let e1_checked = self.check_expression(e1, module_id, types)?;
                let e2_checked = self.check_expression(e2, module_id, types)?;
                match (e1_checked, e2_checked) {
                    (TypedExpression::Boolean(e1), TypedExpression::Boolean(e2)) => {
                        Ok(BooleanExpression::Or(box e1, box e2).into())
                    }
                    (e1, e2) => Err(ErrorInner {
                        pos: Some(pos),
                        message: format!(
                            "Cannot apply `||` to {}, {}",
                            e1.get_type(),
                            e2.get_type()
                        ),
                    }),
                }
            }
            Expression::LeftShift(box e1, box e2) => {
                let e1 = self.check_expression(e1, module_id, types)?;
                let e2 = self.check_expression(e2, module_id, types)?;

                let e2 =
                    UExpression::try_from_typed(e2, &UBitwidth::B32).map_err(|e| ErrorInner {
                        pos: Some(pos),
                        message: format!(
                            "Expected the left shift right operand to have type `u32`, found {}",
                            e
                        ),
                    })?;

                match e1 {
                    TypedExpression::Int(e1) => Ok(IntExpression::LeftShift(box e1, box e2).into()),
                    TypedExpression::Uint(e1) => Ok(UExpression::left_shift(e1, e2).into()),
                    e1 => Err(ErrorInner {
                        pos: Some(pos),

                        message: format!(
                            "Cannot left-shift {} by {}",
                            e1.get_type(),
                            e2.get_type()
                        ),
                    }),
                }
            }
            Expression::RightShift(box e1, box e2) => {
                let e1 = self.check_expression(e1, module_id, types)?;
                let e2 = self.check_expression(e2, module_id, types)?;

                let e2 =
                    UExpression::try_from_typed(e2, &UBitwidth::B32).map_err(|e| ErrorInner {
                        pos: Some(pos),
                        message: format!(
                            "Expected the right shift right operand to be of type `u32`, found {}",
                            e
                        ),
                    })?;

                match e1 {
                    TypedExpression::Int(e1) => {
                        Ok(IntExpression::RightShift(box e1, box e2).into())
                    }
                    TypedExpression::Uint(e1) => Ok(UExpression::right_shift(e1, e2).into()),
                    e1 => Err(ErrorInner {
                        pos: Some(pos),

                        message: format!(
                            "Cannot right-shift {} by {}",
                            e1.get_type(),
                            e2.get_type()
                        ),
                    }),
                }
            }
            Expression::BitOr(box e1, box e2) => {
                let e1_checked = self.check_expression(e1, module_id, types)?;
                let e2_checked = self.check_expression(e2, module_id, types)?;

                let (e1_checked, e2_checked) = TypedExpression::align_without_integers(
                    e1_checked, e2_checked,
                )
                .map_err(|(e1, e2)| ErrorInner {
                    pos: Some(pos),
                    message: format!("Cannot apply `|` to {}, {}", e1.get_type(), e2.get_type()),
                })?;

                match (e1_checked, e2_checked) {
                    (TypedExpression::Int(e1), TypedExpression::Int(e2)) => {
                        Ok(IntExpression::Or(box e1, box e2).into())
                    }
                    (TypedExpression::Uint(e1), TypedExpression::Uint(e2))
                        if e1.bitwidth() == e2.bitwidth() =>
                    {
                        Ok(UExpression::or(e1, e2).into())
                    }
                    (e1, e2) => Err(ErrorInner {
                        pos: Some(pos),

                        message: format!(
                            "Cannot apply `|` to {}, {}",
                            e1.get_type(),
                            e2.get_type()
                        ),
                    }),
                }
            }
            Expression::BitAnd(box e1, box e2) => {
                let e1_checked = self.check_expression(e1, module_id, types)?;
                let e2_checked = self.check_expression(e2, module_id, types)?;

                let (e1_checked, e2_checked) = TypedExpression::align_without_integers(
                    e1_checked, e2_checked,
                )
                .map_err(|(e1, e2)| ErrorInner {
                    pos: Some(pos),
                    message: format!("Cannot apply `&` to {}, {}", e1.get_type(), e2.get_type()),
                })?;

                match (e1_checked, e2_checked) {
                    (TypedExpression::Int(e1), TypedExpression::Int(e2)) => {
                        Ok(IntExpression::And(box e1, box e2).into())
                    }
                    (TypedExpression::Uint(e1), TypedExpression::Uint(e2))
                        if e1.bitwidth() == e2.bitwidth() =>
                    {
                        Ok(UExpression::and(e1, e2).into())
                    }
                    (e1, e2) => Err(ErrorInner {
                        pos: Some(pos),

                        message: format!(
                            "Cannot apply `&` to {}, {}",
                            e1.get_type(),
                            e2.get_type()
                        ),
                    }),
                }
            }
            Expression::BitXor(box e1, box e2) => {
                let e1_checked = self.check_expression(e1, module_id, types)?;
                let e2_checked = self.check_expression(e2, module_id, types)?;

                let (e1_checked, e2_checked) = TypedExpression::align_without_integers(
                    e1_checked, e2_checked,
                )
                .map_err(|(e1, e2)| ErrorInner {
                    pos: Some(pos),
                    message: format!("Cannot apply `^` to {}, {}", e1.get_type(), e2.get_type()),
                })?;

                match (e1_checked, e2_checked) {
                    (TypedExpression::Int(e1), TypedExpression::Int(e2)) => {
                        Ok(IntExpression::Xor(box e1, box e2).into())
                    }
                    (TypedExpression::Uint(e1), TypedExpression::Uint(e2))
                        if e1.bitwidth() == e2.bitwidth() =>
                    {
                        Ok(UExpression::xor(e1, e2).into())
                    }
                    (e1, e2) => Err(ErrorInner {
                        pos: Some(pos),

                        message: format!(
                            "Cannot apply `^` to {}, {}",
                            e1.get_type(),
                            e2.get_type()
                        ),
                    }),
                }
            }
            Expression::Not(box e) => {
                let e_checked = self.check_expression(e, module_id, types)?;
                match e_checked {
                    TypedExpression::Int(e) => Ok(IntExpression::Not(box e).into()),
                    TypedExpression::Boolean(e) => Ok(BooleanExpression::Not(box e).into()),
                    TypedExpression::Uint(e) => Ok((!e).into()),
                    e => Err(ErrorInner {
                        pos: Some(pos),
                        message: format!("Cannot negate {}", e.get_type()),
                    }),
                }
            }
        }
    }

    fn insert_into_scope(
        &mut self,
        id: SourceIdentifier<'ast>,
        ty: Type<'ast, T>,
        is_mutable: bool,
    ) -> bool {
        let info = IdentifierInfo {
            id: self.id_in_this_scope(id),
            ty,
            is_mutable,
        };
        self.scope.insert(id, info)
    }

    fn find_functions(
        &self,
        query: &FunctionQuery<'ast, T>,
    ) -> Vec<DeclarationFunctionKey<'ast, T>> {
        query.match_funcs(&self.functions)
    }

    fn enter_scope(&mut self) {
        self.scope.enter();
    }

    fn exit_scope(&mut self) {
        self.scope.exit();
    }
}

#[cfg(test)]
mod tests {
    use super::*;

    use lazy_static::lazy_static;
    use zokrates_ast::typed;
    use zokrates_ast::untyped;
    use zokrates_field::Bn128Field;

    lazy_static! {
        static ref MODULE_ID: OwnedModuleId = OwnedModuleId::from("");
    }
    mod constants {
        use super::*;

        use std::ops::Add;

        #[test]
        fn field_in_range() {
            // The value of `P - 1` is a valid field literal
            let expr = Expression::FieldConstant(Bn128Field::max_value().to_biguint()).mock();
            assert!(Checker::<Bn128Field>::default()
                .check_expression(expr, &*MODULE_ID, &TypeMap::new())
                .is_ok());
        }

        #[test]
        fn field_overflow() {
            // the value of `P` is an invalid field literal
            let value = Bn128Field::max_value().to_biguint().add(1u32);
            let expr = Expression::FieldConstant(value).mock();

            assert!(Checker::<Bn128Field>::default()
                .check_expression(expr, &*MODULE_ID, &TypeMap::new())
                .is_err());
        }
    }

    mod array {
        use super::*;
        use num_bigint::BigUint;

        #[test]
        fn element_type_mismatch() {
            // having different types in an array isn't allowed
            // in the case of arrays, lengths do *not* have to match, as at this point they can be
            // generic, so we cannot tell yet
            let types = TypeMap::new();

            // [3, true]
            let a = Expression::InlineArray(vec![
                Expression::IntConstant(3usize.into()).mock().into(),
                Expression::BooleanConstant(true).mock().into(),
            ])
            .mock();
            assert!(Checker::<Bn128Field>::default()
                .check_expression(a, &*MODULE_ID, &types)
                .is_err());

            // [[0f], [0f, 0f]]
            // accepted at this stage, as we do not check array lengths (as they can be variable)
            let a = Expression::InlineArray(vec![
                Expression::InlineArray(vec![Expression::FieldConstant(BigUint::from(0u32))
                    .mock()
                    .into()])
                .mock()
                .into(),
                Expression::InlineArray(vec![
                    Expression::FieldConstant(BigUint::from(0u32)).mock().into(),
                    Expression::FieldConstant(BigUint::from(0u32)).mock().into(),
                ])
                .mock()
                .into(),
            ])
            .mock();
            assert!(Checker::<Bn128Field>::default()
                .check_expression(a, &*MODULE_ID, &types)
                .is_ok());

            // [[0f], true]
            let a = Expression::InlineArray(vec![
                Expression::InlineArray(vec![Expression::FieldConstant(BigUint::from(0u32))
                    .mock()
                    .into()])
                .mock()
                .into(),
                Expression::InlineArray(vec![Expression::BooleanConstant(true).mock().into()])
                    .mock()
                    .into(),
            ])
            .mock();
            assert!(Checker::<Bn128Field>::default()
                .check_expression(a, &*MODULE_ID, &types)
                .is_err());
        }
    }

    /// Helper function to create: () { return; }
    fn function0() -> FunctionNode<'static> {
        let statements = vec![Statement::Return(None).mock()];

        let arguments = vec![];

        let signature = UnresolvedSignature::new();

        Function {
            arguments,
            statements,
            signature,
        }
        .mock()
    }

    /// Helper function to create: (private field a) { return; }
    fn function1() -> FunctionNode<'static> {
        let statements = vec![Statement::Return(None).mock()];

        let arguments = vec![untyped::Parameter {
            id: untyped::Variable::immutable("a", UnresolvedType::FieldElement.mock()).mock(),
            is_private: true,
        }
        .mock()];

        let signature =
            UnresolvedSignature::new().inputs(vec![UnresolvedType::FieldElement.mock()]);

        Function {
            arguments,
            statements,
            signature,
        }
        .mock()
    }

    mod symbols {
        use super::*;

        fn struct0() -> StructDefinitionNode<'static> {
            StructDefinition {
                generics: vec![],
                fields: vec![],
            }
            .mock()
        }

        fn struct1() -> StructDefinitionNode<'static> {
            StructDefinition {
                generics: vec![],
                fields: vec![StructDefinitionField {
                    id: "foo",
                    ty: UnresolvedType::FieldElement.mock(),
                }
                .mock()],
            }
            .mock()
        }

        #[test]
        fn unifier() {
            // the unifier should only accept either a single type or many functions of different signatures for each symbol

            let mut unifier = SymbolUnifier::<Bn128Field>::default();

            // the `foo` type
            assert!(unifier.insert_type("foo"));
            // the `foo` type annot be declared a second time
            assert!(!unifier.insert_type("foo"));
            // the `foo` function cannot be declared as the name is already taken by a type
            assert!(!unifier.insert_function("foo", DeclarationSignature::new()));
            // the `bar` type
            assert!(unifier.insert_function("bar", DeclarationSignature::new()));
            // a second `bar` function of the same signature cannot be declared
            assert!(!unifier.insert_function("bar", DeclarationSignature::new()));
            // a second `bar` function of a different signature can be declared
            assert!(unifier.insert_function(
                "bar",
                DeclarationSignature::new().inputs(vec![DeclarationType::FieldElement])
            ));
            // a second `bar` function with a generic parameter, which *could* conflict with an existing one should not be allowed
            assert!(!unifier.insert_function(
                "bar",
                DeclarationSignature::new()
                    .generics(vec![Some(
                        GenericIdentifier::with_name("K").with_index(0).into()
                    )])
                    .inputs(vec![DeclarationType::FieldElement])
            ));
            // a `bar` function with a different signature
            assert!(unifier.insert_function(
                "bar",
                DeclarationSignature::new()
                    .generics(vec![Some(
                        GenericIdentifier::with_name("K").with_index(0).into()
                    )])
                    .inputs(vec![DeclarationType::array((
                        DeclarationType::FieldElement,
                        GenericIdentifier::with_name("K").with_index(0)
                    ))])
            ));
            // a `bar` function with an equivalent signature, just renaming generic parameters
            assert!(!unifier.insert_function(
                "bar",
                DeclarationSignature::new()
                    .generics(vec![Some(
                        GenericIdentifier::with_name("L").with_index(0).into()
                    )])
                    .inputs(vec![DeclarationType::array((
                        DeclarationType::FieldElement,
                        GenericIdentifier::with_name("L").with_index(0)
                    ))])
            ));
            // a `bar` type isn't allowed as the name is already taken by at least one function
            assert!(!unifier.insert_type("bar"));
        }

        #[test]
        fn imported_function() {
            // foo.zok
            // def main() {
            //   return;
            // }

            // bar.zok
            // from "./foo.zok" import main;

            // after semantic check, `bar` should import a checked function

            let foo: Module = Module {
                symbols: vec![SymbolDeclaration {
                    id: "main",
                    symbol: Symbol::Here(SymbolDefinition::Function(function0())),
                }
                .mock()],
            };

            let bar: Module = Module {
                symbols: vec![SymbolDeclaration {
                    id: "main",
                    symbol: Symbol::There(SymbolImport::with_id_in_module("main", "foo").mock()),
                }
                .mock()],
            };

            let mut state = State::<Bn128Field>::new(
                vec![("foo".into(), foo), ("bar".into(), bar)]
                    .into_iter()
                    .collect(),
            );

            let mut checker: Checker<Bn128Field> = Checker::default();

            assert_eq!(
                checker.check_module(&OwnedTypedModuleId::from("bar"), &mut state),
                Ok(())
            );
            assert_eq!(
                state.typed_modules.get(&PathBuf::from("bar")),
                Some(&TypedModule {
                    symbols: vec![TypedFunctionSymbolDeclaration::new(
                        DeclarationFunctionKey::with_location("bar", "main")
                            .signature(DeclarationSignature::new()),
                        TypedFunctionSymbol::There(
                            DeclarationFunctionKey::with_location("foo", "main")
                                .signature(DeclarationSignature::new()),
                        )
                    )
                    .into()]
                    .into_iter()
                    .collect(),
                })
            );
        }

        #[test]
        fn duplicate_function_declaration() {
            // def foo() {
            //   return;
            // }
            // def foo() {
            //   return;
            // }
            //
            // should fail

            let module = Module {
                symbols: vec![
                    SymbolDeclaration {
                        id: "foo",
                        symbol: Symbol::Here(SymbolDefinition::Function(function0())),
                    }
                    .mock(),
                    SymbolDeclaration {
                        id: "foo",
                        symbol: Symbol::Here(SymbolDefinition::Function(function0())),
                    }
                    .mock(),
                ],
            };

            let mut state = State::<Bn128Field>::new(
                vec![((*MODULE_ID).clone(), module)].into_iter().collect(),
            );

            let mut checker: Checker<Bn128Field> = Checker::default();
            assert_eq!(
                checker.check_module(&*MODULE_ID, &mut state).unwrap_err()[0]
                    .inner
                    .message,
                "foo conflicts with another symbol"
            );
        }

        #[test]
        fn duplicate_function_declaration_generic() {
            // def foo<P>(private field[P] a) {
            //   return;
            // }
            // def foo(private field[3] a) {
            //   return;
            // }
            //
            // should succeed as P could be different from 3

            let mut f0 = function0();

            f0.value.arguments = vec![untyped::Parameter::private(
                untyped::Variable::immutable(
                    "a",
                    UnresolvedType::array(
                        UnresolvedType::FieldElement.mock(),
                        Expression::Identifier("P").mock(),
                    )
                    .mock(),
                )
                .mock(),
            )
            .mock()];
            f0.value.signature = UnresolvedSignature::new()
                .generics(vec!["P".mock()])
                .inputs(vec![UnresolvedType::array(
                    UnresolvedType::FieldElement.mock(),
                    Expression::Identifier("P").mock(),
                )
                .mock()]);

            let mut f1 = function0();

            f1.value.arguments = vec![untyped::Parameter::private(
                untyped::Variable::immutable(
                    "a",
                    UnresolvedType::array(
                        UnresolvedType::FieldElement.mock(),
                        Expression::U32Constant(3).mock(),
                    )
                    .mock(),
                )
                .mock(),
            )
            .mock()];
            f1.value.signature = UnresolvedSignature::new().inputs(vec![UnresolvedType::array(
                UnresolvedType::FieldElement.mock(),
                Expression::U32Constant(3).mock(),
            )
            .mock()]);

            let module = Module {
                symbols: vec![
                    SymbolDeclaration {
                        id: "foo",
                        symbol: Symbol::Here(SymbolDefinition::Function(f0)),
                    }
                    .mock(),
                    SymbolDeclaration {
                        id: "foo",
                        symbol: Symbol::Here(SymbolDefinition::Function(f1)),
                    }
                    .mock(),
                ],
            };

            let mut state = State::new(vec![((*MODULE_ID).clone(), module)].into_iter().collect());

            let mut checker: Checker<Bn128Field> = Checker::default();
            assert!(checker.check_module(&*MODULE_ID, &mut state).is_ok());
        }

        mod generics {
            use super::*;

            #[test]
            fn unused_generic() {
                // def foo<P>() {
                //   return;
                // }
                // def main() {
                //   return;
                // }
                //
                // should succeed

                let mut foo = function0();

                foo.value.signature = UnresolvedSignature::new().generics(vec!["P".mock()]);

                let module = Module {
                    symbols: vec![
                        SymbolDeclaration {
                            id: "foo",
                            symbol: Symbol::Here(SymbolDefinition::Function(foo)),
                        }
                        .mock(),
                        SymbolDeclaration {
                            id: "main",
                            symbol: Symbol::Here(SymbolDefinition::Function(function0())),
                        }
                        .mock(),
                    ],
                };

                let mut state =
                    State::new(vec![((*MODULE_ID).clone(), module)].into_iter().collect());

                let mut checker: Checker<Bn128Field> = Checker::default();
                assert!(checker.check_module(&*MODULE_ID, &mut state).is_ok());
            }

            #[test]
            fn undeclared_generic() {
                // def foo(field[P] a) {
                //   return;
                // }
                // def main() {
                //   return;
                // }
                //
                // should fail

                let mut foo = function0();

                foo.value.arguments = vec![untyped::Parameter::private(
                    untyped::Variable::immutable(
                        "a",
                        UnresolvedType::array(
                            UnresolvedType::FieldElement.mock(),
                            Expression::Identifier("P").mock(),
                        )
                        .mock(),
                    )
                    .mock(),
                )
                .mock()];
                foo.value.signature =
                    UnresolvedSignature::new().inputs(vec![UnresolvedType::array(
                        UnresolvedType::FieldElement.mock(),
                        Expression::Identifier("P").mock(),
                    )
                    .mock()]);

                let module = Module {
                    symbols: vec![
                        SymbolDeclaration {
                            id: "foo",
                            symbol: Symbol::Here(SymbolDefinition::Function(foo)),
                        }
                        .mock(),
                        SymbolDeclaration {
                            id: "main",
                            symbol: Symbol::Here(SymbolDefinition::Function(function0())),
                        }
                        .mock(),
                    ],
                };

                let mut state =
                    State::new(vec![((*MODULE_ID).clone(), module)].into_iter().collect());

                let mut checker: Checker<Bn128Field> = Checker::default();
                assert_eq!(
                    checker.check_module(&*MODULE_ID, &mut state).unwrap_err()[0]
                        .inner
                        .message,
                    "Undeclared symbol `P`"
                );
            }
        }

        #[test]
        fn overloaded_function_declaration() {
            // def foo() {
            //   return;
            // }
            // def foo(a) {
            //   return;
            // }
            //
            // should succeed as overloading is allowed

            let module = Module {
                symbols: vec![
                    SymbolDeclaration {
                        id: "foo",
                        symbol: Symbol::Here(SymbolDefinition::Function(function0())),
                    }
                    .mock(),
                    SymbolDeclaration {
                        id: "foo",
                        symbol: Symbol::Here(SymbolDefinition::Function(function1())),
                    }
                    .mock(),
                ],
            };

            let mut state = State::<Bn128Field>::new(
                vec![((*MODULE_ID).clone(), module)].into_iter().collect(),
            );

            let mut checker: Checker<Bn128Field> = Checker::default();
            assert_eq!(checker.check_module(&*MODULE_ID, &mut state), Ok(()));
            assert!(state
                .typed_modules
                .get(&*MODULE_ID)
                .unwrap()
                .functions_iter()
                .any(|d| d.key
                    == DeclarationFunctionKey::with_location((*MODULE_ID).clone(), "foo")
                        .signature(DeclarationSignature::new())));

            assert!(state
                .typed_modules
                .get(&*MODULE_ID)
                .unwrap()
                .functions_iter()
                .any(|d| d.key
                    == DeclarationFunctionKey::with_location((*MODULE_ID).clone(), "foo")
                        .signature(
                            DeclarationSignature::new().inputs(vec![DeclarationType::FieldElement])
                        )));
        }

        #[test]
        fn duplicate_type_declaration() {
            // struct Foo {}
            // struct Foo { foo: field; }
            //
            // should fail

            let module: Module = Module {
                symbols: vec![
                    SymbolDeclaration {
                        id: "foo",
                        symbol: Symbol::Here(SymbolDefinition::Struct(struct0())),
                    }
                    .mock(),
                    SymbolDeclaration {
                        id: "foo",
                        symbol: Symbol::Here(SymbolDefinition::Struct(struct1())),
                    }
                    .mock(),
                ],
            };

            let mut state = State::<Bn128Field>::new(
                vec![((*MODULE_ID).clone(), module)].into_iter().collect(),
            );

            let mut checker: Checker<Bn128Field> = Checker::default();
            assert_eq!(
                checker.check_module(&*MODULE_ID, &mut state).unwrap_err()[0]
                    .inner
                    .message,
                "foo conflicts with another symbol"
            );
        }

        #[test]
        fn type_function_conflict() {
            // struct foo {}
            // def foo() {
            //   return;
            // }
            //
            // should fail

            let module = Module {
                symbols: vec![
                    SymbolDeclaration {
                        id: "foo",
                        symbol: Symbol::Here(SymbolDefinition::Function(function0())),
                    }
                    .mock(),
                    SymbolDeclaration {
                        id: "foo",
                        symbol: Symbol::Here(SymbolDefinition::Struct(
                            StructDefinition {
                                generics: vec![],
                                fields: vec![],
                            }
                            .mock(),
                        )),
                    }
                    .mock(),
                ],
            };

            let mut state = State::<Bn128Field>::new(
                vec![((*MODULE_ID).clone(), module)].into_iter().collect(),
            );

            let mut checker: Checker<Bn128Field> = Checker::default();
            assert_eq!(
                checker.check_module(&*MODULE_ID, &mut state).unwrap_err()[0]
                    .inner
                    .message,
                "foo conflicts with another symbol"
            );
        }

        #[test]
        fn type_imported_function_conflict() {
            // import first

            // // bar.code
            // def main() { return; }
            //
            // // main.code
            // import main from "bar" as foo;
            // struct foo {}
            //
            // should fail

            let bar = Module::with_symbols(vec![SymbolDeclaration {
                id: "main",
                symbol: Symbol::Here(SymbolDefinition::Function(function0())),
            }
            .mock()]);

            let main = Module {
                symbols: vec![
                    SymbolDeclaration {
                        id: "foo",
                        symbol: Symbol::There(
                            SymbolImport::with_id_in_module("main", "bar").mock(),
                        ),
                    }
                    .mock(),
                    SymbolDeclaration {
                        id: "foo",
                        symbol: Symbol::Here(SymbolDefinition::Struct(struct0())),
                    }
                    .mock(),
                ],
            };

            let mut state = State::<Bn128Field>::new(
                vec![((*MODULE_ID).clone(), main), ("bar".into(), bar)]
                    .into_iter()
                    .collect(),
            );

            let mut checker: Checker<Bn128Field> = Checker::default();
            assert_eq!(
                checker.check_module(&*MODULE_ID, &mut state).unwrap_err()[0]
                    .inner
                    .message,
                "foo conflicts with another symbol"
            );

            // type declaration first

            // // bar.code
            // def main() { return; }
            //
            // // main.code
            // struct foo {}
            // import main from "bar" as foo;
            //
            // should fail

            let bar = Module::with_symbols(vec![SymbolDeclaration {
                id: "main",
                symbol: Symbol::Here(SymbolDefinition::Function(function0())),
            }
            .mock()]);

            let main = Module {
                symbols: vec![
                    SymbolDeclaration {
                        id: "foo",
                        symbol: Symbol::Here(SymbolDefinition::Struct(struct0())),
                    }
                    .mock(),
                    SymbolDeclaration {
                        id: "foo",
                        symbol: Symbol::There(
                            SymbolImport::with_id_in_module("main", "bar").mock(),
                        ),
                    }
                    .mock(),
                ],
            };

            let mut state = State::<Bn128Field>::new(
                vec![((*MODULE_ID).clone(), main), ("bar".into(), bar)]
                    .into_iter()
                    .collect(),
            );

            let mut checker: Checker<Bn128Field> = Checker::default();
            assert_eq!(
                checker.check_module(&*MODULE_ID, &mut state).unwrap_err()[0]
                    .inner
                    .message,
                "foo conflicts with another symbol"
            );
        }
    }

    fn new_with_args<'ast, T: Field>(
        scope: Scope<'ast, T>,
        functions: HashSet<DeclarationFunctionKey<'ast, T>>,
    ) -> Checker<'ast, T> {
        Checker {
            scope,
            functions,
            return_type: None,
        }
    }

    // checking function signatures
    mod signature {
        use super::*;

        #[test]
        fn undeclared_generic() {
            let modules = Modules::new();
            let state = State::new(modules);

            let signature = UnresolvedSignature::new().inputs(vec![UnresolvedType::Array(
                box UnresolvedType::FieldElement.mock(),
                Expression::Identifier("K").mock(),
            )
            .mock()]);
            assert_eq!(
                Checker::<Bn128Field>::default().check_signature(signature, &*MODULE_ID, &state),
                Err(vec![ErrorInner {
                    pos: Some((Position::mock(), Position::mock())),
                    message: "Undeclared symbol `K`".to_string()
                }])
            );
        }

        #[test]
        fn success() {
            // <K, L, M>(field[L][K]) -> field[L][K]
            let modules = Modules::new();
            let state = State::new(modules);

            let signature = UnresolvedSignature::new()
                .generics(vec!["K".mock(), "L".mock(), "M".mock()])
                .inputs(vec![UnresolvedType::Array(
                    box UnresolvedType::Array(
                        box UnresolvedType::FieldElement.mock(),
                        Expression::Identifier("K").mock(),
                    )
                    .mock(),
                    Expression::Identifier("L").mock(),
                )
                .mock()])
                .output(
                    UnresolvedType::Array(
                        box UnresolvedType::Array(
                            box UnresolvedType::FieldElement.mock(),
                            Expression::Identifier("L").mock(),
                        )
                        .mock(),
                        Expression::Identifier("K").mock(),
                    )
                    .mock(),
                );
            assert_eq!(
                Checker::<Bn128Field>::default().check_signature(signature, &*MODULE_ID, &state),
                Ok(DeclarationSignature::new()
                    .inputs(vec![DeclarationType::array((
                        DeclarationType::array((
                            DeclarationType::FieldElement,
                            GenericIdentifier::with_name("K").with_index(0)
                        )),
                        GenericIdentifier::with_name("L").with_index(1)
                    ))])
                    .output(DeclarationType::array((
                        DeclarationType::array((
                            DeclarationType::FieldElement,
                            GenericIdentifier::with_name("L").with_index(1)
                        )),
                        GenericIdentifier::with_name("K").with_index(0)
                    ))))
            );
        }
    }

    #[test]
    fn undefined_variable_in_statement() {
        // field a = b;
        // b undefined

        let statement: StatementNode = Statement::Definition(
            untyped::Variable::immutable("a", UnresolvedType::FieldElement.mock()).mock(),
            Expression::Identifier("b").mock(),
        )
        .mock();

        let mut checker: Checker<Bn128Field> = Checker::default();
        checker.enter_scope();

        assert_eq!(
            checker.check_statement(statement, &*MODULE_ID, &TypeMap::new()),
            Err(vec![ErrorInner {
                pos: Some((Position::mock(), Position::mock())),
                message: "Identifier \"b\" is undefined".into()
            }])
        );
    }

    #[test]
    fn defined_variable_in_statement() {
        // field a = b;
        // b defined
        let statement: StatementNode = Statement::Definition(
            untyped::Variable::immutable("a", UnresolvedType::FieldElement.mock()).mock(),
            Expression::Identifier("b").mock(),
        )
        .mock();

        let mut scope = Scope::default();
        scope.insert(
            "b",
            IdentifierInfo {
                id: "b".into(),
                ty: Type::FieldElement,
                is_mutable: false,
            },
        );

        let mut checker: Checker<Bn128Field> = new_with_args(scope, HashSet::new());
        checker.enter_scope();
        assert_eq!(
            checker.check_statement(statement, &*MODULE_ID, &TypeMap::new()),
            Ok(TypedStatement::definition(
                typed::Variable::field_element("a").into(),
                FieldElementExpression::Identifier("b".into()).into()
            ))
        );
    }

    #[test]
    fn declared_in_other_function() {
        // def foo() {
        //   field a = 1;
        //   return;
        // }
        // def bar() {
        //   return a;
        // }
        //
        // should fail
        let foo_args = vec![];
        let foo_statements = vec![
            Statement::Definition(
                untyped::Variable::immutable("a", UnresolvedType::FieldElement.mock()).mock(),
                Expression::IntConstant(1usize.into()).mock(),
            )
            .mock(),
            Statement::Return(None).mock(),
        ];
        let foo = Function {
            arguments: foo_args,
            statements: foo_statements,
            signature: UnresolvedSignature::new(),
        }
        .mock();

        let bar_args = vec![];
        let bar_statements =
            vec![Statement::Return(Some(Expression::Identifier("a").mock())).mock()];

        let bar = Function {
            arguments: bar_args,
            statements: bar_statements,
            signature: UnresolvedSignature::new()
                .inputs(vec![])
                .output(UnresolvedType::FieldElement.mock()),
        }
        .mock();

        let symbols = vec![
            SymbolDeclaration {
                id: "foo",
                symbol: Symbol::Here(SymbolDefinition::Function(foo)),
            }
            .mock(),
            SymbolDeclaration {
                id: "bar",
                symbol: Symbol::Here(SymbolDefinition::Function(bar)),
            }
            .mock(),
        ];
        let module = Module { symbols };

        let mut state =
            State::<Bn128Field>::new(vec![((*MODULE_ID).clone(), module)].into_iter().collect());

        let mut checker: Checker<Bn128Field> = Checker::default();
        assert_eq!(
            checker.check_module(&*MODULE_ID, &mut state),
            Err(vec![Error {
                inner: ErrorInner {
                    pos: Some((Position::mock(), Position::mock())),
                    message: "Identifier \"a\" is undefined".into()
                },
                module_id: (*MODULE_ID).clone()
            }])
        );
    }

    #[test]
    fn declared_in_two_scopes() {
        // def foo() {
        //   field a = 1;
        //   return;
        // }
        // def bar() {
        //   field a = 2;
        //   return;
        // }
        // def main() {
        //   return 1;
        // }
        // should pass
        let foo_args = vec![];
        let foo_statements = vec![
            Statement::Definition(
                untyped::Variable::immutable("a", UnresolvedType::FieldElement.mock()).mock(),
                Expression::IntConstant(1usize.into()).mock(),
            )
            .mock(),
            Statement::Return(None).mock(),
        ];

        let foo = Function {
            arguments: foo_args,
            statements: foo_statements,
            signature: UnresolvedSignature::new(),
        }
        .mock();

        let bar_args = vec![];
        let bar_statements = vec![
            Statement::Definition(
                untyped::Variable::immutable("a", UnresolvedType::FieldElement.mock()).mock(),
                Expression::IntConstant(2usize.into()).mock(),
            )
            .mock(),
            Statement::Return(None).mock(),
        ];
        let bar = Function {
            arguments: bar_args,
            statements: bar_statements,
            signature: UnresolvedSignature::new(),
        }
        .mock();

        let main_args = vec![];
        let main_statements =
            vec![Statement::Return(Some(Expression::IntConstant(1usize.into()).mock())).mock()];

        let main = Function {
            arguments: main_args,
            statements: main_statements,
            signature: UnresolvedSignature::new()
                .inputs(vec![])
                .output(UnresolvedType::FieldElement.mock()),
        }
        .mock();

        let symbols = vec![
            SymbolDeclaration {
                id: "foo",
                symbol: Symbol::Here(SymbolDefinition::Function(foo)),
            }
            .mock(),
            SymbolDeclaration {
                id: "bar",
                symbol: Symbol::Here(SymbolDefinition::Function(bar)),
            }
            .mock(),
            SymbolDeclaration {
                id: "main",
                symbol: Symbol::Here(SymbolDefinition::Function(main)),
            }
            .mock(),
        ];
        let module = Module { symbols };

        let mut state =
            State::<Bn128Field>::new(vec![((*MODULE_ID).clone(), module)].into_iter().collect());

        let mut checker: Checker<Bn128Field> = Checker::default();
        assert!(checker.check_module(&*MODULE_ID, &mut state).is_ok());
    }

    #[test]
    fn for_index_after_end() {
        // def foo() {
        //   for u32 i in 0..10 { }
        //   return i;
        // }
        // should fail
        let foo_statements: Vec<StatementNode> = vec![
            Statement::For(
                untyped::Variable::immutable("i", UnresolvedType::Uint(32).mock()).mock(),
                Expression::IntConstant(0usize.into()).mock(),
                Expression::IntConstant(10usize.into()).mock(),
                vec![],
            )
            .mock(),
            Statement::Return(Some(Expression::Identifier("i").mock())).mock(),
        ];
        let foo = Function {
            arguments: vec![],
            statements: foo_statements,
            signature: UnresolvedSignature::new()
                .inputs(vec![])
                .output(UnresolvedType::FieldElement.mock()),
        }
        .mock();

        let modules = Modules::new();
        let state = State::new(modules);

        let mut checker: Checker<Bn128Field> = Checker::default();
        assert_eq!(
            checker.check_function(foo, &*MODULE_ID, &state),
            Err(vec![ErrorInner {
                pos: Some((Position::mock(), Position::mock())),
                message: "Identifier \"i\" is undefined".into()
            }])
        );
    }

    #[test]
    fn for_index_in_for() {
        // def foo() {
        //   for u32 i in 0..10 {
        //     field a = i;
        //   }
        //   return;
        // }
        // should pass

        let for_statements = vec![Statement::Definition(
            untyped::Variable::immutable("a", UnresolvedType::Uint(32).mock()).mock(),
            Expression::Identifier("i").mock(),
        )
        .mock()];

        let foo_statements = vec![
            Statement::For(
                untyped::Variable::immutable("i", UnresolvedType::Uint(32).mock()).mock(),
                Expression::IntConstant(0usize.into()).mock(),
                Expression::IntConstant(10usize.into()).mock(),
                for_statements,
            )
            .mock(),
            Statement::Return(None).mock(),
        ];

        let for_statements_checked = vec![TypedStatement::definition(
            typed::Variable::uint(
                CoreIdentifier::Source(ShadowedIdentifier::shadow("a", 1)),
                UBitwidth::B32,
            )
            .into(),
            UExpressionInner::Identifier(
                CoreIdentifier::Source(ShadowedIdentifier::shadow("i", 1)).into(),
            )
            .annotate(UBitwidth::B32)
            .into(),
        )];

        let foo_statements_checked = vec![
            TypedStatement::For(
                typed::Variable::uint(
                    CoreIdentifier::Source(ShadowedIdentifier::shadow("i", 1)),
                    UBitwidth::B32,
                ),
                0u32.into(),
                10u32.into(),
                for_statements_checked,
            ),
            TypedStatement::Return(TypedExpression::empty_tuple()),
        ];

        let foo = Function {
            arguments: vec![],
            statements: foo_statements,
            signature: UnresolvedSignature::new(),
        }
        .mock();

        let foo_checked = TypedFunction {
            arguments: vec![],
            statements: foo_statements_checked,
            signature: DeclarationSignature::default(),
        };

        let modules = Modules::new();
        let state = State::new(modules);

        let mut checker: Checker<Bn128Field> = Checker::default();
        assert_eq!(
            checker.check_function(foo, &*MODULE_ID, &state),
            Ok(foo_checked)
        );
    }

    #[test]
    fn arity_mismatch() {
        // def foo() -> bool {
        //   return true;
        // }
        // def bar() {
        //   field a = foo();
        //   return;
        // }
        // should fail
        let bar_statements: Vec<StatementNode> = vec![
            Statement::Definition(
                untyped::Variable::immutable("a", UnresolvedType::FieldElement.mock()).mock(),
                Expression::FunctionCall(box Expression::Identifier("foo").mock(), None, vec![])
                    .mock(),
            )
            .mock(),
            Statement::Return(None).mock(),
        ];

        let foo = DeclarationFunctionKey {
            module: (*MODULE_ID).clone(),
            id: "foo",
            signature: DeclarationSignature::new()
                .inputs(vec![])
                .output(DeclarationType::Boolean),
        };

        let functions = vec![foo].into_iter().collect();

        let bar = Function {
            arguments: vec![],
            statements: bar_statements,
            signature: UnresolvedSignature::new(),
        }
        .mock();

        let modules = Modules::new();
        let state = State::new(modules);

        let mut checker: Checker<Bn128Field> = new_with_args(Scope::default(), functions);
        assert_eq!(
            checker.check_function(bar, &*MODULE_ID, &state),
            Err(vec![ErrorInner {
                pos: Some((Position::mock(), Position::mock())),
                message:
                    "Function definition for function foo with signature () -> field not found."
                        .into()
            }])
        );
    }

    #[test]
    fn function_undefined_in_definition() {
        // def bar() {
        //   field a = foo();
        //   return;
        // }
        // should fail
        let bar_statements: Vec<StatementNode> = vec![
            Statement::Definition(
                untyped::Variable::immutable("a", UnresolvedType::FieldElement.mock()).mock(),
                Expression::FunctionCall(box Expression::Identifier("foo").mock(), None, vec![])
                    .mock(),
            )
            .mock(),
            Statement::Return(None).mock(),
        ];

        let bar = Function {
            arguments: vec![],
            statements: bar_statements,
            signature: UnresolvedSignature::new(),
        }
        .mock();

        let modules = Modules::new();
        let state = State::new(modules);

        let mut checker: Checker<Bn128Field> = new_with_args(Scope::default(), HashSet::new());
        assert_eq!(
            checker.check_function(bar, &*MODULE_ID, &state),
            Err(vec![ErrorInner {
                pos: Some((Position::mock(), Position::mock())),

                message:
                    "Function definition for function foo with signature () -> field not found."
                        .into()
            }])
        );
    }

    #[test]
    fn undeclared_variable() {
        // def foo() -> field {
        //   return 1;
        // }
        // def main() {
        //   a = foo();
        //   return;
        // }
        // should fail

        let foo_statements: Vec<StatementNode> =
            vec![Statement::Return(Some(Expression::IntConstant(1usize.into()).mock())).mock()];

        let foo = Function {
            arguments: vec![],
            statements: foo_statements,
            signature: UnresolvedSignature::new()
                .inputs(vec![])
                .output(UnresolvedType::FieldElement.mock()),
        }
        .mock();

        let main_statements: Vec<StatementNode> = vec![
            Statement::Assignment(
                Assignee::Identifier("a").mock(),
                Expression::FunctionCall(box Expression::Identifier("foo").mock(), None, vec![])
                    .mock(),
            )
            .mock(),
            Statement::Return(None).mock(),
        ];

        let main = Function {
            arguments: vec![],
            statements: main_statements,
            signature: UnresolvedSignature::new()
                .inputs(vec![])
                .output(UnresolvedType::Tuple(vec![]).mock()),
        }
        .mock();

        let module = Module {
            symbols: vec![
                SymbolDeclaration {
                    id: "foo",
                    symbol: Symbol::Here(SymbolDefinition::Function(foo)),
                }
                .mock(),
                SymbolDeclaration {
                    id: "main",
                    symbol: Symbol::Here(SymbolDefinition::Function(main)),
                }
                .mock(),
            ],
        };

        let mut state =
            State::<Bn128Field>::new(vec![((*MODULE_ID).clone(), module)].into_iter().collect());

        let mut checker: Checker<Bn128Field> = new_with_args(Scope::default(), HashSet::new());
        assert_eq!(
            checker.check_module(&*MODULE_ID, &mut state),
            Err(vec![Error {
                inner: ErrorInner {
                    pos: Some((Position::mock(), Position::mock())),
                    message: "Variable `a` is undeclared".into()
                },
                module_id: (*MODULE_ID).clone()
            }])
        );
    }

    #[test]
    fn assign_to_select() {
        // def foo() -> field {
        //   return 1;
        // }
        // def main() {
        //   field[1] mut a = [0];
        //   a[0] = foo();
        //   return;
        // }
        // should succeed

        let foo_statements: Vec<StatementNode> =
            vec![Statement::Return(Some(Expression::IntConstant(1usize.into()).mock())).mock()];

        let foo = Function {
            arguments: vec![],
            statements: foo_statements,
            signature: UnresolvedSignature::new()
                .inputs(vec![])
                .output(UnresolvedType::FieldElement.mock()),
        }
        .mock();

        let main_statements: Vec<StatementNode> = vec![
            Statement::Definition(
                untyped::Variable::mutable(
                    "a",
                    UnresolvedType::array(
                        UnresolvedType::FieldElement.mock(),
                        Expression::IntConstant(1usize.into()).mock(),
                    )
                    .mock(),
                )
                .mock(),
                Expression::InlineArray(vec![untyped::SpreadOrExpression::Expression(
                    Expression::IntConstant(0usize.into()).mock(),
                )])
                .mock(),
            )
            .mock(),
            Statement::Assignment(
                Assignee::Select(
                    box Assignee::Identifier("a").mock(),
                    box RangeOrExpression::Expression(
                        untyped::Expression::IntConstant(0usize.into()).mock(),
                    ),
                )
                .mock(),
                Expression::FunctionCall(box Expression::Identifier("foo").mock(), None, vec![])
                    .mock(),
            )
            .mock(),
            Statement::Return(None).mock(),
        ];

        let main = Function {
            arguments: vec![],
            statements: main_statements,
            signature: UnresolvedSignature::new()
                .inputs(vec![])
                .output(UnresolvedType::Tuple(vec![]).mock()),
        }
        .mock();

        let module = Module {
            symbols: vec![
                SymbolDeclaration {
                    id: "foo",
                    symbol: Symbol::Here(SymbolDefinition::Function(foo)),
                }
                .mock(),
                SymbolDeclaration {
                    id: "main",
                    symbol: Symbol::Here(SymbolDefinition::Function(main)),
                }
                .mock(),
            ],
        };

        let mut state =
            State::<Bn128Field>::new(vec![((*MODULE_ID).clone(), module)].into_iter().collect());

        let mut checker: Checker<Bn128Field> = new_with_args(Scope::default(), HashSet::new());
        assert!(checker.check_module(&*MODULE_ID, &mut state).is_ok());
    }

    #[test]
    fn function_undefined() {
        // def bar() {
        //   assert(1 == foo());
        //   return;
        // }
        // should fail

        let bar_statements: Vec<StatementNode> = vec![
            Statement::Assertion(
                Expression::Eq(
                    box Expression::IntConstant(1usize.into()).mock(),
                    box Expression::FunctionCall(
                        box Expression::Identifier("foo").mock(),
                        None,
                        vec![],
                    )
                    .mock(),
                )
                .mock(),
                None,
            )
            .mock(),
            Statement::Return(None).mock(),
        ];

        let bar = Function {
            arguments: vec![],
            statements: bar_statements,
            signature: UnresolvedSignature::new(),
        }
        .mock();

        let modules = Modules::new();
        let state = State::new(modules);

        let mut checker: Checker<Bn128Field> = new_with_args(Scope::default(), HashSet::new());
        assert_eq!(
            checker.check_function(bar, &*MODULE_ID, &state),
            Err(vec![ErrorInner {
                pos: Some((Position::mock(), Position::mock())),

                message: "Function definition for function foo with signature () -> _ not found."
                    .into()
            }])
        );
    }

    #[test]
    fn return_undefined() {
        // def bar() {
        //   return a;
        // }
        // should fail
        let bar_statements: Vec<StatementNode> =
            vec![Statement::Return(Some(Expression::Identifier("a").mock())).mock()];

        let bar = Function {
            arguments: vec![],
            statements: bar_statements,
            signature: UnresolvedSignature::new()
                .inputs(vec![])
                .output(UnresolvedType::FieldElement.mock()),
        }
        .mock();

        let modules = Modules::new();
        let state = State::new(modules);

        let mut checker: Checker<Bn128Field> = new_with_args(Scope::default(), HashSet::new());
        assert_eq!(
            checker.check_function(bar, &*MODULE_ID, &state),
            Err(vec![ErrorInner {
                pos: Some((Position::mock(), Position::mock())),
                message: "Identifier \"a\" is undefined".into()
            }])
        );
    }

    #[test]
    fn duplicate_argument_name() {
        // def main(field a, bool a) {
        //   return;
        // }
        //
        // should fail

        let mut f = function0();
        f.value.arguments = vec![
            untyped::Parameter::private(
                untyped::Variable::immutable("a", UnresolvedType::FieldElement.mock()).mock(),
            )
            .mock(),
            untyped::Parameter::private(
                untyped::Variable::immutable("a", UnresolvedType::Boolean.mock()).mock(),
            )
            .mock(),
        ];
        f.value.signature = UnresolvedSignature::new().inputs(vec![
            UnresolvedType::FieldElement.mock(),
            UnresolvedType::Boolean.mock(),
        ]);

        let modules = Modules::new();
        let state = State::new(modules);

        let mut checker: Checker<Bn128Field> = new_with_args(Scope::default(), HashSet::new());
        assert_eq!(
            checker
                .check_function(f, &*MODULE_ID, &state)
                .unwrap_err()[0]
                .message,
            "Duplicate name in function definition: `a` was previously declared as an argument, a generic parameter or a constant"
        );
    }

    #[test]
    fn duplicate_main_function() {
        // def main(a) -> field {
        //   return 1;
        // }
        // def main() -> field {
        //   return 1;
        // }
        //
        // should fail
        let main1_statements: Vec<StatementNode> =
            vec![Statement::Return(Some(Expression::IntConstant(1usize.into()).mock())).mock()];

        let main1_arguments = vec![zokrates_ast::untyped::Parameter {
            id: untyped::Variable::immutable("a", UnresolvedType::FieldElement.mock()).mock(),
            is_private: false,
        }
        .mock()];

        let main2_statements: Vec<StatementNode> =
            vec![Statement::Return(Some(Expression::IntConstant(1usize.into()).mock())).mock()];

        let main2_arguments = vec![];

        let main1 = Function {
            arguments: main1_arguments,
            statements: main1_statements,
            signature: UnresolvedSignature::new()
                .inputs(vec![UnresolvedType::FieldElement.mock()])
                .output(UnresolvedType::FieldElement.mock()),
        }
        .mock();

        let main2 = Function {
            arguments: main2_arguments,
            statements: main2_statements,
            signature: UnresolvedSignature::new()
                .inputs(vec![])
                .output(UnresolvedType::FieldElement.mock()),
        }
        .mock();

        let symbols = vec![
            SymbolDeclaration {
                id: "main",
                symbol: Symbol::Here(SymbolDefinition::Function(main1)),
            }
            .mock(),
            SymbolDeclaration {
                id: "main",
                symbol: Symbol::Here(SymbolDefinition::Function(main2)),
            }
            .mock(),
        ];

        let main_module = Module { symbols };

        let program = Program {
            modules: vec![((*MODULE_ID).clone(), main_module)]
                .into_iter()
                .collect(),
            main: (*MODULE_ID).clone(),
        };

        let mut checker: Checker<Bn128Field> = Checker::default();
        assert_eq!(
            checker.check_program(program),
            Err(vec![Error {
                inner: ErrorInner {
                    pos: None,
                    message: "Only one main function allowed, found 2".into()
                },
                module_id: (*MODULE_ID).clone()
            }])
        );
    }

    mod shadowing {

        use super::*;

        #[test]
        fn same_type() {
            // field a = 2;
            // field a = 2;
            //
            // should succeed

            let mut checker: Checker<Bn128Field> = Checker::default();
            checker.enter_scope();
            let _: Result<TypedStatement<Bn128Field>, Vec<ErrorInner>> = checker.check_statement(
                Statement::Definition(
                    untyped::Variable::immutable("a", UnresolvedType::FieldElement.mock()).mock(),
                    untyped::Expression::IntConstant(2usize.into()).mock(),
                )
                .mock(),
                &*MODULE_ID,
                &TypeMap::new(),
            );
            let s2_checked: Result<TypedStatement<Bn128Field>, Vec<ErrorInner>> = checker
                .check_statement(
                    Statement::Definition(
                        untyped::Variable::immutable("a", UnresolvedType::FieldElement.mock())
                            .mock(),
                        untyped::Expression::IntConstant(2usize.into()).mock(),
                    )
                    .mock(),
                    &*MODULE_ID,
                    &TypeMap::new(),
                );
            assert!(s2_checked.is_ok());
        }

        #[test]
        fn different_type() {
            // field a = 2;
            // bool a = true;
            //
            // should succeed

            let mut checker: Checker<Bn128Field> = Checker::default();
            checker.enter_scope();
            let _: Result<TypedStatement<Bn128Field>, Vec<ErrorInner>> = checker.check_statement(
                Statement::Definition(
                    untyped::Variable::immutable("a", UnresolvedType::FieldElement.mock()).mock(),
                    untyped::Expression::IntConstant(2usize.into()).mock(),
                )
                .mock(),
                &*MODULE_ID,
                &TypeMap::new(),
            );
            let s2_checked: Result<TypedStatement<Bn128Field>, Vec<ErrorInner>> = checker
                .check_statement(
                    Statement::Definition(
                        untyped::Variable::immutable("a", UnresolvedType::Boolean.mock()).mock(),
                        untyped::Expression::BooleanConstant(true).mock(),
                    )
                    .mock(),
                    &*MODULE_ID,
                    &TypeMap::new(),
                );
            assert!(s2_checked.is_ok());
            assert_eq!(
                checker.scope.get(&"a").unwrap().ty,
                DeclarationType::Boolean
            );
        }

        #[test]
        fn scopes() {
            // field mut a = 2;
            // for uint i in 0..0 {
            //    a = 3
            //    field a = 4
            // }
            // a = 5
            //
            // should be turned into
            //
            // field mut a_0 = 2;
            // for uint i_1 in 0..0 {
            //    a_0 = 3
            //    field a_1 = 4
            // }
            // a_0 = 5

            let mut checker: Checker<Bn128Field> = Checker::default();

            let statements = vec![
                Statement::Definition(
                    untyped::Variable::mutable("a", UnresolvedType::FieldElement.mock()).mock(),
                    untyped::Expression::IntConstant(2usize.into()).mock(),
                )
                .mock(),
                Statement::For(
                    untyped::Variable::immutable("i", UnresolvedType::Uint(32).mock()).mock(),
                    untyped::Expression::U32Constant(0).mock(),
                    untyped::Expression::U32Constant(0).mock(),
                    vec![
                        Statement::Assignment(
                            untyped::Assignee::Identifier("a").mock(),
                            untyped::Expression::IntConstant(3usize.into()).mock(),
                        )
                        .mock(),
                        Statement::Definition(
                            untyped::Variable::immutable("a", UnresolvedType::FieldElement.mock())
                                .mock(),
                            untyped::Expression::IntConstant(4usize.into()).mock(),
                        )
                        .mock(),
                    ],
                )
                .mock(),
                Statement::Assignment(
                    untyped::Assignee::Identifier("a").mock(),
                    untyped::Expression::IntConstant(5usize.into()).mock(),
                )
                .mock(),
            ];

            let expected = vec![
                TypedStatement::definition(
                    typed::Variable::new(
                        CoreIdentifier::from(ShadowedIdentifier::shadow("a", 0)),
                        Type::FieldElement,
                        true,
                    )
                    .into(),
                    FieldElementExpression::Number(2.into()).into(),
                ),
                TypedStatement::For(
                    typed::Variable::new(
                        CoreIdentifier::from(ShadowedIdentifier::shadow("i", 1)),
                        Type::Uint(UBitwidth::B32),
                        false,
                    ),
                    0u32.into(),
                    0u32.into(),
                    vec![
                        TypedStatement::definition(
                            typed::Variable::new(
                                CoreIdentifier::from(ShadowedIdentifier::shadow("a", 0)),
                                Type::FieldElement,
                                true,
                            )
                            .into(),
                            FieldElementExpression::Number(3.into()).into(),
                        ),
                        TypedStatement::definition(
                            typed::Variable::new(
                                CoreIdentifier::from(ShadowedIdentifier::shadow("a", 1)),
                                Type::FieldElement,
                                false,
                            )
                            .into(),
                            FieldElementExpression::Number(4.into()).into(),
                        ),
                    ],
                ),
                TypedStatement::definition(
                    typed::Variable::new(
                        CoreIdentifier::from(ShadowedIdentifier::shadow("a", 0)),
                        Type::FieldElement,
                        true,
                    )
                    .into(),
                    FieldElementExpression::Number(5.into()).into(),
                ),
            ];

            checker.enter_scope();
            let checked: Vec<_> = statements
                .into_iter()
                .map(|s| {
                    checker
                        .check_statement(s, &*MODULE_ID, &TypeMap::default())
                        .unwrap()
                })
                .collect();

            assert_eq!(checked, expected);
        }
    }

    mod structs {
        use super::*;
        use zokrates_ast::typed::types::StructMember;

        /// solver function to create a module at location "" with a single symbol `Foo { foo: field }`
        fn create_module_with_foo(
            s: StructDefinition<'static>,
        ) -> (Checker<Bn128Field>, State<Bn128Field>) {
            let module: Module = Module {
                symbols: vec![SymbolDeclaration {
                    id: "Foo",
                    symbol: Symbol::Here(SymbolDefinition::Struct(s.mock())),
                }
                .mock()],
            };

            let mut state = State::<Bn128Field>::new(
                vec![((*MODULE_ID).clone(), module)].into_iter().collect(),
            );

            let mut checker: Checker<Bn128Field> = Checker::default();

            checker.check_module(&*MODULE_ID, &mut state).unwrap();

            (checker, state)
        }

        /// tests about declaring a type
        mod declaration {
            use super::*;

            #[test]
            fn empty_def() {
                // an empty struct should be allowed to be defined
                let modules = Modules::new();
                let state = State::new(modules);

                let declaration: StructDefinitionNode = StructDefinition {
                    generics: vec![],
                    fields: vec![],
                }
                .mock();

                let expected_type =
                    DeclarationStructType::new("".into(), "Foo".into(), vec![], vec![]);

                assert_eq!(
                    Checker::<Bn128Field>::default().check_struct_type_declaration(
                        "Foo".into(),
                        declaration,
                        &*MODULE_ID,
                        &state
                    ),
                    Ok(expected_type)
                );
            }

            #[test]
            fn valid_def() {
                // a valid struct should be allowed to be defined
                let modules = Modules::new();
                let state = State::new(modules);

                let declaration: StructDefinitionNode = StructDefinition {
                    generics: vec![],
                    fields: vec![
                        StructDefinitionField {
                            id: "foo",
                            ty: UnresolvedType::FieldElement.mock(),
                        }
                        .mock(),
                        StructDefinitionField {
                            id: "bar",
                            ty: UnresolvedType::Boolean.mock(),
                        }
                        .mock(),
                    ],
                }
                .mock();

                let expected_type = DeclarationStructType::new(
                    "".into(),
                    "Foo".into(),
                    vec![],
                    vec![
                        DeclarationStructMember::new("foo".into(), DeclarationType::FieldElement),
                        DeclarationStructMember::new("bar".into(), DeclarationType::Boolean),
                    ],
                );

                assert_eq!(
                    Checker::<Bn128Field>::default().check_struct_type_declaration(
                        "Foo".into(),
                        declaration,
                        &*MODULE_ID,
                        &state
                    ),
                    Ok(expected_type)
                );
            }

            #[test]
            fn duplicate_member_def() {
                // definition of a struct with a duplicate member should be rejected
                let modules = Modules::new();
                let state = State::new(modules);

                let declaration: StructDefinitionNode = StructDefinition {
                    generics: vec![],
                    fields: vec![
                        StructDefinitionField {
                            id: "foo",
                            ty: UnresolvedType::FieldElement.mock(),
                        }
                        .mock(),
                        StructDefinitionField {
                            id: "foo",
                            ty: UnresolvedType::Boolean.mock(),
                        }
                        .mock(),
                    ],
                }
                .mock();

                assert_eq!(
                    Checker::<Bn128Field>::default()
                        .check_struct_type_declaration(
                            "Foo".into(),
                            declaration,
                            &*MODULE_ID,
                            &state
                        )
                        .unwrap_err()[0]
                        .message,
                    "Duplicate key foo in struct definition"
                );
            }

            #[test]
            fn recursive() {
                // a struct wrapping another struct should be allowed to be defined

                // struct Foo = { foo: field; }
                // struct Bar = { foo: Foo; }

                let module: Module = Module {
                    symbols: vec![
                        SymbolDeclaration {
                            id: "Foo",
                            symbol: Symbol::Here(SymbolDefinition::Struct(
                                StructDefinition {
                                    generics: vec![],
                                    fields: vec![StructDefinitionField {
                                        id: "foo",
                                        ty: UnresolvedType::FieldElement.mock(),
                                    }
                                    .mock()],
                                }
                                .mock(),
                            )),
                        }
                        .mock(),
                        SymbolDeclaration {
                            id: "Bar",
                            symbol: Symbol::Here(SymbolDefinition::Struct(
                                StructDefinition {
                                    generics: vec![],
                                    fields: vec![StructDefinitionField {
                                        id: "foo",
                                        ty: UnresolvedType::User("Foo".into(), None).mock(),
                                    }
                                    .mock()],
                                }
                                .mock(),
                            )),
                        }
                        .mock(),
                    ],
                };

                let mut state = State::<Bn128Field>::new(
                    vec![((*MODULE_ID).clone(), module)].into_iter().collect(),
                );

                assert!(Checker::default()
                    .check_module(&*MODULE_ID, &mut state)
                    .is_ok());
                assert_eq!(
                    state
                        .types
                        .get(&*MODULE_ID)
                        .unwrap()
                        .get(&"Bar".to_string())
                        .map(|ty| &ty.ty)
                        .unwrap(),
                    &DeclarationType::Struct(DeclarationStructType::new(
                        (*MODULE_ID).clone(),
                        "Bar".into(),
                        vec![],
                        vec![DeclarationStructMember::new(
                            "foo".into(),
                            DeclarationType::Struct(DeclarationStructType::new(
                                (*MODULE_ID).clone(),
                                "Foo".into(),
                                vec![],
                                vec![DeclarationStructMember::new(
                                    "foo".into(),
                                    DeclarationType::FieldElement
                                )]
                            ))
                        )]
                    ))
                );
            }

            #[test]
            fn recursive_undefined() {
                // a struct wrapping an undefined struct should be rejected

                // struct Bar = { foo: Foo; }

                let module: Module = Module {
                    symbols: vec![SymbolDeclaration {
                        id: "Bar",
                        symbol: Symbol::Here(SymbolDefinition::Struct(
                            StructDefinition {
                                generics: vec![],
                                fields: vec![StructDefinitionField {
                                    id: "foo",
                                    ty: UnresolvedType::User("Foo".into(), None).mock(),
                                }
                                .mock()],
                            }
                            .mock(),
                        )),
                    }
                    .mock()],
                };

                let mut state = State::<Bn128Field>::new(
                    vec![((*MODULE_ID).clone(), module)].into_iter().collect(),
                );

                assert!(Checker::default()
                    .check_module(&*MODULE_ID, &mut state)
                    .is_err());
            }

            #[test]
            fn self_referential() {
                // a struct wrapping itself should be rejected

                // struct Foo = { foo: Foo; }

                let module: Module = Module {
                    symbols: vec![SymbolDeclaration {
                        id: "Foo",
                        symbol: Symbol::Here(SymbolDefinition::Struct(
                            StructDefinition {
                                generics: vec![],
                                fields: vec![StructDefinitionField {
                                    id: "foo",
                                    ty: UnresolvedType::User("Foo".into(), None).mock(),
                                }
                                .mock()],
                            }
                            .mock(),
                        )),
                    }
                    .mock()],
                };

                let mut state = State::<Bn128Field>::new(
                    vec![((*MODULE_ID).clone(), module)].into_iter().collect(),
                );

                assert!(Checker::default()
                    .check_module(&*MODULE_ID, &mut state)
                    .is_err());
            }

            #[test]
            fn cyclic() {
                // A wrapping B wrapping A should be rejected

                // struct Foo = { bar: Bar; }
                // struct Bar = { foo: Foo; }

                let module: Module = Module {
                    symbols: vec![
                        SymbolDeclaration {
                            id: "Foo",
                            symbol: Symbol::Here(SymbolDefinition::Struct(
                                StructDefinition {
                                    generics: vec![],
                                    fields: vec![StructDefinitionField {
                                        id: "bar",
                                        ty: UnresolvedType::User("Bar".into(), None).mock(),
                                    }
                                    .mock()],
                                }
                                .mock(),
                            )),
                        }
                        .mock(),
                        SymbolDeclaration {
                            id: "Bar",
                            symbol: Symbol::Here(SymbolDefinition::Struct(
                                StructDefinition {
                                    generics: vec![],
                                    fields: vec![StructDefinitionField {
                                        id: "foo",
                                        ty: UnresolvedType::User("Foo".into(), None).mock(),
                                    }
                                    .mock()],
                                }
                                .mock(),
                            )),
                        }
                        .mock(),
                    ],
                };

                let mut state = State::<Bn128Field>::new(
                    vec![((*MODULE_ID).clone(), module)].into_iter().collect(),
                );

                assert!(Checker::default()
                    .check_module(&*MODULE_ID, &mut state)
                    .is_err());
            }
        }

        /// tests about using the defined type identifier
        mod usage {
            use super::*;

            #[test]
            fn ty() {
                // a defined type can be checked
                // Foo { foo: field; }
                // Foo

                // an undefined type cannot be checked
                // Bar

                let (mut checker, state) = create_module_with_foo(StructDefinition {
                    generics: vec![],
                    fields: vec![StructDefinitionField {
                        id: "foo",
                        ty: UnresolvedType::FieldElement.mock(),
                    }
                    .mock()],
                });

                assert_eq!(
                    checker.check_type(
                        UnresolvedType::User("Foo".into(), None).mock(),
                        &*MODULE_ID,
                        &state.types
                    ),
                    Ok(Type::Struct(StructType::new(
                        "".into(),
                        "Foo".into(),
                        vec![],
                        vec![StructMember::new("foo".into(), Type::FieldElement)]
                    )))
                );

                assert_eq!(
                    checker
                        .check_type(
                            UnresolvedType::User("Bar".into(), None).mock(),
                            &*MODULE_ID,
                            &state.types
                        )
                        .unwrap_err()
                        .message,
                    "Undefined type Bar"
                );
            }
        }

        /// tests about accessing members
        mod member {
            use super::*;

            #[test]
            fn valid() {
                // accessing a member on a struct should succeed and return the right type

                // struct Foo = { foo: field; }
                // Foo { foo: 42 }.foo

                let (mut checker, state) = create_module_with_foo(StructDefinition {
                    generics: vec![],
                    fields: vec![StructDefinitionField {
                        id: "foo",
                        ty: UnresolvedType::FieldElement.mock(),
                    }
                    .mock()],
                });

                assert_eq!(
                    checker.check_expression(
                        Expression::Member(
                            box Expression::InlineStruct(
                                "Foo".into(),
                                vec![("foo", Expression::IntConstant(42usize.into()).mock())]
                            )
                            .mock(),
                            "foo".into()
                        )
                        .mock(),
                        &*MODULE_ID,
                        &state.types
                    ),
                    Ok(FieldElementExpression::member(
                        StructExpressionInner::Value(vec![FieldElementExpression::Number(
                            Bn128Field::from(42u32)
                        )
                        .into()])
                        .annotate(StructType::new(
                            "".into(),
                            "Foo".into(),
                            vec![],
                            vec![StructMember::new("foo".into(), Type::FieldElement)]
                        )),
                        "foo".into()
                    )
                    .into())
                );
            }

            #[test]
            fn invalid() {
                // accessing an undefined member on a struct should fail

                // struct Foo = { foo: field; }
                // Foo { foo: 42 }.bar

                let (mut checker, state) = create_module_with_foo(StructDefinition {
                    generics: vec![],
                    fields: vec![StructDefinitionField {
                        id: "foo",
                        ty: UnresolvedType::FieldElement.mock(),
                    }
                    .mock()],
                });

                assert_eq!(
                    checker
                        .check_expression(
                            Expression::Member(
                                box Expression::InlineStruct(
                                    "Foo".into(),
                                    vec![("foo", Expression::IntConstant(42usize.into()).mock())]
                                )
                                .mock(),
                                "bar".into()
                            )
                            .mock(),
                            &*MODULE_ID,
                            &state.types
                        )
                        .unwrap_err()
                        .message,
                    "Foo {foo: field} doesn\'t have member bar"
                );
            }
        }

        /// tests about defining struct instance inline
        mod value {
            use super::*;

            #[test]
            fn wrong_name() {
                // a A value cannot be defined with B as id, even if A and B have the same members

                let (mut checker, state) = create_module_with_foo(StructDefinition {
                    generics: vec![],
                    fields: vec![StructDefinitionField {
                        id: "foo",
                        ty: UnresolvedType::FieldElement.mock(),
                    }
                    .mock()],
                });

                assert_eq!(
                    checker
                        .check_expression(
                            Expression::InlineStruct(
                                "Bar".into(),
                                vec![("foo", Expression::IntConstant(42usize.into()).mock())]
                            )
                            .mock(),
                            &*MODULE_ID,
                            &state.types
                        )
                        .unwrap_err()
                        .message,
                    "Undefined type `Bar`"
                );
            }

            #[test]
            fn valid() {
                // a A value can be defined with members ordered as in the declaration of A

                // struct Foo { foo: field; bar: bool; }
                // Foo foo = Foo { foo: 42, bar: true };

                let (mut checker, state) = create_module_with_foo(StructDefinition {
                    generics: vec![],
                    fields: vec![
                        StructDefinitionField {
                            id: "foo",
                            ty: UnresolvedType::FieldElement.mock(),
                        }
                        .mock(),
                        StructDefinitionField {
                            id: "bar",
                            ty: UnresolvedType::Boolean.mock(),
                        }
                        .mock(),
                    ],
                });

                assert_eq!(
                    checker.check_expression(
                        Expression::InlineStruct(
                            "Foo".into(),
                            vec![
                                ("foo", Expression::IntConstant(42usize.into()).mock()),
                                ("bar", Expression::BooleanConstant(true).mock())
                            ]
                        )
                        .mock(),
                        &*MODULE_ID,
                        &state.types
                    ),
                    Ok(StructExpressionInner::Value(vec![
                        FieldElementExpression::Number(Bn128Field::from(42u32)).into(),
                        BooleanExpression::Value(true).into()
                    ])
                    .annotate(StructType::new(
                        "".into(),
                        "Foo".into(),
                        vec![],
                        vec![
                            StructMember::new("foo".into(), Type::FieldElement),
                            StructMember::new("bar".into(), Type::Boolean)
                        ]
                    ))
                    .into())
                );
            }

            #[test]
            fn shuffled() {
                // a A value can be defined with shuffled members compared to the declaration of A

                // struct Foo { foo: field; bar: bool; }
                // Foo foo = Foo { bar: true, foo: 42 };

                let (mut checker, state) = create_module_with_foo(StructDefinition {
                    generics: vec![],
                    fields: vec![
                        StructDefinitionField {
                            id: "foo",
                            ty: UnresolvedType::FieldElement.mock(),
                        }
                        .mock(),
                        StructDefinitionField {
                            id: "bar",
                            ty: UnresolvedType::Boolean.mock(),
                        }
                        .mock(),
                    ],
                });

                assert_eq!(
                    checker.check_expression(
                        Expression::InlineStruct(
                            "Foo".into(),
                            vec![
                                ("bar", Expression::BooleanConstant(true).mock()),
                                ("foo", Expression::IntConstant(42usize.into()).mock())
                            ]
                        )
                        .mock(),
                        &*MODULE_ID,
                        &state.types
                    ),
                    Ok(StructExpressionInner::Value(vec![
                        FieldElementExpression::Number(Bn128Field::from(42u32)).into(),
                        BooleanExpression::Value(true).into()
                    ])
                    .annotate(StructType::new(
                        "".into(),
                        "Foo".into(),
                        vec![],
                        vec![
                            StructMember::new("foo".into(), Type::FieldElement),
                            StructMember::new("bar".into(), Type::Boolean)
                        ]
                    ))
                    .into())
                );
            }

            #[test]
            fn subset() {
                // a A value cannot be defined with A as id if members are a subset of the declaration

                // struct Foo { foo: field; bar: bool; }
                // Foo foo = Foo { foo: 42 };

                let (mut checker, state) = create_module_with_foo(StructDefinition {
                    generics: vec![],
                    fields: vec![
                        StructDefinitionField {
                            id: "foo",
                            ty: UnresolvedType::FieldElement.mock(),
                        }
                        .mock(),
                        StructDefinitionField {
                            id: "bar",
                            ty: UnresolvedType::Boolean.mock(),
                        }
                        .mock(),
                    ],
                });

                assert_eq!(
                    checker
                        .check_expression(
                            Expression::InlineStruct(
                                "Foo".into(),
                                vec![("foo", Expression::IntConstant(42usize.into()).mock())]
                            )
                            .mock(),
                            &*MODULE_ID,
                            &state.types
                        )
                        .unwrap_err()
                        .message,
                    "Inline struct Foo {foo: 42} does not match Foo {foo: field, bar: bool}"
                );
            }

            #[test]
            fn invalid() {
                // a A value cannot be defined with A as id if members are different ids than the declaration
                // a A value cannot be defined with A as id if members are different types than the declaration

                // struct Foo { foo: field; bar: bool; }
                // Foo { foo: 42, baz: bool } // error
                // Foo { foo: 42, baz: 42 } // error

                let (mut checker, state) = create_module_with_foo(StructDefinition {
                    generics: vec![],
                    fields: vec![
                        StructDefinitionField {
                            id: "foo",
                            ty: UnresolvedType::FieldElement.mock(),
                        }
                        .mock(),
                        StructDefinitionField {
                            id: "bar",
                            ty: UnresolvedType::Boolean.mock(),
                        }
                        .mock(),
                    ],
                });

                assert_eq!(
                    checker
                        .check_expression(
                            Expression::InlineStruct(
                                "Foo".into(),
                                vec![(
                                    "baz",
                                    Expression::BooleanConstant(true).mock()
                                ),(
                                    "foo",
                                    Expression::IntConstant(42usize.into()).mock()
                                )]
                            )
                            .mock(),
                            &*MODULE_ID,
                            &state.types
                        ).unwrap_err()
                        .message,
                    "Member bar of struct Foo {foo: field, bar: bool} not found in value Foo {baz: true, foo: 42}"
                );

                assert_eq!(
                    checker
                        .check_expression(
                            Expression::InlineStruct(
                                "Foo".into(),
                                vec![
                                    ("bar", Expression::IntConstant(42usize.into()).mock()),
                                    ("foo", Expression::IntConstant(42usize.into()).mock())
                                ]
                            )
                            .mock(),
                            &*MODULE_ID,
                            &state.types
                        )
                        .unwrap_err()
                        .message,
                    "Member bar of struct Foo has type bool, found 42 of type {integer}"
                );
            }
        }
    }

    mod int_inference {
        use super::*;

        #[test]
        fn two_candidates() {
            // def foo(field a) -> field {
            //   return 0;
            // }

            // def foo(u32 a) -> field {
            //   return 0;
            // }

            // def main() -> field {
            //   return foo(0);
            // }

            // should fail

            let mut foo_field = function0();

            foo_field.value.arguments = vec![untyped::Parameter::private(
                untyped::Variable::immutable("a", UnresolvedType::FieldElement.mock()).mock(),
            )
            .mock()];
            foo_field.value.statements =
                vec![Statement::Return(Some(Expression::IntConstant(0usize.into()).mock())).mock()];
            foo_field.value.signature = UnresolvedSignature::new()
                .inputs(vec![UnresolvedType::FieldElement.mock()])
                .output(UnresolvedType::FieldElement.mock());

            let mut foo_u32 = function0();

            foo_u32.value.arguments = vec![untyped::Parameter::private(
                untyped::Variable::immutable("a", UnresolvedType::Uint(32).mock()).mock(),
            )
            .mock()];
            foo_u32.value.statements =
                vec![Statement::Return(Some(Expression::IntConstant(0usize.into()).mock())).mock()];
            foo_u32.value.signature = UnresolvedSignature::new()
                .inputs(vec![UnresolvedType::Uint(32).mock()])
                .output(UnresolvedType::FieldElement.mock());

            let mut main = function0();

            main.value.statements = vec![Statement::Return(Some(
                Expression::FunctionCall(
                    box Expression::Identifier("foo").mock(),
                    None,
                    vec![Expression::IntConstant(0usize.into()).mock()],
                )
                .mock(),
            ))
            .mock()];
            main.value.signature =
                UnresolvedSignature::new().output(UnresolvedType::FieldElement.mock());

            let m = Module::with_symbols(vec![
                untyped::SymbolDeclaration {
                    id: "foo",
                    symbol: Symbol::Here(SymbolDefinition::Function(foo_field)),
                }
                .mock(),
                untyped::SymbolDeclaration {
                    id: "foo",
                    symbol: Symbol::Here(SymbolDefinition::Function(foo_u32)),
                }
                .mock(),
                untyped::SymbolDeclaration {
                    id: "main",
                    symbol: Symbol::Here(SymbolDefinition::Function(main)),
                }
                .mock(),
            ]);

            let p = Program {
                main: "".into(),
                modules: vec![("".into(), m)].into_iter().collect(),
            };

            let errors = Checker::<Bn128Field>::default()
                .check_program(p)
                .unwrap_err();

            assert_eq!(errors.len(), 1);

            assert_eq!(
                errors[0].inner.message,
                "Ambiguous call to function foo, 2 candidates were found. Please be more explicit."
            );
        }
    }

    mod assignee {
        use super::*;

        #[test]
        fn identifier() {
            // a = 42;
            let a = Assignee::Identifier("a").mock();

            let mut checker: Checker<Bn128Field> = Checker::default();
            checker.enter_scope();

            checker
                .check_statement(
                    Statement::Definition(
                        untyped::Variable::mutable("a", UnresolvedType::FieldElement.mock()).mock(),
                        Expression::FieldConstant(42u32.into()).mock(),
                    )
                    .mock(),
                    &*MODULE_ID,
                    &TypeMap::new(),
                )
                .unwrap();

            assert_eq!(
                checker.check_assignee(a, &*MODULE_ID, &TypeMap::new()),
                Ok(TypedAssignee::Identifier(typed::Variable::new(
                    "a",
                    Type::FieldElement,
                    true
                )))
            );
        }

        #[test]
        fn array_element() {
            // field[3] a = [1, 2, 3]
            // a[2] = 42
            let a = Assignee::Select(
                box Assignee::Identifier("a").mock(),
                box RangeOrExpression::Expression(Expression::IntConstant(2usize.into()).mock()),
            )
            .mock();

            let mut checker: Checker<Bn128Field> = Checker::default();
            checker.enter_scope();

            checker
                .check_statement(
                    Statement::Definition(
                        untyped::Variable::mutable(
                            "a",
                            UnresolvedType::array(
                                UnresolvedType::FieldElement.mock(),
                                Expression::IntConstant(3usize.into()).mock(),
                            )
                            .mock(),
                        )
                        .mock(),
                        Expression::InlineArray(
                            (1..4)
                                .map(|i| {
                                    Expression::FieldConstant(BigUint::from(i as u32))
                                        .mock()
                                        .into()
                                })
                                .collect(),
                        )
                        .mock(),
                    )
                    .mock(),
                    &*MODULE_ID,
                    &TypeMap::new(),
                )
                .unwrap();

            assert_eq!(
                checker.check_assignee(a, &*MODULE_ID, &TypeMap::new()),
                Ok(TypedAssignee::Select(
                    box TypedAssignee::Identifier(typed::Variable::new(
                        "a",
                        Type::array((Type::FieldElement, 3u32)),
                        true,
                    )),
                    box 2u32.into()
                ))
            );
        }

        #[test]
        fn array_of_array_element() {
            // field[1][1] a = [[1]]
            // a[0][0]
            let a: AssigneeNode = Assignee::Select(
                box Assignee::Select(
                    box Assignee::Identifier("a").mock(),
                    box RangeOrExpression::Expression(
                        Expression::IntConstant(0usize.into()).mock(),
                    ),
                )
                .mock(),
                box RangeOrExpression::Expression(Expression::IntConstant(0usize.into()).mock()),
            )
            .mock();

            let mut checker: Checker<Bn128Field> = Checker::default();
            checker.enter_scope();

            checker
                .check_statement(
                    Statement::Definition(
                        untyped::Variable::mutable(
                            "a",
                            UnresolvedType::array(
                                UnresolvedType::array(
                                    UnresolvedType::FieldElement.mock(),
                                    Expression::IntConstant(1usize.into()).mock(),
                                )
                                .mock(),
                                Expression::IntConstant(1usize.into()).mock(),
                            )
                            .mock(),
                        )
                        .mock(),
                        Expression::InlineArray(vec![Expression::InlineArray(vec![
                            Expression::IntConstant(1usize.into()).mock().into(),
                        ])
                        .mock()
                        .into()])
                        .mock(),
                    )
                    .mock(),
                    &*MODULE_ID,
                    &TypeMap::new(),
                )
                .unwrap();

            assert_eq!(
                checker.check_assignee(a, &*MODULE_ID, &TypeMap::new()),
                Ok(TypedAssignee::Select(
                    box TypedAssignee::Select(
                        box TypedAssignee::Identifier(typed::Variable::new(
                            "a",
                            Type::array((Type::array((Type::FieldElement, 1u32)), 1u32)),
                            true,
                        )),
                        box 0u32.into()
                    ),
                    box 0u32.into()
                ))
            );
        }
    }
}<|MERGE_RESOLUTION|>--- conflicted
+++ resolved
@@ -1130,7 +1130,7 @@
                     // for declaration signatures, generics cannot be ignored
                     generics.0.insert(
                         generic.clone(),
-                        UExpressionInner::Identifier(self.id_in_this_scope(generic.name()).into())
+                        UExpression::identifier(self.id_in_this_scope(generic.name()).into())
                             .annotate(UBitwidth::B32),
                     );
 
@@ -2346,55 +2346,29 @@
             Expression::BooleanConstant(b) => Ok(BooleanExpression::Value(b).into()),
             Expression::Identifier(name) => {
                 // check that `id` is defined in the scope
-<<<<<<< HEAD
-                match self.get_scope(&name) {
-                    Some(v) => match v.id.get_type() {
-                        Type::Boolean => Ok(BooleanExpression::identifier(name.into()).into()),
-                        Type::Uint(bitwidth) => Ok(UExpression::identifier(name.into())
-                            .annotate(bitwidth)
-                            .into()),
-                        Type::FieldElement => {
-                            Ok(FieldElementExpression::identifier(name.into()).into())
-                        }
-                        Type::Array(array_type) => Ok(ArrayExpression::identifier(name.into())
-                            .annotate(*array_type.ty, array_type.size)
-                            .into()),
-                        Type::Struct(members) => Ok(StructExpression::identifier(name.into())
-                            .annotate(members)
-                            .into()),
-                        Type::Int => unreachable!(),
-                    },
-=======
                 match self.scope.get(&name) {
                     Some(info) => {
                         let id = info.id;
                         match info.ty.clone() {
-                            Type::Boolean => Ok(BooleanExpression::Identifier(id.into()).into()),
-                            Type::Uint(bitwidth) => Ok(UExpressionInner::Identifier(id.into())
-                                .annotate(bitwidth)
+                            Type::Boolean => Ok(BooleanExpression::identifier(id.into()).into()),
+                            Type::Uint(bitwidth) => {
+                                Ok(UExpression::identifier(id.into()).annotate(bitwidth).into())
+                            }
+                            Type::FieldElement => {
+                                Ok(FieldElementExpression::identifier(id.into()).into())
+                            }
+                            Type::Array(array_type) => Ok(ArrayExpression::identifier(id.into())
+                                .annotate(*array_type.ty, *array_type.size)
                                 .into()),
-                            Type::FieldElement => {
-                                Ok(FieldElementExpression::Identifier(id.into()).into())
-                            }
-                            Type::Array(array_type) => {
-                                Ok(ArrayExpressionInner::Identifier(id.into())
-                                    .annotate(*array_type.ty, *array_type.size)
-                                    .into())
-                            }
-                            Type::Struct(members) => {
-                                Ok(StructExpressionInner::Identifier(id.into())
-                                    .annotate(members)
-                                    .into())
-                            }
-                            Type::Tuple(tuple_ty) => {
-                                Ok(TupleExpressionInner::Identifier(id.into())
-                                    .annotate(tuple_ty)
-                                    .into())
-                            }
+                            Type::Struct(members) => Ok(StructExpression::identifier(id.into())
+                                .annotate(members)
+                                .into()),
+                            Type::Tuple(tuple_ty) => Ok(TupleExpression::identifier(id.into())
+                                .annotate(tuple_ty)
+                                .into()),
                             Type::Int => unreachable!(),
                         }
                     }
->>>>>>> 90fe8494
                     None => Err(ErrorInner {
                         pos: Some(pos),
                         message: format!("Identifier \"{}\" is undefined", name),
@@ -4507,7 +4481,7 @@
             checker.check_statement(statement, &*MODULE_ID, &TypeMap::new()),
             Ok(TypedStatement::definition(
                 typed::Variable::field_element("a").into(),
-                FieldElementExpression::Identifier("b".into()).into()
+                FieldElementExpression::identifier("b".into()).into()
             ))
         );
     }
@@ -4740,7 +4714,7 @@
                 UBitwidth::B32,
             )
             .into(),
-            UExpressionInner::Identifier(
+            UExpression::identifier(
                 CoreIdentifier::Source(ShadowedIdentifier::shadow("i", 1)).into(),
             )
             .annotate(UBitwidth::B32)
