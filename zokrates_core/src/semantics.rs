--- conflicted
+++ resolved
@@ -16,13 +16,11 @@
 use crate::parser::Position;
 
 use crate::absy::types::{UnresolvedSignature, UnresolvedType, UserTypeId};
-<<<<<<< HEAD
-=======
-use crate::typed_absy::types::{FunctionKey, Signature, StructLocation, Type};
->>>>>>> 6e1b8741
 
 use std::hash::{Hash, Hasher};
-use typed_absy::types::{ArrayType, FunctionKey, Signature, StructMember, StructType, Type};
+use typed_absy::types::{
+    ArrayType, FunctionKey, Signature, StructLocation, StructMember, StructType, Type,
+};
 
 #[derive(PartialEq, Debug)]
 pub struct ErrorInner {
@@ -692,45 +690,58 @@
                         Ok(statement) => {
                             let statement = match statement {
                                 TypedStatement::Return(e) => {
-                                    match e
-                                        .iter()
-                                        .zip(s.outputs.clone())
-                                        .map(|(e, t)| {
-                                            TypedExpression::align_to_type(e.clone(), t.into())
-                                        })
-                                        .collect::<Result<Vec<_>, _>>()
-                                        .map_err(|e| {
-                                            vec![ErrorInner {
+                                    match e.len() == s.outputs.len() {
+                                        true => match e
+                                            .iter()
+                                            .zip(s.outputs.clone())
+                                            .map(|(e, t)| {
+                                                TypedExpression::align_to_type(e.clone(), t.into())
+                                            })
+                                            .collect::<Result<Vec<_>, _>>()
+                                            .map_err(|e| {
+                                                vec![ErrorInner {
+                                                    pos: Some(pos),
+                                                    message: format!("Expected return value to be of type {}, found {}", e.1, e.0),
+                                                }]
+                                            }) {
+                                            Ok(e) => {
+                                                match e.iter().map(|e| e.get_type()).collect::<Vec<_>>()
+                                                        == s.outputs
+                                                    {
+                                                        true => {},
+                                                        false => errors.push(ErrorInner {
+                                                            pos: Some(pos),
+                                                            message: format!(
+                                                                "Expected ({}) in return statement, found ({})",
+                                                                s.outputs
+                                                                    .iter()
+                                                                    .map(|t| t.to_string())
+                                                                    .collect::<Vec<_>>()
+                                                                    .join(", "),
+                                                                e.iter()
+                                                                    .map(|e| e.get_type())
+                                                                    .map(|t| t.to_string())
+                                                                    .collect::<Vec<_>>()
+                                                                    .join(", ")
+                                                            ),
+                                                        }),
+                                                    };
+                                                TypedStatement::Return(e)
+                                            }
+                                            Err(err) => {
+                                                errors.extend(err);
+                                                TypedStatement::Return(e)
+                                            }
+                                        },
+                                        false => {
+                                            errors.push(ErrorInner {
                                                 pos: Some(pos),
-                                                message: format!("Expected return value to be of type {}, found {}", e.1, e.0),
-                                            }]
-                                        }) {
-                                        Ok(e) => {
-                                            match e.iter().map(|e| e.get_type()).collect::<Vec<_>>()
-                                                    == s.outputs
-                                                {
-                                                    true => {},
-                                                    false => errors.push(ErrorInner {
-                                                        pos: Some(pos),
-                                                        message: format!(
-                                                            "Expected ({}) in return statement, found ({})",
-                                                            s.outputs
-                                                                .iter()
-                                                                .map(|t| t.to_string())
-                                                                .collect::<Vec<_>>()
-                                                                .join(", "),
-                                                            e.iter()
-                                                                .map(|e| e.get_type())
-                                                                .map(|t| t.to_string())
-                                                                .collect::<Vec<_>>()
-                                                                .join(", ")
-                                                        ),
-                                                    }),
-                                                };
-                                            TypedStatement::Return(e)
-                                        }
-                                        Err(err) => {
-                                            errors.extend(err);
+                                                message: format!(
+                                                    "Expected {} expressions in return statement, found {}",
+                                                    s.outputs.len(),
+                                                    e.len()
+                                                ),
+                                            });
                                             TypedStatement::Return(e)
                                         }
                                     }
