--- conflicted
+++ resolved
@@ -674,23 +674,20 @@
 
         self.enter_scope();
 
-<<<<<<< HEAD
-        let mut arguments_checked = vec![];
-=======
         let pos = funct_node.pos();
 
->>>>>>> aff5b517
         let mut errors = vec![];
         let funct = funct_node.value;
         let mut signature = None;
 
         assert_eq!(funct.arguments.len(), funct.signature.inputs.len());
 
+        let mut arguments_checked = vec![];
+
         let mut statements_checked = vec![];
 
         match self.check_signature(funct.signature, module_id, types) {
             Ok(s) => {
-<<<<<<< HEAD
                 // define variables for the constants
                 for generic in &s.generics {
                     let generic = generic.clone().unwrap(); // for declaration signatures, generics cannot be ignored
@@ -702,10 +699,10 @@
                         },
                         Type::Uint(UBitwidth::B32),
                     );
+                    // we don't have to check for conflicts here, because this was done when checking the signature
                     self.insert_into_scope(v.clone());
                 }
 
-                //
                 for (arg, decl_ty) in funct.arguments.into_iter().zip(s.inputs.iter()) {
                     let pos = arg.pos();
 
@@ -728,7 +725,7 @@
                         private: arg.private,
                     });
                 }
-=======
+
                 let mut found_return = false;
 
                 for stat in funct.statements.into_iter() {
@@ -738,19 +735,15 @@
                         if found_return {
                             errors.push(ErrorInner {
                                 pos,
-                                message: format!("Expected a single return statement",),
+                                message: "Expected a single return statement".to_string(),
                             });
                         }
 
                         found_return = true;
                     }
->>>>>>> aff5b517
-
-                for stat in funct.statements.into_iter() {
+
                     match self.check_statement(stat, module_id, types) {
                         Ok(statement) => {
-<<<<<<< HEAD
-=======
                             match &statement {
                                 TypedStatement::Return(e) => {
                                     match e.iter().map(|e| e.get_type()).collect::<Vec<_>>()
@@ -777,7 +770,6 @@
                                 }
                                 _ => {}
                             };
->>>>>>> aff5b517
                             statements_checked.push(statement);
                         }
                         Err(e) => {
@@ -3820,13 +3812,7 @@
         let foo = Function {
             arguments: foo_args,
             statements: foo_statements,
-<<<<<<< HEAD
-            signature: UnresolvedSignature::new()
-                .inputs(vec![])
-                .outputs(vec![UnresolvedType::FieldElement.mock()]),
-=======
             signature: UnresolvedSignature::new(),
->>>>>>> aff5b517
         }
         .mock();
 
@@ -3915,13 +3901,7 @@
         let foo = Function {
             arguments: foo_args,
             statements: foo_statements,
-<<<<<<< HEAD
-            signature: UnresolvedSignature::new()
-                .inputs(vec![])
-                .outputs(vec![UnresolvedType::FieldElement.mock()]),
-=======
             signature: UnresolvedSignature::new(),
->>>>>>> aff5b517
         }
         .mock();
 
@@ -3947,13 +3927,7 @@
         let bar = Function {
             arguments: bar_args,
             statements: bar_statements,
-<<<<<<< HEAD
-            signature: UnresolvedSignature::new()
-                .inputs(vec![])
-                .outputs(vec![UnresolvedType::FieldElement.mock()]),
-=======
             signature: UnresolvedSignature::new(),
->>>>>>> aff5b517
         }
         .mock();
 
@@ -4070,20 +4044,11 @@
             .mock(),
         ];
 
-<<<<<<< HEAD
-        let foo_statements = vec![Statement::For(
-            absy::Variable::new("i", UnresolvedType::Uint(32).mock()).mock(),
-            Expression::IntConstant(0usize.into()).mock(),
-            Expression::IntConstant(10usize.into()).mock(),
-            for_statements,
-        )
-        .mock()];
-=======
         let foo_statements = vec![
             Statement::For(
-                absy::Variable::new("i", UnresolvedType::FieldElement.mock()).mock(),
-                Expression::FieldConstant(BigUint::from(0u32)).mock(),
-                Expression::FieldConstant(BigUint::from(10u32)).mock(),
+                absy::Variable::new("i", UnresolvedType::Uint(32).mock()).mock(),
+                Expression::IntConstant(0usize.into()).mock(),
+                Expression::IntConstant(10usize.into()).mock(),
                 for_statements,
             )
             .mock(),
@@ -4095,7 +4060,6 @@
             )
             .mock(),
         ];
->>>>>>> aff5b517
 
         let for_statements_checked = vec![
             TypedStatement::Declaration(typed_absy::Variable::uint("a", UBitwidth::B32)),
@@ -4107,48 +4071,27 @@
             ),
         ];
 
-<<<<<<< HEAD
-        let foo_statements_checked = vec![TypedStatement::For(
-            typed_absy::Variable::uint("i", UBitwidth::B32),
-            0u32.into(),
-            10u32.into(),
-            for_statements_checked,
-        )];
-=======
         let foo_statements_checked = vec![
             TypedStatement::For(
-                typed_absy::Variable::field_element("i"),
-                FieldElementExpression::Number(Bn128Field::from(0u32)),
-                FieldElementExpression::Number(Bn128Field::from(10u32)),
+                typed_absy::Variable::uint("i", UBitwidth::B32),
+                0u32.into(),
+                10u32.into(),
                 for_statements_checked,
             ),
             TypedStatement::Return(vec![]),
         ];
->>>>>>> aff5b517
 
         let foo = Function {
             arguments: vec![],
             statements: foo_statements,
-<<<<<<< HEAD
-            signature: UnresolvedSignature::new()
-                .inputs(vec![])
-                .outputs(vec![UnresolvedType::FieldElement.mock()]),
-=======
             signature: UnresolvedSignature::new(),
->>>>>>> aff5b517
         }
         .mock();
 
         let foo_checked = TypedFunction {
             arguments: vec![],
             statements: foo_statements_checked,
-<<<<<<< HEAD
-            signature: DeclarationSignature::new()
-                .inputs(vec![])
-                .outputs(vec![DeclarationType::FieldElement]),
-=======
-            signature: Signature::new(),
->>>>>>> aff5b517
+            signature: DeclarationSignature::default(),
         };
 
         let types = HashMap::new();
@@ -4201,13 +4144,7 @@
         let bar = Function {
             arguments: vec![],
             statements: bar_statements,
-<<<<<<< HEAD
-            signature: UnresolvedSignature::new()
-                .inputs(vec![])
-                .outputs(vec![UnresolvedType::FieldElement.mock()]),
-=======
             signature: UnresolvedSignature::new(),
->>>>>>> aff5b517
         }
         .mock();
 
@@ -4234,20 +4171,13 @@
         //   2 == foo()
         //   return
         // should fail
-<<<<<<< HEAD
-        let bar_statements: Vec<StatementNode> = vec![Statement::Assertion(
-            Expression::Eq(
-                box Expression::IntConstant(2usize.into()).mock(),
-                box Expression::FunctionCall("foo", None, vec![]).mock(),
-=======
         let bar_statements: Vec<StatementNode> = vec![
             Statement::Assertion(
                 Expression::Eq(
-                    box Expression::FieldConstant(BigUint::from(2u32)).mock(),
-                    box Expression::FunctionCall("foo", vec![]).mock(),
+                    box Expression::IntConstant(2usize.into()).mock(),
+                    box Expression::FunctionCall("foo", None, vec![]).mock(),
                 )
                 .mock(),
->>>>>>> aff5b517
             )
             .mock(),
             Statement::Return(
@@ -4273,16 +4203,7 @@
         let bar = Function {
             arguments: vec![],
             statements: bar_statements,
-<<<<<<< HEAD
-            signature: UnresolvedSignature::new()
-                .inputs(vec![])
-                .outputs(vec![UnresolvedType::FieldElement.mock()]),
-=======
-            signature: UnresolvedSignature {
-                inputs: vec![],
-                outputs: vec![],
-            },
->>>>>>> aff5b517
+            signature: UnresolvedSignature::new(),
         }
         .mock();
 
@@ -4328,13 +4249,7 @@
         let bar = Function {
             arguments: vec![],
             statements: bar_statements,
-<<<<<<< HEAD
-            signature: UnresolvedSignature::new()
-                .inputs(vec![])
-                .outputs(vec![UnresolvedType::FieldElement.mock()]),
-=======
             signature: UnresolvedSignature::new(),
->>>>>>> aff5b517
         }
         .mock();
 
@@ -4658,20 +4573,14 @@
         //   1 == foo()
         //   return
         // should fail
-<<<<<<< HEAD
-        let bar_statements: Vec<StatementNode> = vec![Statement::Assertion(
-            Expression::Eq(
-                box Expression::IntConstant(1usize.into()).mock(),
-                box Expression::FunctionCall("foo", None, vec![]).mock(),
-=======
+
         let bar_statements: Vec<StatementNode> = vec![
             Statement::Assertion(
                 Expression::Eq(
-                    box Expression::FieldConstant(BigUint::from(1u32)).mock(),
-                    box Expression::FunctionCall("foo", vec![]).mock(),
+                    box Expression::IntConstant(1usize.into()).mock(),
+                    box Expression::FunctionCall("foo", None, vec![]).mock(),
                 )
                 .mock(),
->>>>>>> aff5b517
             )
             .mock(),
             Statement::Return(
@@ -4686,13 +4595,7 @@
         let bar = Function {
             arguments: vec![],
             statements: bar_statements,
-<<<<<<< HEAD
-            signature: UnresolvedSignature::new()
-                .inputs(vec![])
-                .outputs(vec![UnresolvedType::FieldElement.mock()]),
-=======
             signature: UnresolvedSignature::new(),
->>>>>>> aff5b517
         }
         .mock();
 
