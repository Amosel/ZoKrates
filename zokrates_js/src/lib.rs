--- conflicted
+++ resolved
@@ -575,20 +575,6 @@
             _ => Err(JsValue::from_str("Not supported")),
         },
         (BackendParameter::Ark, SchemeParameter::G16) => match prog {
-<<<<<<< HEAD
-            ProgEnum::Bn128Program(p) => Ok(internal::setup_non_universal::<_, G16, Ark>(p)),
-            ProgEnum::Bls12_381Program(p) => Ok(internal::setup_non_universal::<_, G16, Ark>(p)),
-            ProgEnum::Bls12_377Program(p) => Ok(internal::setup_non_universal::<_, G16, Ark>(p)),
-            ProgEnum::Bw6_761Program(p) => Ok(internal::setup_non_universal::<_, G16, Ark>(p)),
-            _ => Err(JsValue::from_str("Not supported")),
-        },
-        (BackendParameter::Ark, SchemeParameter::GM17) => match prog {
-            ProgEnum::Bn128Program(p) => Ok(internal::setup_non_universal::<_, GM17, Ark>(p)),
-            ProgEnum::Bls12_381Program(p) => Ok(internal::setup_non_universal::<_, GM17, Ark>(p)),
-            ProgEnum::Bls12_377Program(p) => Ok(internal::setup_non_universal::<_, GM17, Ark>(p)),
-            ProgEnum::Bw6_761Program(p) => Ok(internal::setup_non_universal::<_, GM17, Ark>(p)),
-            _ => Err(JsValue::from_str("Not supported")),
-=======
             ProgEnum::Bn128Program(p) => {
                 Ok(internal::setup_non_universal::<_, G16, Ark, _>(p, &mut rng))
             }
@@ -601,6 +587,7 @@
             ProgEnum::Bw6_761Program(p) => {
                 Ok(internal::setup_non_universal::<_, G16, Ark, _>(p, &mut rng))
             }
+            _ => Err(JsValue::from_str("Not supported")),
         },
         (BackendParameter::Ark, SchemeParameter::GM17) => match prog {
             ProgEnum::Bn128Program(p) => Ok(internal::setup_non_universal::<_, GM17, Ark, _>(
@@ -615,7 +602,7 @@
             ProgEnum::Bw6_761Program(p) => Ok(internal::setup_non_universal::<_, GM17, Ark, _>(
                 p, &mut rng,
             )),
->>>>>>> 3f2ca5f5
+            _ => Err(JsValue::from_str("Not supported")),
         },
         _ => Err(JsValue::from_str("Unsupported options")),
     }
@@ -675,16 +662,6 @@
             Bls12_377Field,
             Marlin,
             Ark,
-<<<<<<< HEAD
-        >(size)),
-        CurveParameter::Bw6_761 => {
-            Ok(internal::universal_setup_of_size::<Bw6_761Field, Marlin, Ark>(size))
-        }
-        c => Err(JsValue::from(format!(
-            "Curve `{}` is not supported for universal setups",
-            c
-        ))),
-=======
             _,
         >(size, &mut rng)),
         CurveParameter::Bw6_761 => Ok(internal::universal_setup_of_size::<
@@ -693,7 +670,10 @@
             Ark,
             _,
         >(size, &mut rng)),
->>>>>>> 3f2ca5f5
+        c => Err(JsValue::from(format!(
+            "Curve `{}` is not supported for universal setups",
+            c
+        ))),
     }
 }
 
@@ -753,11 +733,7 @@
             ProgEnum::Bw6_761Program(p) => {
                 internal::generate_proof::<_, G16, Ark, _>(p, witness, pk, &mut rng)
             }
-<<<<<<< HEAD
-            ProgEnum::Bw6_761Program(p) => internal::generate_proof::<_, G16, Ark>(p, witness, pk),
-            _ => Err(JsValue::from_str("Not supported")),
-=======
->>>>>>> 3f2ca5f5
+            _ => Err(JsValue::from_str("Not supported")),
         },
         (BackendParameter::Ark, SchemeParameter::GM17) => match prog {
             ProgEnum::Bn128Program(p) => {
@@ -772,11 +748,7 @@
             ProgEnum::Bw6_761Program(p) => {
                 internal::generate_proof::<_, GM17, Ark, _>(p, witness, pk, &mut rng)
             }
-<<<<<<< HEAD
-            ProgEnum::Bw6_761Program(p) => internal::generate_proof::<_, GM17, Ark>(p, witness, pk),
-            _ => Err(JsValue::from_str("Not supported")),
-=======
->>>>>>> 3f2ca5f5
+            _ => Err(JsValue::from_str("Not supported")),
         },
         (BackendParameter::Ark, SchemeParameter::MARLIN) => match prog {
             ProgEnum::Bn128Program(p) => {
