--- conflicted
+++ resolved
@@ -19,13 +19,8 @@
 const G16_WARNING: &str = "WARNING: You are using the G16 scheme which is subject to malleability. See zokrates.github.io/toolbox/proving_schemes.html#g16-malleability for implications.";
 
 impl<T: Field + ArkFieldExtensions> Backend<T, G16> for Ark {
-<<<<<<< HEAD
-    fn generate_proof<I: IntoIterator<Item = Statement<T>>, R: RngCore + CryptoRng>(
-        program: ProgIterator<T, I>,
-=======
-    fn generate_proof<'a, I: IntoIterator<Item = Statement<'a, T>>>(
+    fn generate_proof<'a, I: IntoIterator<Item = Statement<'a, T>>, R: RngCore + CryptoRng>(
         program: ProgIterator<'a, T, I>,
->>>>>>> a9d6e974
         witness: Witness<T>,
         proving_key: Vec<u8>,
         rng: &mut R,
@@ -90,14 +85,9 @@
 }
 
 impl<T: Field + ArkFieldExtensions> NonUniversalBackend<T, G16> for Ark {
-<<<<<<< HEAD
-    fn setup<I: IntoIterator<Item = Statement<T>>, R: RngCore + CryptoRng>(
-        program: ProgIterator<T, I>,
+    fn setup<'a, I: IntoIterator<Item = Statement<'a, T>>, R: RngCore + CryptoRng>(
+        program: ProgIterator<'a, T, I>,
         rng: &mut R,
-=======
-    fn setup<'a, I: IntoIterator<Item = Statement<'a, T>>>(
-        program: ProgIterator<'a, T, I>,
->>>>>>> a9d6e974
     ) -> SetupKeypair<T, G16> {
         println!("{}", G16_WARNING);
 
