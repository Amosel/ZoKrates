//
// @file field.rs
// @author Dennis Kuhnert <dennis.kuhnert@campus.tu-berlin.de>
// @author Jacob Eberhardt <jacob.eberhardt@tu-berlin.de>
// @date 2017

extern crate num_bigint;

#[cfg(feature = "ark")]
use ark_ec::PairingEngine;

#[cfg(feature = "bellman")]
use bellman_ce::pairing::{ff::ScalarEngine, Engine};

use num_bigint::BigUint;
use num_traits::{CheckedDiv, One, Zero};
use serde::{Deserialize, Serialize};
use std::convert::{From, TryFrom};
use std::fmt;
use std::fmt::{Debug, Display};
use std::hash::Hash;
use std::ops::{Add, Div, Mul, Sub};

pub trait Pow<RHS> {
    type Output;
    fn pow(self, _: RHS) -> Self::Output;
}

#[cfg(feature = "bellman")]
pub trait BellmanFieldExtensions {
    /// An associated type to be able to operate with Bellman ff traits
    type BellmanEngine: Engine;

    fn from_bellman(e: <Self::BellmanEngine as ScalarEngine>::Fr) -> Self;
    fn into_bellman(self) -> <Self::BellmanEngine as ScalarEngine>::Fr;
    fn new_fq2(c0: &str, c1: &str) -> <Self::BellmanEngine as Engine>::Fqe;
}

#[cfg(feature = "ark")]
pub trait ArkFieldExtensions {
    /// An associated type to be able to operate with ark ff traits
    type ArkEngine: PairingEngine;

    fn from_ark(e: <Self::ArkEngine as ark_ec::PairingEngine>::Fr) -> Self;
    fn into_ark(self) -> <Self::ArkEngine as ark_ec::PairingEngine>::Fr;
}

pub struct FieldParseError;

impl fmt::Debug for FieldParseError {
    fn fmt(&self, f: &mut fmt::Formatter) -> fmt::Result {
        write!(f, "Failed to parse to field element")
    }
}

pub trait Field:
    From<i32>
    + From<u32>
    + From<usize>
    + From<u128>
    + TryFrom<BigUint, Error = ()>
    + Zero
    + One
    + Clone
    + PartialEq
    + Eq
    + Hash
    + PartialOrd
    + Ord
    + Display
    + Debug
    + Default
    + Hash
    + Add<Self, Output = Self>
    + for<'a> Add<&'a Self, Output = Self>
    + Sub<Self, Output = Self>
    + for<'a> Sub<&'a Self, Output = Self>
    + Mul<Self, Output = Self>
    + for<'a> Mul<&'a Self, Output = Self>
    + CheckedDiv
    + Div<Self, Output = Self>
    + Pow<usize, Output = Self>
    + for<'a> Deserialize<'a>
    + Serialize
    + num_traits::CheckedAdd
    + num_traits::CheckedMul
{
    /// Returns this `Field`'s contents as little-endian byte vector
    fn into_byte_vector(&self) -> Vec<u8>;
    /// Returns an element of this `Field` from a little-endian byte vector
    fn from_byte_vector(_: Vec<u8>) -> Self;
    /// Returns this `Field`'s contents as decimal string
    fn to_dec_string(&self) -> String;
    /// Returns the multiplicative inverse, i.e.: self * self.inverse_mul() = Self::one()
    fn inverse_mul(&self) -> Option<Self>;
    /// Returns the smallest value that can be represented by this field type.
    fn min_value() -> Self;
    /// Returns the largest value that can be represented by this field type.
    fn max_value() -> Self;
    /// Returns the largest value `m` such that there exist a number of bits `n` so that any value smaller or equal to
    /// m` has a single `n`-bit decomposition
    fn max_unique_value() -> Self;
    /// Returns the number of bits required to represent any element of this field type.
    fn get_required_bits() -> usize;
    /// Tries to parse a string into this representation
<<<<<<< HEAD
    fn try_from_dec_str(s: &str) -> Result<Self, ()>;
    fn try_from_str(s: &str, radix: u32) -> Result<Self, ()>;
=======
    fn try_from_dec_str(s: &str) -> Result<Self, FieldParseError>;
    fn try_from_str(s: &str, radix: u32) -> Result<Self, FieldParseError>;
>>>>>>> cc8e26bc
    /// Returns a decimal string representing a the member of the equivalence class of this `Field` in Z/pZ
    /// which lies in [-(p-1)/2, (p-1)/2]
    fn to_compact_dec_string(&self) -> String;
    /// Returns the size of the field as a decimal string
    fn id() -> [u8; 4];
    /// the name of the curve associated with this field
    fn name() -> &'static str;
    /// Gets the number of bits
    fn bits(&self) -> u32;
    /// Returns this `Field`'s largest value as a big-endian bit vector
    fn max_value_bit_vector_be() -> Vec<bool> {
        fn bytes_to_bits(bytes: &[u8]) -> Vec<bool> {
            bytes
                .iter()
                .flat_map(|&v| (0..8).rev().map(move |i| (v >> i) & 1 == 1))
                .collect()
        }

        let field_bytes_le = Self::into_byte_vector(&Self::max_value());
        // reverse for big-endianess
        let field_bytes_be = field_bytes_le.into_iter().rev().collect::<Vec<u8>>();
        let field_bits_be = bytes_to_bits(&field_bytes_be);

        let field_bits_be = &field_bits_be[field_bits_be.len() - Self::get_required_bits()..];
        field_bits_be.to_vec()
    }
    /// Returns the value as a BigUint
    fn to_biguint(&self) -> BigUint;
}

#[macro_use]
mod prime_field {
    macro_rules! prime_field {
        ($modulus:expr, $name:expr) => {
            use crate::{Field, FieldParseError, Pow};
            use lazy_static::lazy_static;
            use num_bigint::{BigInt, BigUint, Sign, ToBigInt};
            use num_integer::Integer;
            use num_traits::{CheckedDiv, One, Zero};
            use serde_derive::{Deserialize, Serialize};
            use std::convert::From;
            use std::convert::TryFrom;
            use std::fmt;
            use std::fmt::{Debug, Display};
            use std::ops::{Add, Div, Mul, Sub};

            lazy_static! {
                static ref P: BigInt = BigInt::parse_bytes($modulus, 10).unwrap();
            }

            #[derive(PartialEq, PartialOrd, Clone, Eq, Ord, Hash, Serialize, Deserialize)]
            pub struct FieldPrime {
                value: BigInt,
            }

            impl Field for FieldPrime {
                fn bits(&self) -> u32 {
                    self.value.bits() as u32
                }

                fn to_biguint(&self) -> BigUint {
                    self.value.to_biguint().unwrap()
                }

                fn into_byte_vector(&self) -> Vec<u8> {
                    match self.value.to_biguint() {
                        Option::Some(val) => val.to_bytes_le(),
                        Option::None => panic!("Should never happen."),
                    }
                }

                fn from_byte_vector(bytes: Vec<u8>) -> Self {
                    let uval = BigUint::from_bytes_le(bytes.as_slice());
                    FieldPrime {
                        value: BigInt::from_biguint(Sign::Plus, uval),
                    }
                }

                fn to_dec_string(&self) -> String {
                    self.value.to_str_radix(10)
                }

                fn inverse_mul(&self) -> Option<FieldPrime> {
                    let (b, s, _) = extended_euclid(&self.value, &*P);
                    if b == BigInt::one() {
                        Some(FieldPrime {
                            value: &s - s.div_floor(&*P) * &*P,
                        })
                    } else {
                        None
                    }
                }
                fn min_value() -> FieldPrime {
                    FieldPrime {
                        value: ToBigInt::to_bigint(&0).unwrap(),
                    }
                }
                fn max_value() -> FieldPrime {
                    FieldPrime {
                        value: &*P - ToBigInt::to_bigint(&1).unwrap(),
                    }
                }
                fn max_unique_value() -> FieldPrime {
                    use num_traits::Pow;

                    FieldPrime {
                        value: BigInt::from(2u32).pow(Self::get_required_bits() - 1) - 1,
                    }
                }
                fn get_required_bits() -> usize {
                    (*P).bits()
                }
<<<<<<< HEAD
                fn try_from_dec_str(s: &str) -> Result<Self, ()> {
=======
                fn try_from_dec_str(s: &str) -> Result<Self, FieldParseError> {
>>>>>>> cc8e26bc
                    Self::try_from_str(s, 10)
                }
                fn try_from_str(s: &str, radix: u32) -> Result<Self, FieldParseError> {
                    let x = BigInt::parse_bytes(s.as_bytes(), radix).ok_or(FieldParseError)?;
                    Ok(FieldPrime {
                        value: &x - x.div_floor(&*P) * &*P,
                    })
                }
                fn to_compact_dec_string(&self) -> String {
                    // values up to (p-1)/2 included are represented as positive, values between (p+1)/2 and p-1 as represented as negative by subtracting p
                    if self.value <= FieldPrime::max_value().value / 2 {
                        format!("{}", self.value.to_str_radix(10))
                    } else {
                        format!(
                            "({})",
                            (&self.value - (FieldPrime::max_value().value + BigInt::one()))
                                .to_str_radix(10)
                        )
                    }
                }
                fn id() -> [u8; 4] {
                    let mut res = [0u8; 4];
                    use sha2::{Digest, Sha256};
                    let hash = Sha256::digest(&P.to_bytes_le().1);
                    for i in 0..4 {
                        res[i] = hash[i];
                    }
                    res
                }

                fn name() -> &'static str {
                    $name
                }
            }

            impl Default for FieldPrime {
                fn default() -> Self {
                    FieldPrime {
                        value: BigInt::default(),
                    }
                }
            }

            impl Display for FieldPrime {
                fn fmt(&self, f: &mut fmt::Formatter) -> fmt::Result {
                    write!(f, "{}", self.value.to_str_radix(10))
                }
            }

            impl Debug for FieldPrime {
                fn fmt(&self, f: &mut fmt::Formatter) -> fmt::Result {
                    write!(f, "{}", self.value.to_str_radix(10))
                }
            }

            impl From<i32> for FieldPrime {
                fn from(num: i32) -> Self {
                    let x = ToBigInt::to_bigint(&num).unwrap();
                    FieldPrime {
                        value: &x - x.div_floor(&*P) * &*P,
                    }
                }
            }

            impl From<u32> for FieldPrime {
                fn from(num: u32) -> Self {
                    let x = ToBigInt::to_bigint(&num).unwrap();
                    FieldPrime {
                        value: &x - x.div_floor(&*P) * &*P,
                    }
                }
            }

            impl From<usize> for FieldPrime {
                fn from(num: usize) -> Self {
                    let x = ToBigInt::to_bigint(&num).unwrap();
                    FieldPrime {
                        value: &x - x.div_floor(&*P) * &*P,
                    }
                }
            }

            impl From<u128> for FieldPrime {
                fn from(num: u128) -> Self {
                    let x = ToBigInt::to_bigint(&num).unwrap();
                    FieldPrime {
                        value: &x - x.div_floor(&*P) * &*P,
                    }
                }
            }

            impl TryFrom<BigUint> for FieldPrime {
                type Error = ();

                fn try_from(value: BigUint) -> Result<Self, ()> {
                    match value <= Self::max_value().to_biguint() {
                        true => {
                            let x = ToBigInt::to_bigint(&value).unwrap();
                            Ok(FieldPrime { value: x })
                        }
                        false => Err(()),
                    }
                }
            }

            impl Zero for FieldPrime {
                fn zero() -> FieldPrime {
                    FieldPrime {
                        value: ToBigInt::to_bigint(&0).unwrap(),
                    }
                }
                fn is_zero(&self) -> bool {
                    self.value == ToBigInt::to_bigint(&0).unwrap()
                }
            }

            impl One for FieldPrime {
                fn one() -> FieldPrime {
                    FieldPrime {
                        value: ToBigInt::to_bigint(&1).unwrap(),
                    }
                }
            }

            impl Add<FieldPrime> for FieldPrime {
                type Output = FieldPrime;

                fn add(self, other: FieldPrime) -> FieldPrime {
                    FieldPrime {
                        value: (self.value + other.value) % &*P,
                    }
                }
            }

            impl<'a> Add<&'a FieldPrime> for FieldPrime {
                type Output = FieldPrime;

                fn add(self, other: &FieldPrime) -> FieldPrime {
                    FieldPrime {
                        value: (self.value + other.value.clone()) % &*P,
                    }
                }
            }

            impl Sub<FieldPrime> for FieldPrime {
                type Output = FieldPrime;

                fn sub(self, other: FieldPrime) -> FieldPrime {
                    let x = self.value - other.value;
                    FieldPrime {
                        value: &x - x.div_floor(&*P) * &*P,
                    }
                }
            }

            impl<'a> Sub<&'a FieldPrime> for FieldPrime {
                type Output = FieldPrime;

                fn sub(self, other: &FieldPrime) -> FieldPrime {
                    let x = self.value - other.value.clone();
                    FieldPrime {
                        value: &x - x.div_floor(&*P) * &*P,
                    }
                }
            }

            impl Mul<FieldPrime> for FieldPrime {
                type Output = FieldPrime;

                fn mul(self, other: FieldPrime) -> FieldPrime {
                    FieldPrime {
                        value: (self.value * other.value) % &*P,
                    }
                }
            }

            impl<'a> Mul<&'a FieldPrime> for FieldPrime {
                type Output = FieldPrime;

                fn mul(self, other: &FieldPrime) -> FieldPrime {
                    FieldPrime {
                        value: (self.value * other.value.clone()) % &*P,
                    }
                }
            }

            impl CheckedDiv for FieldPrime {
                fn checked_div(&self, other: &FieldPrime) -> Option<FieldPrime> {
                    other.inverse_mul().map(|inv| inv * self)
                }
            }

            impl Div<FieldPrime> for FieldPrime {
                type Output = FieldPrime;

                fn div(self, other: FieldPrime) -> FieldPrime {
                    self.checked_div(&other).unwrap()
                }
            }

            impl<'a> Div<&'a FieldPrime> for FieldPrime {
                type Output = FieldPrime;

                fn div(self, other: &FieldPrime) -> FieldPrime {
                    self.checked_div(&other).unwrap()
                }
            }

            impl Pow<usize> for FieldPrime {
                type Output = FieldPrime;

                fn pow(self, exp: usize) -> FieldPrime {
                    let mut res = FieldPrime::from(1);
                    for _ in 0..exp {
                        res = res * &self;
                    }
                    res
                }
            }

            impl num_traits::CheckedAdd for FieldPrime {
                fn checked_add(&self, other: &Self) -> Option<Self> {
                    let bound = Self::max_unique_value();

                    assert!(self <= &bound);
                    assert!(other <= &bound);

                    let big_res = self.value.clone() + other.value.clone();

                    if big_res > bound.value {
                        None
                    } else {
                        Some(FieldPrime { value: big_res })
                    }
                }
            }

            impl num_traits::CheckedMul for FieldPrime {
                fn checked_mul(&self, other: &Self) -> Option<Self> {
                    let bound = Self::max_unique_value();

                    assert!(self <= &bound);
                    assert!(other <= &bound);

                    let big_res = self.value.clone() * other.value.clone();

                    // we only go up to 2**(bitwidth - 1) because after that we lose uniqueness of bit decomposition
                    if big_res > bound.value {
                        None
                    } else {
                        Some(FieldPrime { value: big_res })
                    }
                }
            }

            /// Calculates the gcd using an iterative implementation of the extended euclidian algorithm.
            /// Returning `(d, s, t)` so that `d = s * a + t * b`
            ///
            /// # Arguments
            /// * `a` - First number as `BigInt`
            /// * `b` - Second number as `BigInt`
            fn extended_euclid(a: &BigInt, b: &BigInt) -> (BigInt, BigInt, BigInt) {
                let (mut s, mut old_s) = (BigInt::zero(), BigInt::one());
                let (mut t, mut old_t) = (BigInt::one(), BigInt::zero());
                let (mut r, mut old_r) = (b.clone(), a.clone());
                while !&r.is_zero() {
                    let quotient = &old_r / &r;
                    let tmp_r = old_r.clone();
                    old_r = r.clone();
                    r = &tmp_r - &quotient * &r;
                    let tmp_s = old_s.clone();
                    old_s = s.clone();
                    s = &tmp_s - &quotient * &s;
                    let tmp_t = old_t.clone();
                    old_t = t.clone();
                    t = &tmp_t - &quotient * &t;
                }
                return (old_r, old_s, old_t);
            }
        };
    }

    #[cfg(feature = "bellman")]
    macro_rules! bellman_extensions {
        ($bellman_type:ty, $fq2_type:ident) => {
            use crate::BellmanFieldExtensions;
            use bellman_ce::pairing::ff::ScalarEngine;

            impl BellmanFieldExtensions for FieldPrime {
                type BellmanEngine = $bellman_type;

                fn from_bellman(e: <Self::BellmanEngine as ScalarEngine>::Fr) -> Self {
                    use bellman_ce::pairing::ff::{PrimeField, PrimeFieldRepr};
                    let mut res: Vec<u8> = vec![];
                    e.into_repr().write_le(&mut res).unwrap();
                    Self::from_byte_vector(res)
                }

                fn into_bellman(self) -> <Self::BellmanEngine as ScalarEngine>::Fr {
                    use bellman_ce::pairing::ff::PrimeField;
                    let s = self.to_dec_string();
                    <Self::BellmanEngine as ScalarEngine>::Fr::from_str(&s).unwrap()
                }

                fn new_fq2(
                    c0: &str,
                    c1: &str,
                ) -> <Self::BellmanEngine as bellman_ce::pairing::Engine>::Fqe {
                    $fq2_type {
                        c0: bellman_ce::pairing::from_hex(c0).unwrap(),
                        c1: bellman_ce::pairing::from_hex(c1).unwrap(),
                    }
                }
            }
        };
    }

    #[cfg(feature = "ark")]
    macro_rules! ark_extensions {
        ($ark_type:ty) => {
            use crate::ArkFieldExtensions;

            impl ArkFieldExtensions for FieldPrime {
                type ArkEngine = $ark_type;

                fn from_ark(e: <Self::ArkEngine as ark_ec::PairingEngine>::Fr) -> Self {
                    use ark_ff::{BigInteger, PrimeField};
                    let mut res: Vec<u8> = vec![];
                    e.into_repr().write_le(&mut res).unwrap();
                    Self::from_byte_vector(res)
                }

                fn into_ark(self) -> <Self::ArkEngine as ark_ec::PairingEngine>::Fr {
                    use core::str::FromStr;
                    let s = self.to_dec_string();
                    <Self::ArkEngine as ark_ec::PairingEngine>::Fr::from_str(&s).unwrap()
                }
            }
        };
    }
}

pub mod bls12_377;
pub mod bls12_381;
pub mod bn128;
pub mod bw6_761;

pub use bls12_377::FieldPrime as Bls12_377Field;
pub use bls12_381::FieldPrime as Bls12_381Field;
pub use bn128::FieldPrime as Bn128Field;
pub use bw6_761::FieldPrime as Bw6_761Field;<|MERGE_RESOLUTION|>--- conflicted
+++ resolved
@@ -103,13 +103,8 @@
     /// Returns the number of bits required to represent any element of this field type.
     fn get_required_bits() -> usize;
     /// Tries to parse a string into this representation
-<<<<<<< HEAD
-    fn try_from_dec_str(s: &str) -> Result<Self, ()>;
-    fn try_from_str(s: &str, radix: u32) -> Result<Self, ()>;
-=======
     fn try_from_dec_str(s: &str) -> Result<Self, FieldParseError>;
     fn try_from_str(s: &str, radix: u32) -> Result<Self, FieldParseError>;
->>>>>>> cc8e26bc
     /// Returns a decimal string representing a the member of the equivalence class of this `Field` in Z/pZ
     /// which lies in [-(p-1)/2, (p-1)/2]
     fn to_compact_dec_string(&self) -> String;
@@ -222,11 +217,7 @@
                 fn get_required_bits() -> usize {
                     (*P).bits()
                 }
-<<<<<<< HEAD
-                fn try_from_dec_str(s: &str) -> Result<Self, ()> {
-=======
                 fn try_from_dec_str(s: &str) -> Result<Self, FieldParseError> {
->>>>>>> cc8e26bc
                     Self::try_from_str(s, 10)
                 }
                 fn try_from_str(s: &str, radix: u32) -> Result<Self, FieldParseError> {
