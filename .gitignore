# Generated by Cargo
# will have compiled files and executables
/target/

# ZoKrates default files
out
out.ztf
abi.json
proof.json
proving.key
verification.key
verifier.sol
proof.json
witness

# Remove Cargo.lock from gitignore if creating an executable, leave it for libraries
# More information here http://doc.crates.io/guide.html#cargotoml-vs-cargolock
# Cargo.lock

.DS_Store
.idea
<<<<<<< HEAD
.vscode
=======
*.iml
>>>>>>> 11dd7901
<|MERGE_RESOLUTION|>--- conflicted
+++ resolved
@@ -19,8 +19,5 @@
 
 .DS_Store
 .idea
-<<<<<<< HEAD
 .vscode
-=======
-*.iml
->>>>>>> 11dd7901
+*.iml