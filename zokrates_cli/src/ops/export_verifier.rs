--- conflicted
+++ resolved
@@ -65,13 +65,6 @@
         (CurveParameter::Bn128, SchemeParameter::GM17) => {
             cli_export_verifier::<Bn128Field, GM17>(sub_matches, vk)
         }
-<<<<<<< HEAD
-        #[cfg(feature = "libsnark")]
-        (CurveParameter::Bn128, SchemeParameter::PGHR13) => {
-            cli_export_verifier::<Bn128Field, PGHR13>(sub_matches, vk)
-        }
-=======
->>>>>>> ce97ff2f
         (CurveParameter::Bn128, SchemeParameter::MARLIN) => {
             cli_export_verifier::<Bn128Field, Marlin>(sub_matches, vk)
         }
