--- conflicted
+++ resolved
@@ -1,10 +1,5 @@
-<<<<<<< HEAD
-def main(field[2][2][2] cube) -> field:
-	field mut res = 0
-=======
 def main(field[2][2][2] cube) -> field {
-    field res = 0;
->>>>>>> 70f4291b
+    field mut res = 0;
 
     for u32 i in 0..2 {
         for u32 j in 0..2 {
