<<<<<<< HEAD
def sum<N>(field[N] a) -> field:
	field mut res = 0
	for u32 i in 0..N do
		res = res + a[i]
	endfor
	return res
=======
def sum<N>(field[N] a) -> field {
    field res = 0;
    for u32 i in 0..N {
        res = res + a[i];
    }
    return res;
}
>>>>>>> 70f4291b

def main(field[3] a) -> field {
    return sum(a);
}<|MERGE_RESOLUTION|>--- conflicted
+++ resolved
@@ -1,19 +1,10 @@
-<<<<<<< HEAD
-def sum<N>(field[N] a) -> field:
-	field mut res = 0
-	for u32 i in 0..N do
-		res = res + a[i]
-	endfor
-	return res
-=======
 def sum<N>(field[N] a) -> field {
-    field res = 0;
+    field mut res = 0;
     for u32 i in 0..N {
         res = res + a[i];
     }
     return res;
 }
->>>>>>> 70f4291b
 
 def main(field[3] a) -> field {
     return sum(a);
