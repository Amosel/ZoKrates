<<<<<<< HEAD
def sub(field mut a) -> field:
  a = a + 3
  return a
=======
def sub(field a) -> field {
    a = a + 3;
    return a;
}
>>>>>>> 70f4291b

def main() -> field {
    return sub(4);
}<|MERGE_RESOLUTION|>--- conflicted
+++ resolved
@@ -1,13 +1,7 @@
-<<<<<<< HEAD
-def sub(field mut a) -> field:
-  a = a + 3
-  return a
-=======
-def sub(field a) -> field {
+def sub(field mut a) -> field {
     a = a + 3;
     return a;
 }
->>>>>>> 70f4291b
 
 def main() -> field {
     return sub(4);
