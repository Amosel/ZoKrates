/** 
* ZoKrates Grammar
* Author: Jacob Eberhardt, Thibaut Schaeffer
*/

file = { SOI ~ NEWLINE* ~ import_directive* ~ NEWLINE* ~ function_definition* ~ EOI }
import_directive = {"import" ~ "\"" ~ import_source ~ "\"" ~ ("as" ~ identifier)? ~ NEWLINE+}
import_source = @{(!"\"" ~ ANY)*}
function_definition = {"def" ~ identifier ~ "(" ~ parameter_list ~ ")" ~ "->" ~ "(" ~ type_list ~ ")" ~ ":" ~ NEWLINE* ~ statement* }

parameter_list = _{(parameter ~ ("," ~ parameter)*)?}
parameter = {vis? ~ ty ~ identifier}

// basic types
ty_field = {"field"}
ty_bool = {"bool"}
ty_basic = { ty_field | ty_bool }
// (unidimensional for now) arrays of (basic for now) types 
ty_array = { ty_basic ~ ("[" ~ expression ~ "]") }
ty = { ty_array | ty_basic }
type_list = _{(ty ~ ("," ~ ty)*)?}

vis_private = {"private"}
vis_public = {"public"}
vis = { vis_private | vis_public }

// Statements 
statement = { (return_statement // does not require subsequent newline
              | (iteration_statement
                | multi_assignment_statement // try this first as we want all assignments based on return of function calls match here and not later
                | definition_statement
                | assignment_statement
                | expression_statement 
                ) ~ NEWLINE 
            ) ~ NEWLINE* }

iteration_statement = { "for" ~ ty ~ identifier ~ "in" ~ expression ~ ".." ~ expression ~ "do" ~ NEWLINE* ~ statement* ~ "endfor"}
return_statement = { "return" ~ expression_list}
multi_assignment_statement = { optionally_typed_identifier_list ~ "=" ~ identifier ~ "(" ~ expression_list ~ ")"} // This is very specific with regards to parsing. However, I think more generality is not needed here.
definition_statement = {ty ~ identifier ~ "=" ~ expression} // declare and assign, so only identifiers are allowed, unlike `assignment_statement`
assignment_statement = {assignee ~ "=" ~ expression } // TODO: Is this optimal? Can the left side be written more elegantly?
expression_statement = {expression}

optionally_typed_identifier_list = _{ optionally_typed_identifier ~ ("," ~ optionally_typed_identifier)* }
optionally_typed_identifier = { ty? ~ identifier }

// Expressions
expression_list = _{(expression ~ ("," ~ expression)*)?}

expression = { term ~ (op_binary ~ term)* }
term = { ("(" ~ expression ~ ")") | conditional_expression | postfix_expression | primary_expression | inline_array_expression | array_initializer_expression | unary_expression }
spread = { "..." ~ expression }
range = { from_expression? ~ ".." ~ to_expression? }
from_expression = { expression }
to_expression = { expression }

conditional_expression = { "if" ~ expression ~ "then" ~ expression ~ "else" ~ expression ~ "fi"}

postfix_expression = { identifier ~ access+ } // we force there to be at least one access, otherwise this matches single identifiers. Not sure that's what we want.
access = { array_access | call_access }
array_access = { "[" ~ range_or_expression ~ "]" }
call_access = { "(" ~ expression_list ~ ")" }

primary_expression = { identifier
                    | constant
                    }

inline_array_expression = { "[" ~ inline_array_inner ~ "]" }
inline_array_inner = _{(spread_or_expression ~ ("," ~ spread_or_expression)*)?}
spread_or_expression = { spread | expression }
range_or_expression = { range | expression }
array_initializer_expression = { "[" ~ expression ~ ";" ~ constant ~ "]" }

unary_expression = { op_unary ~ term }

// End Expressions

assignee = { identifier ~ ("[" ~ range_or_expression ~ "]")* }
identifier = @{ ((!keyword ~ ASCII_ALPHA) | (keyword ~ (ASCII_ALPHANUMERIC | "_"))) ~ (ASCII_ALPHANUMERIC | "_")* }
<<<<<<< HEAD
constant = { decimal_number | boolean_constant }
decimal_number = @{ "0" | ASCII_NONZERO_DIGIT ~ ASCII_DIGIT* }
boolean_constant = { "true" | "false" }
=======
constant = { decimal_number | boolean_literal }
decimal_number = @{ "0" | ASCII_NONZERO_DIGIT ~ ASCII_DIGIT* }
boolean_literal = { "true" | "false" }
>>>>>>> c63146b6

op_inclusive_or = {"||"}
op_exclusive_or = {"^"}
op_and = {"&&"}
op_equal = {"=="}
op_not_equal = {"!="}
op_lt = {"<"}
op_lte = {"<="}
op_gt = {">"}
op_gte = {">="}
op_add = {"+"}
op_sub = {"-"}
op_mul = {"*"}
op_div = {"/"}
op_pow = {"**"}
op_not = {"!"}
op_binary = _ { op_pow | op_inclusive_or | op_exclusive_or | op_and | op_equal | op_not_equal | op_lte | op_lt | op_gte | op_gt | op_add | op_sub | op_mul | op_div }
op_unary = { op_not }


WHITESPACE = _{ " " | "\t" | "\\" ~ NEWLINE}
COMMENT = _{ ("/*" ~ (!"*/" ~ ANY)* ~ "*/") | ("//" ~ (!NEWLINE ~ ANY)*) }

// TODO: Order by alphabet
keyword = @{"for" | "endfor" | "as" | "in" | "return" | "byte" | "field" | "bool" | "if" | "do" | "else" | "export" | "false" |
            "def" | "for" | "import" | "uint" |
            "in" | "public" | "private" | "return" |
            "struct" | "true"
            }<|MERGE_RESOLUTION|>--- conflicted
+++ resolved
@@ -77,15 +77,9 @@
 
 assignee = { identifier ~ ("[" ~ range_or_expression ~ "]")* }
 identifier = @{ ((!keyword ~ ASCII_ALPHA) | (keyword ~ (ASCII_ALPHANUMERIC | "_"))) ~ (ASCII_ALPHANUMERIC | "_")* }
-<<<<<<< HEAD
-constant = { decimal_number | boolean_constant }
-decimal_number = @{ "0" | ASCII_NONZERO_DIGIT ~ ASCII_DIGIT* }
-boolean_constant = { "true" | "false" }
-=======
 constant = { decimal_number | boolean_literal }
 decimal_number = @{ "0" | ASCII_NONZERO_DIGIT ~ ASCII_DIGIT* }
 boolean_literal = { "true" | "false" }
->>>>>>> c63146b6
 
 op_inclusive_or = {"||"}
 op_exclusive_or = {"^"}
