--- conflicted
+++ resolved
@@ -21,11 +21,7 @@
 wasm-bindgen-test = "^0.3.0"
 zokrates_ark = { version = "0.1", path = "../zokrates_ark" }
 zokrates_proof_systems = { version = "0.1", path = "../zokrates_proof_systems" }
-<<<<<<< HEAD
 rand_0_8 = { version = "0.8", package = "rand" }
-getrandom = { version = "0.2", features = ["js"] }
-=======
 getrandom = { version = "0.2.8", features = ["js"] }
->>>>>>> 478b5553
 
 [lib]