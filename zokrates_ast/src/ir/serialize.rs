--- conflicted
+++ resolved
@@ -12,50 +12,20 @@
 
 #[derive(PartialEq, Eq, Debug)]
 pub enum ProgEnum<
-<<<<<<< HEAD
-    Bls12_381I: IntoIterator<Item = Statement<Bls12_381Field>>,
-    Bn128I: IntoIterator<Item = Statement<Bn128Field>>,
-    Bls12_377I: IntoIterator<Item = Statement<Bls12_377Field>>,
-    Bw6_761I: IntoIterator<Item = Statement<Bw6_761Field>>,
-    PallasI: IntoIterator<Item = Statement<PallasField>>,
-    VestaI: IntoIterator<Item = Statement<VestaField>>,
-> {
-    Bls12_381Program(ProgIterator<Bls12_381Field, Bls12_381I>),
-    Bn128Program(ProgIterator<Bn128Field, Bn128I>),
-    Bls12_377Program(ProgIterator<Bls12_377Field, Bls12_377I>),
-    Bw6_761Program(ProgIterator<Bw6_761Field, Bw6_761I>),
-    PallasProgram(ProgIterator<PallasField, PallasI>),
-    VestaProgram(ProgIterator<VestaField, VestaI>),
-}
-
-type MemoryProgEnum = ProgEnum<
-    Vec<Statement<Bls12_381Field>>,
-    Vec<Statement<Bn128Field>>,
-    Vec<Statement<Bls12_377Field>>,
-    Vec<Statement<Bw6_761Field>>,
-    Vec<Statement<PallasField>>,
-    Vec<Statement<VestaField>>,
->;
-
-impl<
-        Bls12_381I: IntoIterator<Item = Statement<Bls12_381Field>>,
-        Bn128I: IntoIterator<Item = Statement<Bn128Field>>,
-        Bls12_377I: IntoIterator<Item = Statement<Bls12_377Field>>,
-        Bw6_761I: IntoIterator<Item = Statement<Bw6_761Field>>,
-        PallasI: IntoIterator<Item = Statement<PallasField>>,
-        VestaI: IntoIterator<Item = Statement<VestaField>>,
-    > ProgEnum<Bls12_381I, Bn128I, Bls12_377I, Bw6_761I, PallasI, VestaI>
-=======
     'ast,
     Bls12_381I: IntoIterator<Item = Statement<'ast, Bls12_381Field>>,
     Bn128I: IntoIterator<Item = Statement<'ast, Bn128Field>>,
     Bls12_377I: IntoIterator<Item = Statement<'ast, Bls12_377Field>>,
     Bw6_761I: IntoIterator<Item = Statement<'ast, Bw6_761Field>>,
+    PallasI: IntoIterator<Item = Statement<'ast, PallasField>>,
+    VestaI: IntoIterator<Item = Statement<'ast, VestaField>>,
 > {
     Bls12_381Program(ProgIterator<'ast, Bls12_381Field, Bls12_381I>),
     Bn128Program(ProgIterator<'ast, Bn128Field, Bn128I>),
     Bls12_377Program(ProgIterator<'ast, Bls12_377Field, Bls12_377I>),
     Bw6_761Program(ProgIterator<'ast, Bw6_761Field, Bw6_761I>),
+    PallasProgram(ProgIterator<'ast, PallasField, PallasI>),
+    VestaProgram(ProgIterator<'ast, VestaField, VestaI>),
 }
 
 type MemoryProgEnum<'ast> = ProgEnum<
@@ -64,6 +34,8 @@
     Vec<Statement<'ast, Bn128Field>>,
     Vec<Statement<'ast, Bls12_377Field>>,
     Vec<Statement<'ast, Bw6_761Field>>,
+    Vec<Statement<'ast, PallasField>>,
+    Vec<Statement<'ast, VestaField>>,
 >;
 
 impl<
@@ -72,8 +44,9 @@
         Bn128I: IntoIterator<Item = Statement<'ast, Bn128Field>>,
         Bls12_377I: IntoIterator<Item = Statement<'ast, Bls12_377Field>>,
         Bw6_761I: IntoIterator<Item = Statement<'ast, Bw6_761Field>>,
-    > ProgEnum<'ast, Bls12_381I, Bn128I, Bls12_377I, Bw6_761I>
->>>>>>> 3f2ca5f5
+        PallasI: IntoIterator<Item = Statement<'ast, PallasField>>,
+        VestaI: IntoIterator<Item = Statement<'ast, VestaField>>,
+    > ProgEnum<'ast, Bls12_381I, Bn128I, Bls12_377I, Bw6_761I, PallasI, VestaI>
 {
     pub fn collect(self) -> MemoryProgEnum<'ast> {
         match self {
@@ -148,20 +121,13 @@
 
 impl<'de, R: Read>
     ProgEnum<
-<<<<<<< HEAD
-        UnwrappedStreamDeserializer<'de, serde_cbor::de::IoRead<R>, Statement<Bls12_381Field>>,
-        UnwrappedStreamDeserializer<'de, serde_cbor::de::IoRead<R>, Statement<Bn128Field>>,
-        UnwrappedStreamDeserializer<'de, serde_cbor::de::IoRead<R>, Statement<Bls12_377Field>>,
-        UnwrappedStreamDeserializer<'de, serde_cbor::de::IoRead<R>, Statement<Bw6_761Field>>,
-        UnwrappedStreamDeserializer<'de, serde_cbor::de::IoRead<R>, Statement<PallasField>>,
-        UnwrappedStreamDeserializer<'de, serde_cbor::de::IoRead<R>, Statement<VestaField>>,
-=======
         'de,
         UnwrappedStreamDeserializer<'de, serde_cbor::de::IoRead<R>, Statement<'de, Bls12_381Field>>,
         UnwrappedStreamDeserializer<'de, serde_cbor::de::IoRead<R>, Statement<'de, Bn128Field>>,
         UnwrappedStreamDeserializer<'de, serde_cbor::de::IoRead<R>, Statement<'de, Bls12_377Field>>,
         UnwrappedStreamDeserializer<'de, serde_cbor::de::IoRead<R>, Statement<'de, Bw6_761Field>>,
->>>>>>> 3f2ca5f5
+        UnwrappedStreamDeserializer<'de, serde_cbor::de::IoRead<R>, Statement<'de, PallasField>>,
+        UnwrappedStreamDeserializer<'de, serde_cbor::de::IoRead<R>, Statement<'de, VestaField>>,
     >
 {
     pub fn deserialize(mut r: R) -> Result<Self, String> {
