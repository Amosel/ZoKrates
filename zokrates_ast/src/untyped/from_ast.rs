--- conflicted
+++ resolved
@@ -244,17 +244,6 @@
     }
 }
 
-<<<<<<< HEAD
-fn statements_from_statement(statement: pest::Statement) -> Vec<untyped::StatementNode> {
-    match statement {
-        pest::Statement::Definition(s) => statements_from_definition(s),
-        pest::Statement::Iteration(s) => vec![untyped::StatementNode::from(s)],
-        pest::Statement::Assertion(s) => vec![untyped::StatementNode::from(s)],
-        pest::Statement::Return(s) => vec![untyped::StatementNode::from(s)],
-        pest::Statement::Log(s) => vec![untyped::StatementNode::from(s)],
-    }
-}
-
 impl<'ast> From<pest::LogStatement<'ast>> for untyped::StatementNode<'ast> {
     fn from(statement: pest::LogStatement<'ast>) -> untyped::StatementNode<'ast> {
         use crate::untyped::NodeValue;
@@ -266,7 +255,9 @@
             .collect();
 
         untyped::Statement::Log(statement.content.span.as_str(), expressions).span(statement.span)
-=======
+    }
+}
+
 impl<'ast> From<pest::TypedIdentifier<'ast>> for untyped::VariableNode<'ast> {
     fn from(i: pest::TypedIdentifier<'ast>) -> Self {
         use crate::untyped::NodeValue;
@@ -277,7 +268,6 @@
             i.mutable.is_some(),
         )
         .span(i.span)
->>>>>>> 0413d845
     }
 }
 
@@ -288,6 +278,7 @@
             pest::Statement::Iteration(s) => untyped::StatementNode::from(s),
             pest::Statement::Assertion(s) => untyped::StatementNode::from(s),
             pest::Statement::Return(s) => untyped::StatementNode::from(s),
+            pest::Statement::Log(s) => untyped::StatementNode::from(s),
         }
     }
 }
